//=- LoongArchISelLowering.cpp - LoongArch DAG Lowering Implementation  ---===//
//
// Part of the LLVM Project, under the Apache License v2.0 with LLVM Exceptions.
// See https://llvm.org/LICENSE.txt for license information.
// SPDX-License-Identifier: Apache-2.0 WITH LLVM-exception
//
//===----------------------------------------------------------------------===//
//
// This file defines the interfaces that LoongArch uses to lower LLVM code into
// a selection DAG.
//
//===----------------------------------------------------------------------===//

#include "LoongArchISelLowering.h"
#include "LoongArch.h"
#include "LoongArchMachineFunctionInfo.h"
#include "LoongArchRegisterInfo.h"
#include "LoongArchSubtarget.h"
#include "LoongArchTargetMachine.h"
#include "MCTargetDesc/LoongArchBaseInfo.h"
#include "MCTargetDesc/LoongArchMCTargetDesc.h"
#include "llvm/ADT/Statistic.h"
#include "llvm/ADT/StringExtras.h"
#include "llvm/CodeGen/ISDOpcodes.h"
#include "llvm/CodeGen/RuntimeLibcallUtil.h"
#include "llvm/CodeGen/SelectionDAGNodes.h"
#include "llvm/IR/IRBuilder.h"
#include "llvm/IR/IntrinsicsLoongArch.h"
#include "llvm/Support/CodeGen.h"
#include "llvm/Support/Debug.h"
#include "llvm/Support/ErrorHandling.h"
#include "llvm/Support/KnownBits.h"
#include "llvm/Support/MathExtras.h"

using namespace llvm;

#define DEBUG_TYPE "loongarch-isel-lowering"

STATISTIC(NumTailCalls, "Number of tail calls");

static cl::opt<bool> ZeroDivCheck("loongarch-check-zero-division", cl::Hidden,
                                  cl::desc("Trap on integer division by zero."),
                                  cl::init(false));

LoongArchTargetLowering::LoongArchTargetLowering(const TargetMachine &TM,
                                                 const LoongArchSubtarget &STI)
    : TargetLowering(TM), Subtarget(STI) {

  MVT GRLenVT = Subtarget.getGRLenVT();

  // Set up the register classes.

  addRegisterClass(GRLenVT, &LoongArch::GPRRegClass);
  if (Subtarget.hasBasicF())
    addRegisterClass(MVT::f32, &LoongArch::FPR32RegClass);
  if (Subtarget.hasBasicD())
    addRegisterClass(MVT::f64, &LoongArch::FPR64RegClass);

  static const MVT::SimpleValueType LSXVTs[] = {
      MVT::v16i8, MVT::v8i16, MVT::v4i32, MVT::v2i64, MVT::v4f32, MVT::v2f64};
  static const MVT::SimpleValueType LASXVTs[] = {
      MVT::v32i8, MVT::v16i16, MVT::v8i32, MVT::v4i64, MVT::v8f32, MVT::v4f64};

  if (Subtarget.hasExtLSX())
    for (MVT VT : LSXVTs)
      addRegisterClass(VT, &LoongArch::LSX128RegClass);

  if (Subtarget.hasExtLASX())
    for (MVT VT : LASXVTs)
      addRegisterClass(VT, &LoongArch::LASX256RegClass);

  // Set operations for LA32 and LA64.

  setLoadExtAction({ISD::EXTLOAD, ISD::SEXTLOAD, ISD::ZEXTLOAD}, GRLenVT,
                   MVT::i1, Promote);

  setOperationAction(ISD::SHL_PARTS, GRLenVT, Custom);
  setOperationAction(ISD::SRA_PARTS, GRLenVT, Custom);
  setOperationAction(ISD::SRL_PARTS, GRLenVT, Custom);
  setOperationAction(ISD::FP_TO_SINT, GRLenVT, Custom);
  setOperationAction(ISD::ROTL, GRLenVT, Expand);
  setOperationAction(ISD::CTPOP, GRLenVT, Expand);

  setOperationAction({ISD::GlobalAddress, ISD::BlockAddress, ISD::ConstantPool,
                      ISD::JumpTable, ISD::GlobalTLSAddress},
                     GRLenVT, Custom);

  setOperationAction(ISD::EH_DWARF_CFA, GRLenVT, Custom);

  setOperationAction(ISD::DYNAMIC_STACKALLOC, GRLenVT, Expand);
  setOperationAction({ISD::STACKSAVE, ISD::STACKRESTORE}, MVT::Other, Expand);
  setOperationAction(ISD::VASTART, MVT::Other, Custom);
  setOperationAction({ISD::VAARG, ISD::VACOPY, ISD::VAEND}, MVT::Other, Expand);

  setOperationAction(ISD::DEBUGTRAP, MVT::Other, Legal);
  setOperationAction(ISD::TRAP, MVT::Other, Legal);

  setOperationAction(ISD::INTRINSIC_VOID, MVT::Other, Custom);
  setOperationAction(ISD::INTRINSIC_W_CHAIN, MVT::Other, Custom);
  setOperationAction(ISD::INTRINSIC_WO_CHAIN, MVT::Other, Custom);

  // Expand bitreverse.i16 with native-width bitrev and shift for now, before
  // we get to know which of sll and revb.2h is faster.
  setOperationAction(ISD::BITREVERSE, MVT::i8, Custom);
  setOperationAction(ISD::BITREVERSE, GRLenVT, Legal);

  // LA32 does not have REVB.2W and REVB.D due to the 64-bit operands, and
  // the narrower REVB.W does not exist. But LA32 does have REVB.2H, so i16
  // and i32 could still be byte-swapped relatively cheaply.
  setOperationAction(ISD::BSWAP, MVT::i16, Custom);

  setOperationAction(ISD::BR_JT, MVT::Other, Expand);
  setOperationAction(ISD::BR_CC, GRLenVT, Expand);
  setOperationAction(ISD::SELECT_CC, GRLenVT, Expand);
  setOperationAction(ISD::SIGN_EXTEND_INREG, MVT::i1, Expand);
  setOperationAction({ISD::SMUL_LOHI, ISD::UMUL_LOHI}, GRLenVT, Expand);

  setOperationAction(ISD::FP_TO_UINT, GRLenVT, Custom);
  setOperationAction(ISD::UINT_TO_FP, GRLenVT, Expand);

  // Set operations for LA64 only.

  if (Subtarget.is64Bit()) {
    setOperationAction(ISD::ADD, MVT::i32, Custom);
    setOperationAction(ISD::SUB, MVT::i32, Custom);
    setOperationAction(ISD::SHL, MVT::i32, Custom);
    setOperationAction(ISD::SRA, MVT::i32, Custom);
    setOperationAction(ISD::SRL, MVT::i32, Custom);
    setOperationAction(ISD::FP_TO_SINT, MVT::i32, Custom);
    setOperationAction(ISD::BITCAST, MVT::i32, Custom);
    setOperationAction(ISD::ROTR, MVT::i32, Custom);
    setOperationAction(ISD::ROTL, MVT::i32, Custom);
    setOperationAction(ISD::CTTZ, MVT::i32, Custom);
    setOperationAction(ISD::CTLZ, MVT::i32, Custom);
    setOperationAction(ISD::EH_DWARF_CFA, MVT::i32, Custom);
    setOperationAction(ISD::READ_REGISTER, MVT::i32, Custom);
    setOperationAction(ISD::WRITE_REGISTER, MVT::i32, Custom);
    setOperationAction(ISD::INTRINSIC_VOID, MVT::i32, Custom);
    setOperationAction(ISD::INTRINSIC_WO_CHAIN, MVT::i32, Custom);
    setOperationAction(ISD::INTRINSIC_W_CHAIN, MVT::i32, Custom);

    setOperationAction(ISD::BITREVERSE, MVT::i32, Custom);
    setOperationAction(ISD::BSWAP, MVT::i32, Custom);
    setOperationAction({ISD::UDIV, ISD::UREM}, MVT::i32, Custom);
  }

  // Set operations for LA32 only.

  if (!Subtarget.is64Bit()) {
    setOperationAction(ISD::READ_REGISTER, MVT::i64, Custom);
    setOperationAction(ISD::WRITE_REGISTER, MVT::i64, Custom);
    setOperationAction(ISD::INTRINSIC_VOID, MVT::i64, Custom);
    setOperationAction(ISD::INTRINSIC_WO_CHAIN, MVT::i64, Custom);
    setOperationAction(ISD::INTRINSIC_W_CHAIN, MVT::i64, Custom);
  }

  setOperationAction(ISD::ATOMIC_FENCE, MVT::Other, Custom);

  static const ISD::CondCode FPCCToExpand[] = {
      ISD::SETOGT, ISD::SETOGE, ISD::SETUGT, ISD::SETUGE,
      ISD::SETGE,  ISD::SETNE,  ISD::SETGT};

  // Set operations for 'F' feature.

  if (Subtarget.hasBasicF()) {
    setLoadExtAction(ISD::EXTLOAD, MVT::f32, MVT::f16, Expand);
    setTruncStoreAction(MVT::f32, MVT::f16, Expand);
    setCondCodeAction(FPCCToExpand, MVT::f32, Expand);

    setOperationAction(ISD::SELECT_CC, MVT::f32, Expand);
    setOperationAction(ISD::BR_CC, MVT::f32, Expand);
    setOperationAction(ISD::FMA, MVT::f32, Legal);
    setOperationAction(ISD::FMINNUM_IEEE, MVT::f32, Legal);
    setOperationAction(ISD::FMAXNUM_IEEE, MVT::f32, Legal);
    setOperationAction(ISD::STRICT_FSETCCS, MVT::f32, Legal);
    setOperationAction(ISD::STRICT_FSETCC, MVT::f32, Legal);
    setOperationAction(ISD::IS_FPCLASS, MVT::f32, Legal);
    setOperationAction(ISD::FSIN, MVT::f32, Expand);
    setOperationAction(ISD::FCOS, MVT::f32, Expand);
    setOperationAction(ISD::FSINCOS, MVT::f32, Expand);
    setOperationAction(ISD::FPOW, MVT::f32, Expand);
    setOperationAction(ISD::FREM, MVT::f32, Expand);
    setOperationAction(ISD::FP16_TO_FP, MVT::f32, Expand);
    setOperationAction(ISD::FP_TO_FP16, MVT::f32, Expand);

    if (Subtarget.is64Bit())
      setOperationAction(ISD::FRINT, MVT::f32, Legal);

    if (!Subtarget.hasBasicD()) {
      setOperationAction(ISD::FP_TO_UINT, MVT::i32, Custom);
      if (Subtarget.is64Bit()) {
        setOperationAction(ISD::SINT_TO_FP, MVT::i64, Custom);
        setOperationAction(ISD::UINT_TO_FP, MVT::i64, Custom);
      }
    }
  }

  // Set operations for 'D' feature.

  if (Subtarget.hasBasicD()) {
    setLoadExtAction(ISD::EXTLOAD, MVT::f64, MVT::f16, Expand);
    setLoadExtAction(ISD::EXTLOAD, MVT::f64, MVT::f32, Expand);
    setTruncStoreAction(MVT::f64, MVT::f16, Expand);
    setTruncStoreAction(MVT::f64, MVT::f32, Expand);
    setCondCodeAction(FPCCToExpand, MVT::f64, Expand);

    setOperationAction(ISD::SELECT_CC, MVT::f64, Expand);
    setOperationAction(ISD::BR_CC, MVT::f64, Expand);
    setOperationAction(ISD::STRICT_FSETCCS, MVT::f64, Legal);
    setOperationAction(ISD::STRICT_FSETCC, MVT::f64, Legal);
    setOperationAction(ISD::FMA, MVT::f64, Legal);
    setOperationAction(ISD::FMINNUM_IEEE, MVT::f64, Legal);
    setOperationAction(ISD::FMAXNUM_IEEE, MVT::f64, Legal);
    setOperationAction(ISD::IS_FPCLASS, MVT::f64, Legal);
    setOperationAction(ISD::FSIN, MVT::f64, Expand);
    setOperationAction(ISD::FCOS, MVT::f64, Expand);
    setOperationAction(ISD::FSINCOS, MVT::f64, Expand);
    setOperationAction(ISD::FPOW, MVT::f64, Expand);
    setOperationAction(ISD::FREM, MVT::f64, Expand);
    setOperationAction(ISD::FP16_TO_FP, MVT::f64, Expand);
    setOperationAction(ISD::FP_TO_FP16, MVT::f64, Expand);

    if (Subtarget.is64Bit())
      setOperationAction(ISD::FRINT, MVT::f64, Legal);
  }

  // Set operations for 'LSX' feature.

  if (Subtarget.hasExtLSX()) {
    for (MVT VT : MVT::fixedlen_vector_valuetypes()) {
      // Expand all truncating stores and extending loads.
      for (MVT InnerVT : MVT::fixedlen_vector_valuetypes()) {
        setTruncStoreAction(VT, InnerVT, Expand);
        setLoadExtAction(ISD::SEXTLOAD, VT, InnerVT, Expand);
        setLoadExtAction(ISD::ZEXTLOAD, VT, InnerVT, Expand);
        setLoadExtAction(ISD::EXTLOAD, VT, InnerVT, Expand);
      }
      // By default everything must be expanded. Then we will selectively turn
      // on ones that can be effectively codegen'd.
      for (unsigned Op = 0; Op < ISD::BUILTIN_OP_END; ++Op)
        setOperationAction(Op, VT, Expand);
    }

    for (MVT VT : LSXVTs) {
      setOperationAction({ISD::LOAD, ISD::STORE}, VT, Legal);
      setOperationAction(ISD::BITCAST, VT, Legal);
      setOperationAction(ISD::UNDEF, VT, Legal);

      setOperationAction(ISD::INSERT_VECTOR_ELT, VT, Custom);
      setOperationAction(ISD::EXTRACT_VECTOR_ELT, VT, Legal);
      setOperationAction(ISD::BUILD_VECTOR, VT, Custom);

      setOperationAction(ISD::SETCC, VT, Legal);
      setOperationAction(ISD::VSELECT, VT, Legal);
      setOperationAction(ISD::VECTOR_SHUFFLE, VT, Custom);
    }
    for (MVT VT : {MVT::v16i8, MVT::v8i16, MVT::v4i32, MVT::v2i64}) {
      setOperationAction({ISD::ADD, ISD::SUB}, VT, Legal);
      setOperationAction({ISD::UMAX, ISD::UMIN, ISD::SMAX, ISD::SMIN}, VT,
                         Legal);
      setOperationAction({ISD::MUL, ISD::SDIV, ISD::SREM, ISD::UDIV, ISD::UREM},
                         VT, Legal);
      setOperationAction({ISD::AND, ISD::OR, ISD::XOR}, VT, Legal);
      setOperationAction({ISD::SHL, ISD::SRA, ISD::SRL}, VT, Legal);
      setOperationAction({ISD::CTPOP, ISD::CTLZ}, VT, Legal);
      setOperationAction({ISD::MULHS, ISD::MULHU}, VT, Legal);
      setCondCodeAction(
          {ISD::SETNE, ISD::SETGE, ISD::SETGT, ISD::SETUGE, ISD::SETUGT}, VT,
          Expand);
    }
    for (MVT VT : {MVT::v4i32, MVT::v2i64}) {
      setOperationAction({ISD::SINT_TO_FP, ISD::UINT_TO_FP}, VT, Legal);
      setOperationAction({ISD::FP_TO_SINT, ISD::FP_TO_UINT}, VT, Legal);
    }
    for (MVT VT : {MVT::v4f32, MVT::v2f64}) {
      setOperationAction({ISD::FADD, ISD::FSUB}, VT, Legal);
      setOperationAction({ISD::FMUL, ISD::FDIV}, VT, Legal);
      setOperationAction(ISD::FMA, VT, Legal);
      setOperationAction(ISD::FSQRT, VT, Legal);
      setOperationAction(ISD::FNEG, VT, Legal);
      setCondCodeAction({ISD::SETGE, ISD::SETGT, ISD::SETOGE, ISD::SETOGT,
                         ISD::SETUGE, ISD::SETUGT},
                        VT, Expand);
    }
  }

  // Set operations for 'LASX' feature.

  if (Subtarget.hasExtLASX()) {
    for (MVT VT : LASXVTs) {
      setOperationAction({ISD::LOAD, ISD::STORE}, VT, Legal);
      setOperationAction(ISD::BITCAST, VT, Legal);
      setOperationAction(ISD::UNDEF, VT, Legal);

      setOperationAction(ISD::INSERT_VECTOR_ELT, VT, Custom);
      setOperationAction(ISD::EXTRACT_VECTOR_ELT, VT, Custom);
      setOperationAction(ISD::BUILD_VECTOR, VT, Custom);

      setOperationAction(ISD::SETCC, VT, Legal);
      setOperationAction(ISD::VSELECT, VT, Legal);
      setOperationAction(ISD::VECTOR_SHUFFLE, VT, Custom);
    }
    for (MVT VT : {MVT::v4i64, MVT::v8i32, MVT::v16i16, MVT::v32i8}) {
      setOperationAction({ISD::ADD, ISD::SUB}, VT, Legal);
      setOperationAction({ISD::UMAX, ISD::UMIN, ISD::SMAX, ISD::SMIN}, VT,
                         Legal);
      setOperationAction({ISD::MUL, ISD::SDIV, ISD::SREM, ISD::UDIV, ISD::UREM},
                         VT, Legal);
      setOperationAction({ISD::AND, ISD::OR, ISD::XOR}, VT, Legal);
      setOperationAction({ISD::SHL, ISD::SRA, ISD::SRL}, VT, Legal);
      setOperationAction({ISD::CTPOP, ISD::CTLZ}, VT, Legal);
      setOperationAction({ISD::MULHS, ISD::MULHU}, VT, Legal);
      setCondCodeAction(
          {ISD::SETNE, ISD::SETGE, ISD::SETGT, ISD::SETUGE, ISD::SETUGT}, VT,
          Expand);
    }
    for (MVT VT : {MVT::v8i32, MVT::v4i32, MVT::v4i64}) {
      setOperationAction({ISD::SINT_TO_FP, ISD::UINT_TO_FP}, VT, Legal);
      setOperationAction({ISD::FP_TO_SINT, ISD::FP_TO_UINT}, VT, Legal);
    }
    for (MVT VT : {MVT::v8f32, MVT::v4f64}) {
      setOperationAction({ISD::FADD, ISD::FSUB}, VT, Legal);
      setOperationAction({ISD::FMUL, ISD::FDIV}, VT, Legal);
      setOperationAction(ISD::FMA, VT, Legal);
      setOperationAction(ISD::FSQRT, VT, Legal);
      setOperationAction(ISD::FNEG, VT, Legal);
      setCondCodeAction({ISD::SETGE, ISD::SETGT, ISD::SETOGE, ISD::SETOGT,
                         ISD::SETUGE, ISD::SETUGT},
                        VT, Expand);
    }
  }

  // Set DAG combine for LA32 and LA64.

  setTargetDAGCombine(ISD::AND);
  setTargetDAGCombine(ISD::OR);
  setTargetDAGCombine(ISD::SRL);

  // Set DAG combine for 'LSX' feature.

  if (Subtarget.hasExtLSX())
    setTargetDAGCombine(ISD::INTRINSIC_WO_CHAIN);

  // Compute derived properties from the register classes.
  computeRegisterProperties(Subtarget.getRegisterInfo());

  setStackPointerRegisterToSaveRestore(LoongArch::R3);

  setBooleanContents(ZeroOrOneBooleanContent);
  setBooleanVectorContents(ZeroOrNegativeOneBooleanContent);

  setMaxAtomicSizeInBitsSupported(Subtarget.getGRLen());

  setMinCmpXchgSizeInBits(32);

  // Function alignments.
  setMinFunctionAlignment(Align(4));
  // Set preferred alignments.
  setPrefFunctionAlignment(Subtarget.getPrefFunctionAlignment());
  setPrefLoopAlignment(Subtarget.getPrefLoopAlignment());
  setMaxBytesForAlignment(Subtarget.getMaxBytesForAlignment());
}

bool LoongArchTargetLowering::isOffsetFoldingLegal(
    const GlobalAddressSDNode *GA) const {
  // In order to maximise the opportunity for common subexpression elimination,
  // keep a separate ADD node for the global address offset instead of folding
  // it in the global address node. Later peephole optimisations may choose to
  // fold it back in when profitable.
  return false;
}

SDValue LoongArchTargetLowering::LowerOperation(SDValue Op,
                                                SelectionDAG &DAG) const {
  switch (Op.getOpcode()) {
  case ISD::ATOMIC_FENCE:
    return lowerATOMIC_FENCE(Op, DAG);
  case ISD::EH_DWARF_CFA:
    return lowerEH_DWARF_CFA(Op, DAG);
  case ISD::GlobalAddress:
    return lowerGlobalAddress(Op, DAG);
  case ISD::GlobalTLSAddress:
    return lowerGlobalTLSAddress(Op, DAG);
  case ISD::INTRINSIC_WO_CHAIN:
    return lowerINTRINSIC_WO_CHAIN(Op, DAG);
  case ISD::INTRINSIC_W_CHAIN:
    return lowerINTRINSIC_W_CHAIN(Op, DAG);
  case ISD::INTRINSIC_VOID:
    return lowerINTRINSIC_VOID(Op, DAG);
  case ISD::BlockAddress:
    return lowerBlockAddress(Op, DAG);
  case ISD::JumpTable:
    return lowerJumpTable(Op, DAG);
  case ISD::SHL_PARTS:
    return lowerShiftLeftParts(Op, DAG);
  case ISD::SRA_PARTS:
    return lowerShiftRightParts(Op, DAG, true);
  case ISD::SRL_PARTS:
    return lowerShiftRightParts(Op, DAG, false);
  case ISD::ConstantPool:
    return lowerConstantPool(Op, DAG);
  case ISD::FP_TO_SINT:
    return lowerFP_TO_SINT(Op, DAG);
  case ISD::BITCAST:
    return lowerBITCAST(Op, DAG);
  case ISD::UINT_TO_FP:
    return lowerUINT_TO_FP(Op, DAG);
  case ISD::SINT_TO_FP:
    return lowerSINT_TO_FP(Op, DAG);
  case ISD::VASTART:
    return lowerVASTART(Op, DAG);
  case ISD::FRAMEADDR:
    return lowerFRAMEADDR(Op, DAG);
  case ISD::RETURNADDR:
    return lowerRETURNADDR(Op, DAG);
  case ISD::WRITE_REGISTER:
    return lowerWRITE_REGISTER(Op, DAG);
  case ISD::INSERT_VECTOR_ELT:
    return lowerINSERT_VECTOR_ELT(Op, DAG);
  case ISD::EXTRACT_VECTOR_ELT:
    return lowerEXTRACT_VECTOR_ELT(Op, DAG);
  case ISD::BUILD_VECTOR:
    return lowerBUILD_VECTOR(Op, DAG);
  case ISD::VECTOR_SHUFFLE:
    return lowerVECTOR_SHUFFLE(Op, DAG);
  }
  return SDValue();
}

/// Determine whether a range fits a regular pattern of values.
/// This function accounts for the possibility of jumping over the End iterator.
template <typename ValType>
static bool
fitsRegularPattern(typename SmallVectorImpl<ValType>::const_iterator Begin,
                   unsigned CheckStride,
                   typename SmallVectorImpl<ValType>::const_iterator End,
                   ValType ExpectedIndex, unsigned ExpectedIndexStride) {
  auto &I = Begin;

  while (I != End) {
    if (*I != -1 && *I != ExpectedIndex)
      return false;
    ExpectedIndex += ExpectedIndexStride;

    // Incrementing past End is undefined behaviour so we must increment one
    // step at a time and check for End at each step.
    for (unsigned n = 0; n < CheckStride && I != End; ++n, ++I)
      ; // Empty loop body.
  }
  return true;
}

/// Lower VECTOR_SHUFFLE into VREPLVEI (if possible).
///
/// VREPLVEI performs vector broadcast based on an element specified by an
/// integer immediate, with its mask being similar to:
///   <x, x, x, ...>
/// where x is any valid index.
///
/// When undef's appear in the mask they are treated as if they were whatever
/// value is necessary in order to fit the above form.
static SDValue lowerVECTOR_SHUFFLE_VREPLVEI(const SDLoc &DL, ArrayRef<int> Mask,
                                            MVT VT, SDValue V1, SDValue V2,
                                            SelectionDAG &DAG) {
  int SplatIndex = -1;
  for (const auto &M : Mask) {
    if (M != -1) {
      SplatIndex = M;
      break;
    }
  }

  if (SplatIndex == -1)
    return DAG.getUNDEF(VT);

  assert(SplatIndex < (int)Mask.size() && "Out of bounds mask index");
  if (fitsRegularPattern<int>(Mask.begin(), 1, Mask.end(), SplatIndex, 0)) {
    APInt Imm(64, SplatIndex);
    return DAG.getNode(LoongArchISD::VREPLVEI, DL, VT, V1,
                       DAG.getConstant(Imm, DL, MVT::i64));
  }

  return SDValue();
}

/// Lower VECTOR_SHUFFLE into VSHUF4I (if possible).
///
/// VSHUF4I splits the vector into blocks of four elements, then shuffles these
/// elements according to a <4 x i2> constant (encoded as an integer immediate).
///
/// It is therefore possible to lower into VSHUF4I when the mask takes the form:
///   <a, b, c, d, a+4, b+4, c+4, d+4, a+8, b+8, c+8, d+8, ...>
/// When undef's appear they are treated as if they were whatever value is
/// necessary in order to fit the above forms.
///
/// For example:
///   %2 = shufflevector <8 x i16> %0, <8 x i16> undef,
///                      <8 x i32> <i32 3, i32 2, i32 1, i32 0,
///                                 i32 7, i32 6, i32 5, i32 4>
/// is lowered to:
///   (VSHUF4I_H $v0, $v1, 27)
/// where the 27 comes from:
///   3 + (2 << 2) + (1 << 4) + (0 << 6)
static SDValue lowerVECTOR_SHUFFLE_VSHUF4I(const SDLoc &DL, ArrayRef<int> Mask,
                                           MVT VT, SDValue V1, SDValue V2,
                                           SelectionDAG &DAG) {

  // When the size is less than 4, lower cost instructions may be used.
  if (Mask.size() < 4)
    return SDValue();

  int SubMask[4] = {-1, -1, -1, -1};
  for (unsigned i = 0; i < 4; ++i) {
    for (unsigned j = i; j < Mask.size(); j += 4) {
      int Idx = Mask[j];

      // Convert from vector index to 4-element subvector index
      // If an index refers to an element outside of the subvector then give up
      if (Idx != -1) {
        Idx -= 4 * (j / 4);
        if (Idx < 0 || Idx >= 4)
          return SDValue();
      }

      // If the mask has an undef, replace it with the current index.
      // Note that it might still be undef if the current index is also undef
      if (SubMask[i] == -1)
        SubMask[i] = Idx;
      // Check that non-undef values are the same as in the mask. If they
      // aren't then give up
      else if (Idx != -1 && Idx != SubMask[i])
        return SDValue();
    }
  }

  // Calculate the immediate. Replace any remaining undefs with zero
  APInt Imm(64, 0);
  for (int i = 3; i >= 0; --i) {
    int Idx = SubMask[i];

    if (Idx == -1)
      Idx = 0;

    Imm <<= 2;
    Imm |= Idx & 0x3;
  }

  return DAG.getNode(LoongArchISD::VSHUF4I, DL, VT, V1,
                     DAG.getConstant(Imm, DL, MVT::i64));
}

/// Lower VECTOR_SHUFFLE into VPACKEV (if possible).
///
/// VPACKEV interleaves the even elements from each vector.
///
/// It is possible to lower into VPACKEV when the mask consists of two of the
/// following forms interleaved:
///   <0, 2, 4, ...>
///   <n, n+2, n+4, ...>
/// where n is the number of elements in the vector.
/// For example:
///   <0, 0, 2, 2, 4, 4, ...>
///   <0, n, 2, n+2, 4, n+4, ...>
///
/// When undef's appear in the mask they are treated as if they were whatever
/// value is necessary in order to fit the above forms.
static SDValue lowerVECTOR_SHUFFLE_VPACKEV(const SDLoc &DL, ArrayRef<int> Mask,
                                           MVT VT, SDValue V1, SDValue V2,
                                           SelectionDAG &DAG) {

  const auto &Begin = Mask.begin();
  const auto &End = Mask.end();
  SDValue OriV1 = V1, OriV2 = V2;

  if (fitsRegularPattern<int>(Begin, 2, End, 0, 2))
    V1 = OriV1;
  else if (fitsRegularPattern<int>(Begin, 2, End, Mask.size(), 2))
    V1 = OriV2;
  else
    return SDValue();

  if (fitsRegularPattern<int>(Begin + 1, 2, End, 0, 2))
    V2 = OriV1;
  else if (fitsRegularPattern<int>(Begin + 1, 2, End, Mask.size(), 2))
    V2 = OriV2;
  else
    return SDValue();

  return DAG.getNode(LoongArchISD::VPACKEV, DL, VT, V2, V1);
}

/// Lower VECTOR_SHUFFLE into VPACKOD (if possible).
///
/// VPACKOD interleaves the odd elements from each vector.
///
/// It is possible to lower into VPACKOD when the mask consists of two of the
/// following forms interleaved:
///   <1, 3, 5, ...>
///   <n+1, n+3, n+5, ...>
/// where n is the number of elements in the vector.
/// For example:
///   <1, 1, 3, 3, 5, 5, ...>
///   <1, n+1, 3, n+3, 5, n+5, ...>
///
/// When undef's appear in the mask they are treated as if they were whatever
/// value is necessary in order to fit the above forms.
static SDValue lowerVECTOR_SHUFFLE_VPACKOD(const SDLoc &DL, ArrayRef<int> Mask,
                                           MVT VT, SDValue V1, SDValue V2,
                                           SelectionDAG &DAG) {

  const auto &Begin = Mask.begin();
  const auto &End = Mask.end();
  SDValue OriV1 = V1, OriV2 = V2;

  if (fitsRegularPattern<int>(Begin, 2, End, 1, 2))
    V1 = OriV1;
  else if (fitsRegularPattern<int>(Begin, 2, End, Mask.size() + 1, 2))
    V1 = OriV2;
  else
    return SDValue();

  if (fitsRegularPattern<int>(Begin + 1, 2, End, 1, 2))
    V2 = OriV1;
  else if (fitsRegularPattern<int>(Begin + 1, 2, End, Mask.size() + 1, 2))
    V2 = OriV2;
  else
    return SDValue();

  return DAG.getNode(LoongArchISD::VPACKOD, DL, VT, V2, V1);
}

/// Lower VECTOR_SHUFFLE into VILVH (if possible).
///
/// VILVH interleaves consecutive elements from the left (highest-indexed) half
/// of each vector.
///
/// It is possible to lower into VILVH when the mask consists of two of the
/// following forms interleaved:
///   <x, x+1, x+2, ...>
///   <n+x, n+x+1, n+x+2, ...>
/// where n is the number of elements in the vector and x is half n.
/// For example:
///   <x, x, x+1, x+1, x+2, x+2, ...>
///   <x, n+x, x+1, n+x+1, x+2, n+x+2, ...>
///
/// When undef's appear in the mask they are treated as if they were whatever
/// value is necessary in order to fit the above forms.
static SDValue lowerVECTOR_SHUFFLE_VILVH(const SDLoc &DL, ArrayRef<int> Mask,
                                         MVT VT, SDValue V1, SDValue V2,
                                         SelectionDAG &DAG) {

  const auto &Begin = Mask.begin();
  const auto &End = Mask.end();
  unsigned HalfSize = Mask.size() / 2;
  SDValue OriV1 = V1, OriV2 = V2;

  if (fitsRegularPattern<int>(Begin, 2, End, HalfSize, 1))
    V1 = OriV1;
  else if (fitsRegularPattern<int>(Begin, 2, End, Mask.size() + HalfSize, 1))
    V1 = OriV2;
  else
    return SDValue();

  if (fitsRegularPattern<int>(Begin + 1, 2, End, HalfSize, 1))
    V2 = OriV1;
  else if (fitsRegularPattern<int>(Begin + 1, 2, End, Mask.size() + HalfSize,
                                   1))
    V2 = OriV2;
  else
    return SDValue();

  return DAG.getNode(LoongArchISD::VILVH, DL, VT, V2, V1);
}

/// Lower VECTOR_SHUFFLE into VILVL (if possible).
///
/// VILVL interleaves consecutive elements from the right (lowest-indexed) half
/// of each vector.
///
/// It is possible to lower into VILVL when the mask consists of two of the
/// following forms interleaved:
///   <0, 1, 2, ...>
///   <n, n+1, n+2, ...>
/// where n is the number of elements in the vector.
/// For example:
///   <0, 0, 1, 1, 2, 2, ...>
///   <0, n, 1, n+1, 2, n+2, ...>
///
/// When undef's appear in the mask they are treated as if they were whatever
/// value is necessary in order to fit the above forms.
static SDValue lowerVECTOR_SHUFFLE_VILVL(const SDLoc &DL, ArrayRef<int> Mask,
                                         MVT VT, SDValue V1, SDValue V2,
                                         SelectionDAG &DAG) {

  const auto &Begin = Mask.begin();
  const auto &End = Mask.end();
  SDValue OriV1 = V1, OriV2 = V2;

  if (fitsRegularPattern<int>(Begin, 2, End, 0, 1))
    V1 = OriV1;
  else if (fitsRegularPattern<int>(Begin, 2, End, Mask.size(), 1))
    V1 = OriV2;
  else
    return SDValue();

  if (fitsRegularPattern<int>(Begin + 1, 2, End, 0, 1))
    V2 = OriV1;
  else if (fitsRegularPattern<int>(Begin + 1, 2, End, Mask.size(), 1))
    V2 = OriV2;
  else
    return SDValue();

  return DAG.getNode(LoongArchISD::VILVL, DL, VT, V2, V1);
}

/// Lower VECTOR_SHUFFLE into VPICKEV (if possible).
///
/// VPICKEV copies the even elements of each vector into the result vector.
///
/// It is possible to lower into VPICKEV when the mask consists of two of the
/// following forms concatenated:
///   <0, 2, 4, ...>
///   <n, n+2, n+4, ...>
/// where n is the number of elements in the vector.
/// For example:
///   <0, 2, 4, ..., 0, 2, 4, ...>
///   <0, 2, 4, ..., n, n+2, n+4, ...>
///
/// When undef's appear in the mask they are treated as if they were whatever
/// value is necessary in order to fit the above forms.
static SDValue lowerVECTOR_SHUFFLE_VPICKEV(const SDLoc &DL, ArrayRef<int> Mask,
                                           MVT VT, SDValue V1, SDValue V2,
                                           SelectionDAG &DAG) {

  const auto &Begin = Mask.begin();
  const auto &Mid = Mask.begin() + Mask.size() / 2;
  const auto &End = Mask.end();
  SDValue OriV1 = V1, OriV2 = V2;

  if (fitsRegularPattern<int>(Begin, 1, Mid, 0, 2))
    V1 = OriV1;
  else if (fitsRegularPattern<int>(Begin, 1, Mid, Mask.size(), 2))
    V1 = OriV2;
  else
    return SDValue();

  if (fitsRegularPattern<int>(Mid, 1, End, 0, 2))
    V2 = OriV1;
  else if (fitsRegularPattern<int>(Mid, 1, End, Mask.size(), 2))
    V2 = OriV2;

  else
    return SDValue();

  return DAG.getNode(LoongArchISD::VPICKEV, DL, VT, V2, V1);
}

/// Lower VECTOR_SHUFFLE into VPICKOD (if possible).
///
/// VPICKOD copies the odd elements of each vector into the result vector.
///
/// It is possible to lower into VPICKOD when the mask consists of two of the
/// following forms concatenated:
///   <1, 3, 5, ...>
///   <n+1, n+3, n+5, ...>
/// where n is the number of elements in the vector.
/// For example:
///   <1, 3, 5, ..., 1, 3, 5, ...>
///   <1, 3, 5, ..., n+1, n+3, n+5, ...>
///
/// When undef's appear in the mask they are treated as if they were whatever
/// value is necessary in order to fit the above forms.
static SDValue lowerVECTOR_SHUFFLE_VPICKOD(const SDLoc &DL, ArrayRef<int> Mask,
                                           MVT VT, SDValue V1, SDValue V2,
                                           SelectionDAG &DAG) {

  const auto &Begin = Mask.begin();
  const auto &Mid = Mask.begin() + Mask.size() / 2;
  const auto &End = Mask.end();
  SDValue OriV1 = V1, OriV2 = V2;

  if (fitsRegularPattern<int>(Begin, 1, Mid, 1, 2))
    V1 = OriV1;
  else if (fitsRegularPattern<int>(Begin, 1, Mid, Mask.size() + 1, 2))
    V1 = OriV2;
  else
    return SDValue();

  if (fitsRegularPattern<int>(Mid, 1, End, 1, 2))
    V2 = OriV1;
  else if (fitsRegularPattern<int>(Mid, 1, End, Mask.size() + 1, 2))
    V2 = OriV2;
  else
    return SDValue();

  return DAG.getNode(LoongArchISD::VPICKOD, DL, VT, V2, V1);
}

/// Lower VECTOR_SHUFFLE into VSHUF.
///
/// This mostly consists of converting the shuffle mask into a BUILD_VECTOR and
/// adding it as an operand to the resulting VSHUF.
static SDValue lowerVECTOR_SHUFFLE_VSHUF(const SDLoc &DL, ArrayRef<int> Mask,
                                         MVT VT, SDValue V1, SDValue V2,
                                         SelectionDAG &DAG) {

  SmallVector<SDValue, 16> Ops;
  for (auto M : Mask)
    Ops.push_back(DAG.getConstant(M, DL, MVT::i64));

  EVT MaskVecTy = VT.changeVectorElementTypeToInteger();
  SDValue MaskVec = DAG.getBuildVector(MaskVecTy, DL, Ops);

  // VECTOR_SHUFFLE concatenates the vectors in an vectorwise fashion.
  // <0b00, 0b01> + <0b10, 0b11> -> <0b00, 0b01, 0b10, 0b11>
  // VSHF concatenates the vectors in a bitwise fashion:
  // <0b00, 0b01> + <0b10, 0b11> ->
  // 0b0100       + 0b1110       -> 0b01001110
  //                                <0b10, 0b11, 0b00, 0b01>
  // We must therefore swap the operands to get the correct result.
  return DAG.getNode(LoongArchISD::VSHUF, DL, VT, MaskVec, V2, V1);
}

/// Dispatching routine to lower various 128-bit LoongArch vector shuffles.
///
/// This routine breaks down the specific type of 128-bit shuffle and
/// dispatches to the lowering routines accordingly.
static SDValue lower128BitShuffle(const SDLoc &DL, ArrayRef<int> Mask, MVT VT,
                                  SDValue V1, SDValue V2, SelectionDAG &DAG) {
  assert((VT.SimpleTy == MVT::v16i8 || VT.SimpleTy == MVT::v8i16 ||
          VT.SimpleTy == MVT::v4i32 || VT.SimpleTy == MVT::v2i64 ||
          VT.SimpleTy == MVT::v4f32 || VT.SimpleTy == MVT::v2f64) &&
         "Vector type is unsupported for lsx!");
  assert(V1.getSimpleValueType() == V2.getSimpleValueType() &&
         "Two operands have different types!");
  assert(VT.getVectorNumElements() == Mask.size() &&
         "Unexpected mask size for shuffle!");
  assert(Mask.size() % 2 == 0 && "Expected even mask size.");

  SDValue Result;
  // TODO: Add more comparison patterns.
  if (V2.isUndef()) {
    if ((Result = lowerVECTOR_SHUFFLE_VREPLVEI(DL, Mask, VT, V1, V2, DAG)))
      return Result;
    if ((Result = lowerVECTOR_SHUFFLE_VSHUF4I(DL, Mask, VT, V1, V2, DAG)))
      return Result;

    // TODO: This comment may be enabled in the future to better match the
    // pattern for instruction selection.
    /* V2 = V1; */
  }

  // It is recommended not to change the pattern comparison order for better
  // performance.
  if ((Result = lowerVECTOR_SHUFFLE_VPACKEV(DL, Mask, VT, V1, V2, DAG)))
    return Result;
  if ((Result = lowerVECTOR_SHUFFLE_VPACKOD(DL, Mask, VT, V1, V2, DAG)))
    return Result;
  if ((Result = lowerVECTOR_SHUFFLE_VILVH(DL, Mask, VT, V1, V2, DAG)))
    return Result;
  if ((Result = lowerVECTOR_SHUFFLE_VILVL(DL, Mask, VT, V1, V2, DAG)))
    return Result;
  if ((Result = lowerVECTOR_SHUFFLE_VPICKEV(DL, Mask, VT, V1, V2, DAG)))
    return Result;
  if ((Result = lowerVECTOR_SHUFFLE_VPICKOD(DL, Mask, VT, V1, V2, DAG)))
    return Result;
  if ((Result = lowerVECTOR_SHUFFLE_VSHUF(DL, Mask, VT, V1, V2, DAG)))
    return Result;

  return SDValue();
}

/// Lower VECTOR_SHUFFLE into XVREPLVEI (if possible).
///
/// It is a XVREPLVEI when the mask is:
///   <x, x, x, ..., x+n, x+n, x+n, ...>
/// where the number of x is equal to n and n is half the length of vector.
///
/// When undef's appear in the mask they are treated as if they were whatever
/// value is necessary in order to fit the above form.
static SDValue lowerVECTOR_SHUFFLE_XVREPLVEI(const SDLoc &DL,
                                             ArrayRef<int> Mask, MVT VT,
                                             SDValue V1, SDValue V2,
                                             SelectionDAG &DAG) {
  int SplatIndex = -1;
  for (const auto &M : Mask) {
    if (M != -1) {
      SplatIndex = M;
      break;
    }
  }

  if (SplatIndex == -1)
    return DAG.getUNDEF(VT);

  const auto &Begin = Mask.begin();
  const auto &End = Mask.end();
  unsigned HalfSize = Mask.size() / 2;

  assert(SplatIndex < (int)Mask.size() && "Out of bounds mask index");
  if (fitsRegularPattern<int>(Begin, 1, End - HalfSize, SplatIndex, 0) &&
      fitsRegularPattern<int>(Begin + HalfSize, 1, End, SplatIndex + HalfSize,
                              0)) {
    APInt Imm(64, SplatIndex);
    return DAG.getNode(LoongArchISD::VREPLVEI, DL, VT, V1,
                       DAG.getConstant(Imm, DL, MVT::i64));
  }

  return SDValue();
}

/// Lower VECTOR_SHUFFLE into XVSHUF4I (if possible).
static SDValue lowerVECTOR_SHUFFLE_XVSHUF4I(const SDLoc &DL, ArrayRef<int> Mask,
                                            MVT VT, SDValue V1, SDValue V2,
                                            SelectionDAG &DAG) {
  // When the size is less than or equal to 4, lower cost instructions may be
  // used.
  if (Mask.size() <= 4)
    return SDValue();
  return lowerVECTOR_SHUFFLE_VSHUF4I(DL, Mask, VT, V1, V2, DAG);
}

/// Lower VECTOR_SHUFFLE into XVPACKEV (if possible).
static SDValue lowerVECTOR_SHUFFLE_XVPACKEV(const SDLoc &DL, ArrayRef<int> Mask,
                                            MVT VT, SDValue V1, SDValue V2,
                                            SelectionDAG &DAG) {
  return lowerVECTOR_SHUFFLE_VPACKEV(DL, Mask, VT, V1, V2, DAG);
}

/// Lower VECTOR_SHUFFLE into XVPACKOD (if possible).
static SDValue lowerVECTOR_SHUFFLE_XVPACKOD(const SDLoc &DL, ArrayRef<int> Mask,
                                            MVT VT, SDValue V1, SDValue V2,
                                            SelectionDAG &DAG) {
  return lowerVECTOR_SHUFFLE_VPACKOD(DL, Mask, VT, V1, V2, DAG);
}

/// Lower VECTOR_SHUFFLE into XVILVH (if possible).
static SDValue lowerVECTOR_SHUFFLE_XVILVH(const SDLoc &DL, ArrayRef<int> Mask,
                                          MVT VT, SDValue V1, SDValue V2,
                                          SelectionDAG &DAG) {

  const auto &Begin = Mask.begin();
  const auto &End = Mask.end();
  unsigned HalfSize = Mask.size() / 2;
  unsigned LeftSize = HalfSize / 2;
  SDValue OriV1 = V1, OriV2 = V2;

  if (fitsRegularPattern<int>(Begin, 2, End - HalfSize, HalfSize - LeftSize,
                              1) &&
      fitsRegularPattern<int>(Begin + HalfSize, 2, End, HalfSize + LeftSize, 1))
    V1 = OriV1;
  else if (fitsRegularPattern<int>(Begin, 2, End - HalfSize,
                                   Mask.size() + HalfSize - LeftSize, 1) &&
           fitsRegularPattern<int>(Begin + HalfSize, 2, End,
                                   Mask.size() + HalfSize + LeftSize, 1))
    V1 = OriV2;
  else
    return SDValue();

  if (fitsRegularPattern<int>(Begin + 1, 2, End - HalfSize, HalfSize - LeftSize,
                              1) &&
      fitsRegularPattern<int>(Begin + 1 + HalfSize, 2, End, HalfSize + LeftSize,
                              1))
    V2 = OriV1;
  else if (fitsRegularPattern<int>(Begin + 1, 2, End - HalfSize,
                                   Mask.size() + HalfSize - LeftSize, 1) &&
           fitsRegularPattern<int>(Begin + 1 + HalfSize, 2, End,
                                   Mask.size() + HalfSize + LeftSize, 1))
    V2 = OriV2;
  else
    return SDValue();

  return DAG.getNode(LoongArchISD::VILVH, DL, VT, V2, V1);
}

/// Lower VECTOR_SHUFFLE into XVILVL (if possible).
static SDValue lowerVECTOR_SHUFFLE_XVILVL(const SDLoc &DL, ArrayRef<int> Mask,
                                          MVT VT, SDValue V1, SDValue V2,
                                          SelectionDAG &DAG) {

  const auto &Begin = Mask.begin();
  const auto &End = Mask.end();
  unsigned HalfSize = Mask.size() / 2;
  SDValue OriV1 = V1, OriV2 = V2;

  if (fitsRegularPattern<int>(Begin, 2, End - HalfSize, 0, 1) &&
      fitsRegularPattern<int>(Begin + HalfSize, 2, End, HalfSize, 1))
    V1 = OriV1;
  else if (fitsRegularPattern<int>(Begin, 2, End - HalfSize, Mask.size(), 1) &&
           fitsRegularPattern<int>(Begin + HalfSize, 2, End,
                                   Mask.size() + HalfSize, 1))
    V1 = OriV2;
  else
    return SDValue();

  if (fitsRegularPattern<int>(Begin + 1, 2, End - HalfSize, 0, 1) &&
      fitsRegularPattern<int>(Begin + 1 + HalfSize, 2, End, HalfSize, 1))
    V2 = OriV1;
  else if (fitsRegularPattern<int>(Begin + 1, 2, End - HalfSize, Mask.size(),
                                   1) &&
           fitsRegularPattern<int>(Begin + 1 + HalfSize, 2, End,
                                   Mask.size() + HalfSize, 1))
    V2 = OriV2;
  else
    return SDValue();

  return DAG.getNode(LoongArchISD::VILVL, DL, VT, V2, V1);
}

/// Lower VECTOR_SHUFFLE into XVPICKEV (if possible).
static SDValue lowerVECTOR_SHUFFLE_XVPICKEV(const SDLoc &DL, ArrayRef<int> Mask,
                                            MVT VT, SDValue V1, SDValue V2,
                                            SelectionDAG &DAG) {

  const auto &Begin = Mask.begin();
  const auto &LeftMid = Mask.begin() + Mask.size() / 4;
  const auto &Mid = Mask.begin() + Mask.size() / 2;
  const auto &RightMid = Mask.end() - Mask.size() / 4;
  const auto &End = Mask.end();
  unsigned HalfSize = Mask.size() / 2;
  SDValue OriV1 = V1, OriV2 = V2;

  if (fitsRegularPattern<int>(Begin, 1, LeftMid, 0, 2) &&
      fitsRegularPattern<int>(Mid, 1, RightMid, HalfSize, 2))
    V1 = OriV1;
  else if (fitsRegularPattern<int>(Begin, 1, LeftMid, Mask.size(), 2) &&
           fitsRegularPattern<int>(Mid, 1, RightMid, Mask.size() + HalfSize, 2))
    V1 = OriV2;
  else
    return SDValue();

  if (fitsRegularPattern<int>(LeftMid, 1, Mid, 0, 2) &&
      fitsRegularPattern<int>(RightMid, 1, End, HalfSize, 2))
    V2 = OriV1;
  else if (fitsRegularPattern<int>(LeftMid, 1, Mid, Mask.size(), 2) &&
           fitsRegularPattern<int>(RightMid, 1, End, Mask.size() + HalfSize, 2))
    V2 = OriV2;

  else
    return SDValue();

  return DAG.getNode(LoongArchISD::VPICKEV, DL, VT, V2, V1);
}

/// Lower VECTOR_SHUFFLE into XVPICKOD (if possible).
static SDValue lowerVECTOR_SHUFFLE_XVPICKOD(const SDLoc &DL, ArrayRef<int> Mask,
                                            MVT VT, SDValue V1, SDValue V2,
                                            SelectionDAG &DAG) {

  const auto &Begin = Mask.begin();
  const auto &LeftMid = Mask.begin() + Mask.size() / 4;
  const auto &Mid = Mask.begin() + Mask.size() / 2;
  const auto &RightMid = Mask.end() - Mask.size() / 4;
  const auto &End = Mask.end();
  unsigned HalfSize = Mask.size() / 2;
  SDValue OriV1 = V1, OriV2 = V2;

  if (fitsRegularPattern<int>(Begin, 1, LeftMid, 1, 2) &&
      fitsRegularPattern<int>(Mid, 1, RightMid, HalfSize + 1, 2))
    V1 = OriV1;
  else if (fitsRegularPattern<int>(Begin, 1, LeftMid, Mask.size() + 1, 2) &&
           fitsRegularPattern<int>(Mid, 1, RightMid, Mask.size() + HalfSize + 1,
                                   2))
    V1 = OriV2;
  else
    return SDValue();

  if (fitsRegularPattern<int>(LeftMid, 1, Mid, 1, 2) &&
      fitsRegularPattern<int>(RightMid, 1, End, HalfSize + 1, 2))
    V2 = OriV1;
  else if (fitsRegularPattern<int>(LeftMid, 1, Mid, Mask.size() + 1, 2) &&
           fitsRegularPattern<int>(RightMid, 1, End, Mask.size() + HalfSize + 1,
                                   2))
    V2 = OriV2;
  else
    return SDValue();

  return DAG.getNode(LoongArchISD::VPICKOD, DL, VT, V2, V1);
}

/// Lower VECTOR_SHUFFLE into XVSHUF (if possible).
static SDValue lowerVECTOR_SHUFFLE_XVSHUF(const SDLoc &DL, ArrayRef<int> Mask,
                                          MVT VT, SDValue V1, SDValue V2,
                                          SelectionDAG &DAG) {

  int MaskSize = Mask.size();
  int HalfSize = Mask.size() / 2;
  const auto &Begin = Mask.begin();
  const auto &Mid = Mask.begin() + HalfSize;
  const auto &End = Mask.end();

  // VECTOR_SHUFFLE concatenates the vectors:
  //  <0, 1, 2, 3, 4, 5, 6, 7> + <8, 9, 10, 11, 12, 13, 14, 15>
  //  shuffling ->
  //  <0, 1, 2, 3, 8, 9, 10, 11> <4, 5, 6, 7, 12, 13, 14, 15>
  //
  // XVSHUF concatenates the vectors:
  //  <a0, a1, a2, a3, b0, b1, b2, b3> + <a4, a5, a6, a7, b4, b5, b6, b7>
  //  shuffling ->
  //  <a0, a1, a2, a3, a4, a5, a6, a7> + <b0, b1, b2, b3, b4, b5, b6, b7>
  SmallVector<SDValue, 8> MaskAlloc;
  for (auto it = Begin; it < Mid; it++) {
    if (*it < 0) // UNDEF
      MaskAlloc.push_back(DAG.getTargetConstant(0, DL, MVT::i64));
    else if ((*it >= 0 && *it < HalfSize) ||
             (*it >= MaskSize && *it <= MaskSize + HalfSize)) {
      int M = *it < HalfSize ? *it : *it - HalfSize;
      MaskAlloc.push_back(DAG.getTargetConstant(M, DL, MVT::i64));
    } else
      return SDValue();
  }
  assert((int)MaskAlloc.size() == HalfSize && "xvshuf convert failed!");

  for (auto it = Mid; it < End; it++) {
    if (*it < 0) // UNDEF
      MaskAlloc.push_back(DAG.getTargetConstant(0, DL, MVT::i64));
    else if ((*it >= HalfSize && *it < MaskSize) ||
             (*it >= MaskSize + HalfSize && *it < MaskSize * 2)) {
      int M = *it < MaskSize ? *it - HalfSize : *it - MaskSize;
      MaskAlloc.push_back(DAG.getTargetConstant(M, DL, MVT::i64));
    } else
      return SDValue();
  }
  assert((int)MaskAlloc.size() == MaskSize && "xvshuf convert failed!");

  EVT MaskVecTy = VT.changeVectorElementTypeToInteger();
  SDValue MaskVec = DAG.getBuildVector(MaskVecTy, DL, MaskAlloc);
  return DAG.getNode(LoongArchISD::VSHUF, DL, VT, MaskVec, V2, V1);
}

/// Shuffle vectors by lane to generate more optimized instructions.
/// 256-bit shuffles are always considered as 2-lane 128-bit shuffles.
///
/// Therefore, except for the following four cases, other cases are regarded
/// as cross-lane shuffles, where optimization is relatively limited.
///
/// - Shuffle high, low lanes of two inputs vector
///   <0, 1, 2, 3> + <4, 5, 6, 7> --- <0, 5, 3, 6>
/// - Shuffle low, high lanes of two inputs vector
///   <0, 1, 2, 3> + <4, 5, 6, 7> --- <3, 6, 0, 5>
/// - Shuffle low, low lanes of two inputs vector
///   <0, 1, 2, 3> + <4, 5, 6, 7> --- <3, 6, 3, 6>
/// - Shuffle high, high lanes of two inputs vector
///   <0, 1, 2, 3> + <4, 5, 6, 7> --- <0, 5, 0, 5>
///
/// The first case is the closest to LoongArch instructions and the other
/// cases need to be converted to it for processing.
///
/// This function may modify V1, V2 and Mask
static void canonicalizeShuffleVectorByLane(const SDLoc &DL,
                                            MutableArrayRef<int> Mask, MVT VT,
                                            SDValue &V1, SDValue &V2,
                                            SelectionDAG &DAG) {

  enum HalfMaskType { HighLaneTy, LowLaneTy, None };

  int MaskSize = Mask.size();
  int HalfSize = Mask.size() / 2;

  HalfMaskType preMask = None, postMask = None;

  if (std::all_of(Mask.begin(), Mask.begin() + HalfSize, [&](int M) {
        return M < 0 || (M >= 0 && M < HalfSize) ||
               (M >= MaskSize && M < MaskSize + HalfSize);
      }))
    preMask = HighLaneTy;
  else if (std::all_of(Mask.begin(), Mask.begin() + HalfSize, [&](int M) {
             return M < 0 || (M >= HalfSize && M < MaskSize) ||
                    (M >= MaskSize + HalfSize && M < MaskSize * 2);
           }))
    preMask = LowLaneTy;

  if (std::all_of(Mask.begin() + HalfSize, Mask.end(), [&](int M) {
        return M < 0 || (M >= 0 && M < HalfSize) ||
               (M >= MaskSize && M < MaskSize + HalfSize);
      }))
    postMask = HighLaneTy;
  else if (std::all_of(Mask.begin() + HalfSize, Mask.end(), [&](int M) {
             return M < 0 || (M >= HalfSize && M < MaskSize) ||
                    (M >= MaskSize + HalfSize && M < MaskSize * 2);
           }))
    postMask = LowLaneTy;

  // The pre-half of mask is high lane type, and the post-half of mask
  // is low lane type, which is closest to the LoongArch instructions.
  //
  // Note: In the LoongArch architecture, the high lane of mask corresponds
  // to the lower 128-bit of vector register, and the low lane of mask
  // corresponds the higher 128-bit of vector register.
  if (preMask == HighLaneTy && postMask == LowLaneTy) {
    return;
  }
  if (preMask == LowLaneTy && postMask == HighLaneTy) {
    V1 = DAG.getBitcast(MVT::v4i64, V1);
    V1 = DAG.getNode(LoongArchISD::XVPERMI, DL, MVT::v4i64, V1,
                     DAG.getConstant(0b01001110, DL, MVT::i64));
    V1 = DAG.getBitcast(VT, V1);

    if (!V2.isUndef()) {
      V2 = DAG.getBitcast(MVT::v4i64, V2);
      V2 = DAG.getNode(LoongArchISD::XVPERMI, DL, MVT::v4i64, V2,
                       DAG.getConstant(0b01001110, DL, MVT::i64));
      V2 = DAG.getBitcast(VT, V2);
    }

    for (auto it = Mask.begin(); it < Mask.begin() + HalfSize; it++) {
      *it = *it < 0 ? *it : *it - HalfSize;
    }
    for (auto it = Mask.begin() + HalfSize; it < Mask.end(); it++) {
      *it = *it < 0 ? *it : *it + HalfSize;
    }
  } else if (preMask == LowLaneTy && postMask == LowLaneTy) {
    V1 = DAG.getBitcast(MVT::v4i64, V1);
    V1 = DAG.getNode(LoongArchISD::XVPERMI, DL, MVT::v4i64, V1,
                     DAG.getConstant(0b11101110, DL, MVT::i64));
    V1 = DAG.getBitcast(VT, V1);

    if (!V2.isUndef()) {
      V2 = DAG.getBitcast(MVT::v4i64, V2);
      V2 = DAG.getNode(LoongArchISD::XVPERMI, DL, MVT::v4i64, V2,
                       DAG.getConstant(0b11101110, DL, MVT::i64));
      V2 = DAG.getBitcast(VT, V2);
    }

    for (auto it = Mask.begin(); it < Mask.begin() + HalfSize; it++) {
      *it = *it < 0 ? *it : *it - HalfSize;
    }
  } else if (preMask == HighLaneTy && postMask == HighLaneTy) {
    V1 = DAG.getBitcast(MVT::v4i64, V1);
    V1 = DAG.getNode(LoongArchISD::XVPERMI, DL, MVT::v4i64, V1,
                     DAG.getConstant(0b01000100, DL, MVT::i64));
    V1 = DAG.getBitcast(VT, V1);

    if (!V2.isUndef()) {
      V2 = DAG.getBitcast(MVT::v4i64, V2);
      V2 = DAG.getNode(LoongArchISD::XVPERMI, DL, MVT::v4i64, V2,
                       DAG.getConstant(0b01000100, DL, MVT::i64));
      V2 = DAG.getBitcast(VT, V2);
    }

    for (auto it = Mask.begin() + HalfSize; it < Mask.end(); it++) {
      *it = *it < 0 ? *it : *it + HalfSize;
    }
  } else { // cross-lane
    return;
  }
}

/// Dispatching routine to lower various 256-bit LoongArch vector shuffles.
///
/// This routine breaks down the specific type of 256-bit shuffle and
/// dispatches to the lowering routines accordingly.
static SDValue lower256BitShuffle(const SDLoc &DL, ArrayRef<int> Mask, MVT VT,
                                  SDValue V1, SDValue V2, SelectionDAG &DAG) {
  assert((VT.SimpleTy == MVT::v32i8 || VT.SimpleTy == MVT::v16i16 ||
          VT.SimpleTy == MVT::v8i32 || VT.SimpleTy == MVT::v4i64 ||
          VT.SimpleTy == MVT::v8f32 || VT.SimpleTy == MVT::v4f64) &&
         "Vector type is unsupported for lasx!");
  assert(V1.getSimpleValueType() == V2.getSimpleValueType() &&
         "Two operands have different types!");
  assert(VT.getVectorNumElements() == Mask.size() &&
         "Unexpected mask size for shuffle!");
  assert(Mask.size() % 2 == 0 && "Expected even mask size.");
  assert(Mask.size() >= 4 && "Mask size is less than 4.");

  // canonicalize non cross-lane shuffle vector
  SmallVector<int> NewMask(Mask);
  canonicalizeShuffleVectorByLane(DL, NewMask, VT, V1, V2, DAG);

  SDValue Result;
  // TODO: Add more comparison patterns.
  if (V2.isUndef()) {
    if ((Result = lowerVECTOR_SHUFFLE_XVREPLVEI(DL, NewMask, VT, V1, V2, DAG)))
      return Result;
    if ((Result = lowerVECTOR_SHUFFLE_XVSHUF4I(DL, NewMask, VT, V1, V2, DAG)))
      return Result;

    // TODO: This comment may be enabled in the future to better match the
    // pattern for instruction selection.
    /* V2 = V1; */
  }

  // It is recommended not to change the pattern comparison order for better
  // performance.
  if ((Result = lowerVECTOR_SHUFFLE_XVPACKEV(DL, NewMask, VT, V1, V2, DAG)))
    return Result;
  if ((Result = lowerVECTOR_SHUFFLE_XVPACKOD(DL, NewMask, VT, V1, V2, DAG)))
    return Result;
  if ((Result = lowerVECTOR_SHUFFLE_XVILVH(DL, NewMask, VT, V1, V2, DAG)))
    return Result;
  if ((Result = lowerVECTOR_SHUFFLE_XVILVL(DL, NewMask, VT, V1, V2, DAG)))
    return Result;
  if ((Result = lowerVECTOR_SHUFFLE_XVPICKEV(DL, NewMask, VT, V1, V2, DAG)))
    return Result;
  if ((Result = lowerVECTOR_SHUFFLE_XVPICKOD(DL, NewMask, VT, V1, V2, DAG)))
    return Result;
  if ((Result = lowerVECTOR_SHUFFLE_XVSHUF(DL, NewMask, VT, V1, V2, DAG)))
    return Result;

  return SDValue();
}

SDValue LoongArchTargetLowering::lowerVECTOR_SHUFFLE(SDValue Op,
                                                     SelectionDAG &DAG) const {
  ShuffleVectorSDNode *SVOp = cast<ShuffleVectorSDNode>(Op);
  ArrayRef<int> OrigMask = SVOp->getMask();
  SDValue V1 = Op.getOperand(0);
  SDValue V2 = Op.getOperand(1);
  MVT VT = Op.getSimpleValueType();
  int NumElements = VT.getVectorNumElements();
  SDLoc DL(Op);

  bool V1IsUndef = V1.isUndef();
  bool V2IsUndef = V2.isUndef();
  if (V1IsUndef && V2IsUndef)
    return DAG.getUNDEF(VT);

  // When we create a shuffle node we put the UNDEF node to second operand,
  // but in some cases the first operand may be transformed to UNDEF.
  // In this case we should just commute the node.
  if (V1IsUndef)
    return DAG.getCommutedVectorShuffle(*SVOp);

  // Check for non-undef masks pointing at an undef vector and make the masks
  // undef as well. This makes it easier to match the shuffle based solely on
  // the mask.
  if (V2IsUndef &&
      any_of(OrigMask, [NumElements](int M) { return M >= NumElements; })) {
    SmallVector<int, 8> NewMask(OrigMask);
    for (int &M : NewMask)
      if (M >= NumElements)
        M = -1;
    return DAG.getVectorShuffle(VT, DL, V1, V2, NewMask);
  }

  // Check for illegal shuffle mask element index values.
  int MaskUpperLimit = OrigMask.size() * (V2IsUndef ? 1 : 2);
  (void)MaskUpperLimit;
  assert(llvm::all_of(OrigMask,
                      [&](int M) { return -1 <= M && M < MaskUpperLimit; }) &&
         "Out of bounds shuffle index");

  // For each vector width, delegate to a specialized lowering routine.
  if (VT.is128BitVector())
    return lower128BitShuffle(DL, OrigMask, VT, V1, V2, DAG);

  if (VT.is256BitVector())
    return lower256BitShuffle(DL, OrigMask, VT, V1, V2, DAG);

  return SDValue();
}

static bool isConstantOrUndef(const SDValue Op) {
  if (Op->isUndef())
    return true;
  if (isa<ConstantSDNode>(Op))
    return true;
  if (isa<ConstantFPSDNode>(Op))
    return true;
  return false;
}

static bool isConstantOrUndefBUILD_VECTOR(const BuildVectorSDNode *Op) {
  for (unsigned i = 0; i < Op->getNumOperands(); ++i)
    if (isConstantOrUndef(Op->getOperand(i)))
      return true;
  return false;
}

SDValue LoongArchTargetLowering::lowerBUILD_VECTOR(SDValue Op,
                                                   SelectionDAG &DAG) const {
  BuildVectorSDNode *Node = cast<BuildVectorSDNode>(Op);
  EVT ResTy = Op->getValueType(0);
  SDLoc DL(Op);
  APInt SplatValue, SplatUndef;
  unsigned SplatBitSize;
  bool HasAnyUndefs;
  bool Is128Vec = ResTy.is128BitVector();
  bool Is256Vec = ResTy.is256BitVector();

  if ((!Subtarget.hasExtLSX() || !Is128Vec) &&
      (!Subtarget.hasExtLASX() || !Is256Vec))
    return SDValue();

  if (Node->isConstantSplat(SplatValue, SplatUndef, SplatBitSize, HasAnyUndefs,
                            /*MinSplatBits=*/8) &&
      SplatBitSize <= 64) {
    // We can only cope with 8, 16, 32, or 64-bit elements.
    if (SplatBitSize != 8 && SplatBitSize != 16 && SplatBitSize != 32 &&
        SplatBitSize != 64)
      return SDValue();

    EVT ViaVecTy;

    switch (SplatBitSize) {
    default:
      return SDValue();
    case 8:
      ViaVecTy = Is128Vec ? MVT::v16i8 : MVT::v32i8;
      break;
    case 16:
      ViaVecTy = Is128Vec ? MVT::v8i16 : MVT::v16i16;
      break;
    case 32:
      ViaVecTy = Is128Vec ? MVT::v4i32 : MVT::v8i32;
      break;
    case 64:
      ViaVecTy = Is128Vec ? MVT::v2i64 : MVT::v4i64;
      break;
    }

    // SelectionDAG::getConstant will promote SplatValue appropriately.
    SDValue Result = DAG.getConstant(SplatValue, DL, ViaVecTy);

    // Bitcast to the type we originally wanted.
    if (ViaVecTy != ResTy)
      Result = DAG.getNode(ISD::BITCAST, SDLoc(Node), ResTy, Result);

    return Result;
  }

  if (DAG.isSplatValue(Op, /*AllowUndefs=*/false))
    return Op;

  if (!isConstantOrUndefBUILD_VECTOR(Node)) {
    // Use INSERT_VECTOR_ELT operations rather than expand to stores.
    // The resulting code is the same length as the expansion, but it doesn't
    // use memory operations.
    EVT ResTy = Node->getValueType(0);

    assert(ResTy.isVector());

    unsigned NumElts = ResTy.getVectorNumElements();
    SDValue Vector = DAG.getUNDEF(ResTy);
    for (unsigned i = 0; i < NumElts; ++i) {
      Vector = DAG.getNode(ISD::INSERT_VECTOR_ELT, DL, ResTy, Vector,
                           Node->getOperand(i),
                           DAG.getConstant(i, DL, Subtarget.getGRLenVT()));
    }
    return Vector;
  }

  return SDValue();
}

SDValue
LoongArchTargetLowering::lowerEXTRACT_VECTOR_ELT(SDValue Op,
                                                 SelectionDAG &DAG) const {
  EVT VecTy = Op->getOperand(0)->getValueType(0);
  SDValue Idx = Op->getOperand(1);
  EVT EltTy = VecTy.getVectorElementType();
  unsigned NumElts = VecTy.getVectorNumElements();

  if (isa<ConstantSDNode>(Idx) &&
      (EltTy == MVT::i32 || EltTy == MVT::i64 || EltTy == MVT::f32 ||
       EltTy == MVT::f64 || Idx->getAsZExtVal() < NumElts / 2))
    return Op;

  return SDValue();
}

SDValue
LoongArchTargetLowering::lowerINSERT_VECTOR_ELT(SDValue Op,
                                                SelectionDAG &DAG) const {
  if (isa<ConstantSDNode>(Op->getOperand(2)))
    return Op;
  return SDValue();
}

SDValue LoongArchTargetLowering::lowerATOMIC_FENCE(SDValue Op,
                                                   SelectionDAG &DAG) const {
  SDLoc DL(Op);
  SyncScope::ID FenceSSID =
      static_cast<SyncScope::ID>(Op.getConstantOperandVal(2));

  // singlethread fences only synchronize with signal handlers on the same
  // thread and thus only need to preserve instruction order, not actually
  // enforce memory ordering.
  if (FenceSSID == SyncScope::SingleThread)
    // MEMBARRIER is a compiler barrier; it codegens to a no-op.
    return DAG.getNode(ISD::MEMBARRIER, DL, MVT::Other, Op.getOperand(0));

  return Op;
}

SDValue LoongArchTargetLowering::lowerWRITE_REGISTER(SDValue Op,
                                                     SelectionDAG &DAG) const {

  if (Subtarget.is64Bit() && Op.getOperand(2).getValueType() == MVT::i32) {
    DAG.getContext()->emitError(
        "On LA64, only 64-bit registers can be written.");
    return Op.getOperand(0);
  }

  if (!Subtarget.is64Bit() && Op.getOperand(2).getValueType() == MVT::i64) {
    DAG.getContext()->emitError(
        "On LA32, only 32-bit registers can be written.");
    return Op.getOperand(0);
  }

  return Op;
}

SDValue LoongArchTargetLowering::lowerFRAMEADDR(SDValue Op,
                                                SelectionDAG &DAG) const {
  if (!isa<ConstantSDNode>(Op.getOperand(0))) {
    DAG.getContext()->emitError("argument to '__builtin_frame_address' must "
                                "be a constant integer");
    return SDValue();
  }

  MachineFunction &MF = DAG.getMachineFunction();
  MF.getFrameInfo().setFrameAddressIsTaken(true);
  Register FrameReg = Subtarget.getRegisterInfo()->getFrameRegister(MF);
  EVT VT = Op.getValueType();
  SDLoc DL(Op);
  SDValue FrameAddr = DAG.getCopyFromReg(DAG.getEntryNode(), DL, FrameReg, VT);
  unsigned Depth = Op.getConstantOperandVal(0);
  int GRLenInBytes = Subtarget.getGRLen() / 8;

  while (Depth--) {
    int Offset = -(GRLenInBytes * 2);
    SDValue Ptr = DAG.getNode(ISD::ADD, DL, VT, FrameAddr,
                              DAG.getIntPtrConstant(Offset, DL));
    FrameAddr =
        DAG.getLoad(VT, DL, DAG.getEntryNode(), Ptr, MachinePointerInfo());
  }
  return FrameAddr;
}

SDValue LoongArchTargetLowering::lowerRETURNADDR(SDValue Op,
                                                 SelectionDAG &DAG) const {
  if (verifyReturnAddressArgumentIsConstant(Op, DAG))
    return SDValue();

  // Currently only support lowering return address for current frame.
  if (Op.getConstantOperandVal(0) != 0) {
    DAG.getContext()->emitError(
        "return address can only be determined for the current frame");
    return SDValue();
  }

  MachineFunction &MF = DAG.getMachineFunction();
  MF.getFrameInfo().setReturnAddressIsTaken(true);
  MVT GRLenVT = Subtarget.getGRLenVT();

  // Return the value of the return address register, marking it an implicit
  // live-in.
  Register Reg = MF.addLiveIn(Subtarget.getRegisterInfo()->getRARegister(),
                              getRegClassFor(GRLenVT));
  return DAG.getCopyFromReg(DAG.getEntryNode(), SDLoc(Op), Reg, GRLenVT);
}

SDValue LoongArchTargetLowering::lowerEH_DWARF_CFA(SDValue Op,
                                                   SelectionDAG &DAG) const {
  MachineFunction &MF = DAG.getMachineFunction();
  auto Size = Subtarget.getGRLen() / 8;
  auto FI = MF.getFrameInfo().CreateFixedObject(Size, 0, false);
  return DAG.getFrameIndex(FI, getPointerTy(DAG.getDataLayout()));
}

SDValue LoongArchTargetLowering::lowerVASTART(SDValue Op,
                                              SelectionDAG &DAG) const {
  MachineFunction &MF = DAG.getMachineFunction();
  auto *FuncInfo = MF.getInfo<LoongArchMachineFunctionInfo>();

  SDLoc DL(Op);
  SDValue FI = DAG.getFrameIndex(FuncInfo->getVarArgsFrameIndex(),
                                 getPointerTy(MF.getDataLayout()));

  // vastart just stores the address of the VarArgsFrameIndex slot into the
  // memory location argument.
  const Value *SV = cast<SrcValueSDNode>(Op.getOperand(2))->getValue();
  return DAG.getStore(Op.getOperand(0), DL, FI, Op.getOperand(1),
                      MachinePointerInfo(SV));
}

SDValue LoongArchTargetLowering::lowerUINT_TO_FP(SDValue Op,
                                                 SelectionDAG &DAG) const {
  assert(Subtarget.is64Bit() && Subtarget.hasBasicF() &&
         !Subtarget.hasBasicD() && "unexpected target features");

  SDLoc DL(Op);
  SDValue Op0 = Op.getOperand(0);
  if (Op0->getOpcode() == ISD::AND) {
    auto *C = dyn_cast<ConstantSDNode>(Op0.getOperand(1));
    if (C && C->getZExtValue() < UINT64_C(0xFFFFFFFF))
      return Op;
  }

  if (Op0->getOpcode() == LoongArchISD::BSTRPICK &&
      Op0.getConstantOperandVal(1) < UINT64_C(0X1F) &&
      Op0.getConstantOperandVal(2) == UINT64_C(0))
    return Op;

  if (Op0.getOpcode() == ISD::AssertZext &&
      dyn_cast<VTSDNode>(Op0.getOperand(1))->getVT().bitsLT(MVT::i32))
    return Op;

  EVT OpVT = Op0.getValueType();
  EVT RetVT = Op.getValueType();
  RTLIB::Libcall LC = RTLIB::getUINTTOFP(OpVT, RetVT);
  MakeLibCallOptions CallOptions;
  CallOptions.setTypeListBeforeSoften(OpVT, RetVT, true);
  SDValue Chain = SDValue();
  SDValue Result;
  std::tie(Result, Chain) =
      makeLibCall(DAG, LC, Op.getValueType(), Op0, CallOptions, DL, Chain);
  return Result;
}

SDValue LoongArchTargetLowering::lowerSINT_TO_FP(SDValue Op,
                                                 SelectionDAG &DAG) const {
  assert(Subtarget.is64Bit() && Subtarget.hasBasicF() &&
         !Subtarget.hasBasicD() && "unexpected target features");

  SDLoc DL(Op);
  SDValue Op0 = Op.getOperand(0);

  if ((Op0.getOpcode() == ISD::AssertSext ||
       Op0.getOpcode() == ISD::SIGN_EXTEND_INREG) &&
      dyn_cast<VTSDNode>(Op0.getOperand(1))->getVT().bitsLE(MVT::i32))
    return Op;

  EVT OpVT = Op0.getValueType();
  EVT RetVT = Op.getValueType();
  RTLIB::Libcall LC = RTLIB::getSINTTOFP(OpVT, RetVT);
  MakeLibCallOptions CallOptions;
  CallOptions.setTypeListBeforeSoften(OpVT, RetVT, true);
  SDValue Chain = SDValue();
  SDValue Result;
  std::tie(Result, Chain) =
      makeLibCall(DAG, LC, Op.getValueType(), Op0, CallOptions, DL, Chain);
  return Result;
}

SDValue LoongArchTargetLowering::lowerBITCAST(SDValue Op,
                                              SelectionDAG &DAG) const {

  SDLoc DL(Op);
  SDValue Op0 = Op.getOperand(0);

  if (Op.getValueType() == MVT::f32 && Op0.getValueType() == MVT::i32 &&
      Subtarget.is64Bit() && Subtarget.hasBasicF()) {
    SDValue NewOp0 = DAG.getNode(ISD::ANY_EXTEND, DL, MVT::i64, Op0);
    return DAG.getNode(LoongArchISD::MOVGR2FR_W_LA64, DL, MVT::f32, NewOp0);
  }
  return Op;
}

SDValue LoongArchTargetLowering::lowerFP_TO_SINT(SDValue Op,
                                                 SelectionDAG &DAG) const {

  SDLoc DL(Op);

  if (Op.getValueSizeInBits() > 32 && Subtarget.hasBasicF() &&
      !Subtarget.hasBasicD()) {
    SDValue Dst =
        DAG.getNode(LoongArchISD::FTINT, DL, MVT::f32, Op.getOperand(0));
    return DAG.getNode(LoongArchISD::MOVFR2GR_S_LA64, DL, MVT::i64, Dst);
  }

  EVT FPTy = EVT::getFloatingPointVT(Op.getValueSizeInBits());
  SDValue Trunc = DAG.getNode(LoongArchISD::FTINT, DL, FPTy, Op.getOperand(0));
  return DAG.getNode(ISD::BITCAST, DL, Op.getValueType(), Trunc);
}

static SDValue getTargetNode(GlobalAddressSDNode *N, SDLoc DL, EVT Ty,
                             SelectionDAG &DAG, unsigned Flags) {
  return DAG.getTargetGlobalAddress(N->getGlobal(), DL, Ty, 0, Flags);
}

static SDValue getTargetNode(BlockAddressSDNode *N, SDLoc DL, EVT Ty,
                             SelectionDAG &DAG, unsigned Flags) {
  return DAG.getTargetBlockAddress(N->getBlockAddress(), Ty, N->getOffset(),
                                   Flags);
}

static SDValue getTargetNode(ConstantPoolSDNode *N, SDLoc DL, EVT Ty,
                             SelectionDAG &DAG, unsigned Flags) {
  return DAG.getTargetConstantPool(N->getConstVal(), Ty, N->getAlign(),
                                   N->getOffset(), Flags);
}

static SDValue getTargetNode(JumpTableSDNode *N, SDLoc DL, EVT Ty,
                             SelectionDAG &DAG, unsigned Flags) {
  return DAG.getTargetJumpTable(N->getIndex(), Ty, Flags);
}

template <class NodeTy>
SDValue LoongArchTargetLowering::getAddr(NodeTy *N, SelectionDAG &DAG,
                                         CodeModel::Model M,
                                         bool IsLocal) const {
  SDLoc DL(N);
  EVT Ty = getPointerTy(DAG.getDataLayout());
  SDValue Addr = getTargetNode(N, DL, Ty, DAG, 0);
  SDValue Load;

  switch (M) {
  default:
    report_fatal_error("Unsupported code model");

  case CodeModel::Large: {
    assert(Subtarget.is64Bit() && "Large code model requires LA64");

    // This is not actually used, but is necessary for successfully matching
    // the PseudoLA_*_LARGE nodes.
    SDValue Tmp = DAG.getConstant(0, DL, Ty);
    if (IsLocal) {
      // This generates the pattern (PseudoLA_PCREL_LARGE tmp sym), that
      // eventually becomes the desired 5-insn code sequence.
      Load = SDValue(DAG.getMachineNode(LoongArch::PseudoLA_PCREL_LARGE, DL, Ty,
                                        Tmp, Addr),
                     0);
    } else {
      // This generates the pattern (PseudoLA_GOT_LARGE tmp sym), that
      // eventually becomes the desired 5-insn code sequence.
      Load = SDValue(
          DAG.getMachineNode(LoongArch::PseudoLA_GOT_LARGE, DL, Ty, Tmp, Addr),
          0);
    }
    break;
  }

  case CodeModel::Small:
  case CodeModel::Medium:
    if (IsLocal) {
      // This generates the pattern (PseudoLA_PCREL sym), which expands to
      // (addi.w/d (pcalau12i %pc_hi20(sym)) %pc_lo12(sym)).
      Load = SDValue(
          DAG.getMachineNode(LoongArch::PseudoLA_PCREL, DL, Ty, Addr), 0);
    } else {
      // This generates the pattern (PseudoLA_GOT sym), which expands to (ld.w/d
      // (pcalau12i %got_pc_hi20(sym)) %got_pc_lo12(sym)).
      Load =
          SDValue(DAG.getMachineNode(LoongArch::PseudoLA_GOT, DL, Ty, Addr), 0);
    }
  }

  if (!IsLocal) {
    // Mark the load instruction as invariant to enable hoisting in MachineLICM.
    MachineFunction &MF = DAG.getMachineFunction();
    MachineMemOperand *MemOp = MF.getMachineMemOperand(
        MachinePointerInfo::getGOT(MF),
        MachineMemOperand::MOLoad | MachineMemOperand::MODereferenceable |
            MachineMemOperand::MOInvariant,
        LLT(Ty.getSimpleVT()), Align(Ty.getFixedSizeInBits() / 8));
    DAG.setNodeMemRefs(cast<MachineSDNode>(Load.getNode()), {MemOp});
  }

  return Load;
}

SDValue LoongArchTargetLowering::lowerBlockAddress(SDValue Op,
                                                   SelectionDAG &DAG) const {
  return getAddr(cast<BlockAddressSDNode>(Op), DAG,
                 DAG.getTarget().getCodeModel());
}

SDValue LoongArchTargetLowering::lowerJumpTable(SDValue Op,
                                                SelectionDAG &DAG) const {
  return getAddr(cast<JumpTableSDNode>(Op), DAG,
                 DAG.getTarget().getCodeModel());
}

SDValue LoongArchTargetLowering::lowerConstantPool(SDValue Op,
                                                   SelectionDAG &DAG) const {
  return getAddr(cast<ConstantPoolSDNode>(Op), DAG,
                 DAG.getTarget().getCodeModel());
}

SDValue LoongArchTargetLowering::lowerGlobalAddress(SDValue Op,
                                                    SelectionDAG &DAG) const {
  GlobalAddressSDNode *N = cast<GlobalAddressSDNode>(Op);
  assert(N->getOffset() == 0 && "unexpected offset in global node");
  auto CM = DAG.getTarget().getCodeModel();
  const GlobalValue *GV = N->getGlobal();

  if (GV->isDSOLocal() && isa<GlobalVariable>(GV)) {
    if (auto GCM = dyn_cast<GlobalVariable>(GV)->getCodeModel())
      CM = *GCM;
  }

  return getAddr(N, DAG, CM, GV->isDSOLocal());
}

SDValue LoongArchTargetLowering::getStaticTLSAddr(GlobalAddressSDNode *N,
                                                  SelectionDAG &DAG,
                                                  unsigned Opc, bool UseGOT,
                                                  bool Large) const {
  SDLoc DL(N);
  EVT Ty = getPointerTy(DAG.getDataLayout());
  MVT GRLenVT = Subtarget.getGRLenVT();

  // This is not actually used, but is necessary for successfully matching the
  // PseudoLA_*_LARGE nodes.
  SDValue Tmp = DAG.getConstant(0, DL, Ty);
  SDValue Addr = DAG.getTargetGlobalAddress(N->getGlobal(), DL, Ty, 0, 0);
  SDValue Offset = Large
                       ? SDValue(DAG.getMachineNode(Opc, DL, Ty, Tmp, Addr), 0)
                       : SDValue(DAG.getMachineNode(Opc, DL, Ty, Addr), 0);
  if (UseGOT) {
    // Mark the load instruction as invariant to enable hoisting in MachineLICM.
    MachineFunction &MF = DAG.getMachineFunction();
    MachineMemOperand *MemOp = MF.getMachineMemOperand(
        MachinePointerInfo::getGOT(MF),
        MachineMemOperand::MOLoad | MachineMemOperand::MODereferenceable |
            MachineMemOperand::MOInvariant,
        LLT(Ty.getSimpleVT()), Align(Ty.getFixedSizeInBits() / 8));
    DAG.setNodeMemRefs(cast<MachineSDNode>(Offset.getNode()), {MemOp});
  }

  // Add the thread pointer.
  return DAG.getNode(ISD::ADD, DL, Ty, Offset,
                     DAG.getRegister(LoongArch::R2, GRLenVT));
}

SDValue LoongArchTargetLowering::getDynamicTLSAddr(GlobalAddressSDNode *N,
                                                   SelectionDAG &DAG,
                                                   unsigned Opc,
                                                   bool Large) const {
  SDLoc DL(N);
  EVT Ty = getPointerTy(DAG.getDataLayout());
  IntegerType *CallTy = Type::getIntNTy(*DAG.getContext(), Ty.getSizeInBits());

  // This is not actually used, but is necessary for successfully matching the
  // PseudoLA_*_LARGE nodes.
  SDValue Tmp = DAG.getConstant(0, DL, Ty);

  // Use a PC-relative addressing mode to access the dynamic GOT address.
  SDValue Addr = DAG.getTargetGlobalAddress(N->getGlobal(), DL, Ty, 0, 0);
  SDValue Load = Large ? SDValue(DAG.getMachineNode(Opc, DL, Ty, Tmp, Addr), 0)
                       : SDValue(DAG.getMachineNode(Opc, DL, Ty, Addr), 0);

  // Prepare argument list to generate call.
  ArgListTy Args;
  ArgListEntry Entry;
  Entry.Node = Load;
  Entry.Ty = CallTy;
  Args.push_back(Entry);

  // Setup call to __tls_get_addr.
  TargetLowering::CallLoweringInfo CLI(DAG);
  CLI.setDebugLoc(DL)
      .setChain(DAG.getEntryNode())
      .setLibCallee(CallingConv::C, CallTy,
                    DAG.getExternalSymbol("__tls_get_addr", Ty),
                    std::move(Args));

  return LowerCallTo(CLI).first;
}

SDValue LoongArchTargetLowering::getTLSDescAddr(GlobalAddressSDNode *N,
                                                SelectionDAG &DAG, unsigned Opc,
                                                bool Large) const {
  SDLoc DL(N);
  EVT Ty = getPointerTy(DAG.getDataLayout());
  const GlobalValue *GV = N->getGlobal();

  // This is not actually used, but is necessary for successfully matching the
  // PseudoLA_*_LARGE nodes.
  SDValue Tmp = DAG.getConstant(0, DL, Ty);

  // Use a PC-relative addressing mode to access the global dynamic GOT address.
  // This generates the pattern (PseudoLA_TLS_DESC_PC{,LARGE} sym).
  SDValue Addr = DAG.getTargetGlobalAddress(GV, DL, Ty, 0, 0);
  return Large ? SDValue(DAG.getMachineNode(Opc, DL, Ty, Tmp, Addr), 0)
               : SDValue(DAG.getMachineNode(Opc, DL, Ty, Addr), 0);
}

SDValue
LoongArchTargetLowering::lowerGlobalTLSAddress(SDValue Op,
                                               SelectionDAG &DAG) const {
  if (DAG.getMachineFunction().getFunction().getCallingConv() ==
      CallingConv::GHC)
    report_fatal_error("In GHC calling convention TLS is not supported");

  bool Large = DAG.getTarget().getCodeModel() == CodeModel::Large;
  assert((!Large || Subtarget.is64Bit()) && "Large code model requires LA64");

  GlobalAddressSDNode *N = cast<GlobalAddressSDNode>(Op);
  assert(N->getOffset() == 0 && "unexpected offset in global node");

  if (DAG.getTarget().useEmulatedTLS())
    report_fatal_error("the emulated TLS is prohibited",
                       /*GenCrashDiag=*/false);

  bool IsDesc = DAG.getTarget().useTLSDESC();

  switch (getTargetMachine().getTLSModel(N->getGlobal())) {
  case TLSModel::GeneralDynamic:
    // In this model, application code calls the dynamic linker function
    // __tls_get_addr to locate TLS offsets into the dynamic thread vector at
    // runtime.
    if (!IsDesc)
      return getDynamicTLSAddr(N, DAG,
                               Large ? LoongArch::PseudoLA_TLS_GD_LARGE
                                     : LoongArch::PseudoLA_TLS_GD,
                               Large);
    break;
  case TLSModel::LocalDynamic:
    // Same as GeneralDynamic, except for assembly modifiers and relocation
    // records.
    if (!IsDesc)
      return getDynamicTLSAddr(N, DAG,
                               Large ? LoongArch::PseudoLA_TLS_LD_LARGE
                                     : LoongArch::PseudoLA_TLS_LD,
                               Large);
    break;
  case TLSModel::InitialExec:
    // This model uses the GOT to resolve TLS offsets.
    return getStaticTLSAddr(N, DAG,
                            Large ? LoongArch::PseudoLA_TLS_IE_LARGE
                                  : LoongArch::PseudoLA_TLS_IE,
                            /*UseGOT=*/true, Large);
  case TLSModel::LocalExec:
    // This model is used when static linking as the TLS offsets are resolved
    // during program linking.
    //
    // This node doesn't need an extra argument for the large code model.
    return getStaticTLSAddr(N, DAG, LoongArch::PseudoLA_TLS_LE,
                            /*UseGOT=*/false);
  }

  return getTLSDescAddr(N, DAG,
                        Large ? LoongArch::PseudoLA_TLS_DESC_PC_LARGE
                              : LoongArch::PseudoLA_TLS_DESC_PC,
                        Large);
}

template <unsigned N>
static SDValue checkIntrinsicImmArg(SDValue Op, unsigned ImmOp,
                                    SelectionDAG &DAG, bool IsSigned = false) {
  auto *CImm = cast<ConstantSDNode>(Op->getOperand(ImmOp));
  // Check the ImmArg.
  if ((IsSigned && !isInt<N>(CImm->getSExtValue())) ||
      (!IsSigned && !isUInt<N>(CImm->getZExtValue()))) {
    DAG.getContext()->emitError(Op->getOperationName(0) +
                                ": argument out of range.");
    return DAG.getNode(ISD::UNDEF, SDLoc(Op), Op.getValueType());
  }
  return SDValue();
}

SDValue
LoongArchTargetLowering::lowerINTRINSIC_WO_CHAIN(SDValue Op,
                                                 SelectionDAG &DAG) const {
  SDLoc DL(Op);
  switch (Op.getConstantOperandVal(0)) {
  default:
    return SDValue(); // Don't custom lower most intrinsics.
  case Intrinsic::thread_pointer: {
    EVT PtrVT = getPointerTy(DAG.getDataLayout());
    return DAG.getRegister(LoongArch::R2, PtrVT);
  }
  case Intrinsic::loongarch_lsx_vpickve2gr_d:
  case Intrinsic::loongarch_lsx_vpickve2gr_du:
  case Intrinsic::loongarch_lsx_vreplvei_d:
  case Intrinsic::loongarch_lasx_xvrepl128vei_d:
    return checkIntrinsicImmArg<1>(Op, 2, DAG);
  case Intrinsic::loongarch_lsx_vreplvei_w:
  case Intrinsic::loongarch_lasx_xvrepl128vei_w:
  case Intrinsic::loongarch_lasx_xvpickve2gr_d:
  case Intrinsic::loongarch_lasx_xvpickve2gr_du:
  case Intrinsic::loongarch_lasx_xvpickve_d:
  case Intrinsic::loongarch_lasx_xvpickve_d_f:
    return checkIntrinsicImmArg<2>(Op, 2, DAG);
  case Intrinsic::loongarch_lasx_xvinsve0_d:
    return checkIntrinsicImmArg<2>(Op, 3, DAG);
  case Intrinsic::loongarch_lsx_vsat_b:
  case Intrinsic::loongarch_lsx_vsat_bu:
  case Intrinsic::loongarch_lsx_vrotri_b:
  case Intrinsic::loongarch_lsx_vsllwil_h_b:
  case Intrinsic::loongarch_lsx_vsllwil_hu_bu:
  case Intrinsic::loongarch_lsx_vsrlri_b:
  case Intrinsic::loongarch_lsx_vsrari_b:
  case Intrinsic::loongarch_lsx_vreplvei_h:
  case Intrinsic::loongarch_lasx_xvsat_b:
  case Intrinsic::loongarch_lasx_xvsat_bu:
  case Intrinsic::loongarch_lasx_xvrotri_b:
  case Intrinsic::loongarch_lasx_xvsllwil_h_b:
  case Intrinsic::loongarch_lasx_xvsllwil_hu_bu:
  case Intrinsic::loongarch_lasx_xvsrlri_b:
  case Intrinsic::loongarch_lasx_xvsrari_b:
  case Intrinsic::loongarch_lasx_xvrepl128vei_h:
  case Intrinsic::loongarch_lasx_xvpickve_w:
  case Intrinsic::loongarch_lasx_xvpickve_w_f:
    return checkIntrinsicImmArg<3>(Op, 2, DAG);
  case Intrinsic::loongarch_lasx_xvinsve0_w:
    return checkIntrinsicImmArg<3>(Op, 3, DAG);
  case Intrinsic::loongarch_lsx_vsat_h:
  case Intrinsic::loongarch_lsx_vsat_hu:
  case Intrinsic::loongarch_lsx_vrotri_h:
  case Intrinsic::loongarch_lsx_vsllwil_w_h:
  case Intrinsic::loongarch_lsx_vsllwil_wu_hu:
  case Intrinsic::loongarch_lsx_vsrlri_h:
  case Intrinsic::loongarch_lsx_vsrari_h:
  case Intrinsic::loongarch_lsx_vreplvei_b:
  case Intrinsic::loongarch_lasx_xvsat_h:
  case Intrinsic::loongarch_lasx_xvsat_hu:
  case Intrinsic::loongarch_lasx_xvrotri_h:
  case Intrinsic::loongarch_lasx_xvsllwil_w_h:
  case Intrinsic::loongarch_lasx_xvsllwil_wu_hu:
  case Intrinsic::loongarch_lasx_xvsrlri_h:
  case Intrinsic::loongarch_lasx_xvsrari_h:
  case Intrinsic::loongarch_lasx_xvrepl128vei_b:
    return checkIntrinsicImmArg<4>(Op, 2, DAG);
  case Intrinsic::loongarch_lsx_vsrlni_b_h:
  case Intrinsic::loongarch_lsx_vsrani_b_h:
  case Intrinsic::loongarch_lsx_vsrlrni_b_h:
  case Intrinsic::loongarch_lsx_vsrarni_b_h:
  case Intrinsic::loongarch_lsx_vssrlni_b_h:
  case Intrinsic::loongarch_lsx_vssrani_b_h:
  case Intrinsic::loongarch_lsx_vssrlni_bu_h:
  case Intrinsic::loongarch_lsx_vssrani_bu_h:
  case Intrinsic::loongarch_lsx_vssrlrni_b_h:
  case Intrinsic::loongarch_lsx_vssrarni_b_h:
  case Intrinsic::loongarch_lsx_vssrlrni_bu_h:
  case Intrinsic::loongarch_lsx_vssrarni_bu_h:
  case Intrinsic::loongarch_lasx_xvsrlni_b_h:
  case Intrinsic::loongarch_lasx_xvsrani_b_h:
  case Intrinsic::loongarch_lasx_xvsrlrni_b_h:
  case Intrinsic::loongarch_lasx_xvsrarni_b_h:
  case Intrinsic::loongarch_lasx_xvssrlni_b_h:
  case Intrinsic::loongarch_lasx_xvssrani_b_h:
  case Intrinsic::loongarch_lasx_xvssrlni_bu_h:
  case Intrinsic::loongarch_lasx_xvssrani_bu_h:
  case Intrinsic::loongarch_lasx_xvssrlrni_b_h:
  case Intrinsic::loongarch_lasx_xvssrarni_b_h:
  case Intrinsic::loongarch_lasx_xvssrlrni_bu_h:
  case Intrinsic::loongarch_lasx_xvssrarni_bu_h:
    return checkIntrinsicImmArg<4>(Op, 3, DAG);
  case Intrinsic::loongarch_lsx_vsat_w:
  case Intrinsic::loongarch_lsx_vsat_wu:
  case Intrinsic::loongarch_lsx_vrotri_w:
  case Intrinsic::loongarch_lsx_vsllwil_d_w:
  case Intrinsic::loongarch_lsx_vsllwil_du_wu:
  case Intrinsic::loongarch_lsx_vsrlri_w:
  case Intrinsic::loongarch_lsx_vsrari_w:
  case Intrinsic::loongarch_lsx_vslei_bu:
  case Intrinsic::loongarch_lsx_vslei_hu:
  case Intrinsic::loongarch_lsx_vslei_wu:
  case Intrinsic::loongarch_lsx_vslei_du:
  case Intrinsic::loongarch_lsx_vslti_bu:
  case Intrinsic::loongarch_lsx_vslti_hu:
  case Intrinsic::loongarch_lsx_vslti_wu:
  case Intrinsic::loongarch_lsx_vslti_du:
  case Intrinsic::loongarch_lsx_vbsll_v:
  case Intrinsic::loongarch_lsx_vbsrl_v:
  case Intrinsic::loongarch_lasx_xvsat_w:
  case Intrinsic::loongarch_lasx_xvsat_wu:
  case Intrinsic::loongarch_lasx_xvrotri_w:
  case Intrinsic::loongarch_lasx_xvsllwil_d_w:
  case Intrinsic::loongarch_lasx_xvsllwil_du_wu:
  case Intrinsic::loongarch_lasx_xvsrlri_w:
  case Intrinsic::loongarch_lasx_xvsrari_w:
  case Intrinsic::loongarch_lasx_xvslei_bu:
  case Intrinsic::loongarch_lasx_xvslei_hu:
  case Intrinsic::loongarch_lasx_xvslei_wu:
  case Intrinsic::loongarch_lasx_xvslei_du:
  case Intrinsic::loongarch_lasx_xvslti_bu:
  case Intrinsic::loongarch_lasx_xvslti_hu:
  case Intrinsic::loongarch_lasx_xvslti_wu:
  case Intrinsic::loongarch_lasx_xvslti_du:
  case Intrinsic::loongarch_lasx_xvbsll_v:
  case Intrinsic::loongarch_lasx_xvbsrl_v:
    return checkIntrinsicImmArg<5>(Op, 2, DAG);
  case Intrinsic::loongarch_lsx_vseqi_b:
  case Intrinsic::loongarch_lsx_vseqi_h:
  case Intrinsic::loongarch_lsx_vseqi_w:
  case Intrinsic::loongarch_lsx_vseqi_d:
  case Intrinsic::loongarch_lsx_vslei_b:
  case Intrinsic::loongarch_lsx_vslei_h:
  case Intrinsic::loongarch_lsx_vslei_w:
  case Intrinsic::loongarch_lsx_vslei_d:
  case Intrinsic::loongarch_lsx_vslti_b:
  case Intrinsic::loongarch_lsx_vslti_h:
  case Intrinsic::loongarch_lsx_vslti_w:
  case Intrinsic::loongarch_lsx_vslti_d:
  case Intrinsic::loongarch_lasx_xvseqi_b:
  case Intrinsic::loongarch_lasx_xvseqi_h:
  case Intrinsic::loongarch_lasx_xvseqi_w:
  case Intrinsic::loongarch_lasx_xvseqi_d:
  case Intrinsic::loongarch_lasx_xvslei_b:
  case Intrinsic::loongarch_lasx_xvslei_h:
  case Intrinsic::loongarch_lasx_xvslei_w:
  case Intrinsic::loongarch_lasx_xvslei_d:
  case Intrinsic::loongarch_lasx_xvslti_b:
  case Intrinsic::loongarch_lasx_xvslti_h:
  case Intrinsic::loongarch_lasx_xvslti_w:
  case Intrinsic::loongarch_lasx_xvslti_d:
    return checkIntrinsicImmArg<5>(Op, 2, DAG, /*IsSigned=*/true);
  case Intrinsic::loongarch_lsx_vsrlni_h_w:
  case Intrinsic::loongarch_lsx_vsrani_h_w:
  case Intrinsic::loongarch_lsx_vsrlrni_h_w:
  case Intrinsic::loongarch_lsx_vsrarni_h_w:
  case Intrinsic::loongarch_lsx_vssrlni_h_w:
  case Intrinsic::loongarch_lsx_vssrani_h_w:
  case Intrinsic::loongarch_lsx_vssrlni_hu_w:
  case Intrinsic::loongarch_lsx_vssrani_hu_w:
  case Intrinsic::loongarch_lsx_vssrlrni_h_w:
  case Intrinsic::loongarch_lsx_vssrarni_h_w:
  case Intrinsic::loongarch_lsx_vssrlrni_hu_w:
  case Intrinsic::loongarch_lsx_vssrarni_hu_w:
  case Intrinsic::loongarch_lsx_vfrstpi_b:
  case Intrinsic::loongarch_lsx_vfrstpi_h:
  case Intrinsic::loongarch_lasx_xvsrlni_h_w:
  case Intrinsic::loongarch_lasx_xvsrani_h_w:
  case Intrinsic::loongarch_lasx_xvsrlrni_h_w:
  case Intrinsic::loongarch_lasx_xvsrarni_h_w:
  case Intrinsic::loongarch_lasx_xvssrlni_h_w:
  case Intrinsic::loongarch_lasx_xvssrani_h_w:
  case Intrinsic::loongarch_lasx_xvssrlni_hu_w:
  case Intrinsic::loongarch_lasx_xvssrani_hu_w:
  case Intrinsic::loongarch_lasx_xvssrlrni_h_w:
  case Intrinsic::loongarch_lasx_xvssrarni_h_w:
  case Intrinsic::loongarch_lasx_xvssrlrni_hu_w:
  case Intrinsic::loongarch_lasx_xvssrarni_hu_w:
  case Intrinsic::loongarch_lasx_xvfrstpi_b:
  case Intrinsic::loongarch_lasx_xvfrstpi_h:
    return checkIntrinsicImmArg<5>(Op, 3, DAG);
  case Intrinsic::loongarch_lsx_vsat_d:
  case Intrinsic::loongarch_lsx_vsat_du:
  case Intrinsic::loongarch_lsx_vrotri_d:
  case Intrinsic::loongarch_lsx_vsrlri_d:
  case Intrinsic::loongarch_lsx_vsrari_d:
  case Intrinsic::loongarch_lasx_xvsat_d:
  case Intrinsic::loongarch_lasx_xvsat_du:
  case Intrinsic::loongarch_lasx_xvrotri_d:
  case Intrinsic::loongarch_lasx_xvsrlri_d:
  case Intrinsic::loongarch_lasx_xvsrari_d:
    return checkIntrinsicImmArg<6>(Op, 2, DAG);
  case Intrinsic::loongarch_lsx_vsrlni_w_d:
  case Intrinsic::loongarch_lsx_vsrani_w_d:
  case Intrinsic::loongarch_lsx_vsrlrni_w_d:
  case Intrinsic::loongarch_lsx_vsrarni_w_d:
  case Intrinsic::loongarch_lsx_vssrlni_w_d:
  case Intrinsic::loongarch_lsx_vssrani_w_d:
  case Intrinsic::loongarch_lsx_vssrlni_wu_d:
  case Intrinsic::loongarch_lsx_vssrani_wu_d:
  case Intrinsic::loongarch_lsx_vssrlrni_w_d:
  case Intrinsic::loongarch_lsx_vssrarni_w_d:
  case Intrinsic::loongarch_lsx_vssrlrni_wu_d:
  case Intrinsic::loongarch_lsx_vssrarni_wu_d:
  case Intrinsic::loongarch_lasx_xvsrlni_w_d:
  case Intrinsic::loongarch_lasx_xvsrani_w_d:
  case Intrinsic::loongarch_lasx_xvsrlrni_w_d:
  case Intrinsic::loongarch_lasx_xvsrarni_w_d:
  case Intrinsic::loongarch_lasx_xvssrlni_w_d:
  case Intrinsic::loongarch_lasx_xvssrani_w_d:
  case Intrinsic::loongarch_lasx_xvssrlni_wu_d:
  case Intrinsic::loongarch_lasx_xvssrani_wu_d:
  case Intrinsic::loongarch_lasx_xvssrlrni_w_d:
  case Intrinsic::loongarch_lasx_xvssrarni_w_d:
  case Intrinsic::loongarch_lasx_xvssrlrni_wu_d:
  case Intrinsic::loongarch_lasx_xvssrarni_wu_d:
    return checkIntrinsicImmArg<6>(Op, 3, DAG);
  case Intrinsic::loongarch_lsx_vsrlni_d_q:
  case Intrinsic::loongarch_lsx_vsrani_d_q:
  case Intrinsic::loongarch_lsx_vsrlrni_d_q:
  case Intrinsic::loongarch_lsx_vsrarni_d_q:
  case Intrinsic::loongarch_lsx_vssrlni_d_q:
  case Intrinsic::loongarch_lsx_vssrani_d_q:
  case Intrinsic::loongarch_lsx_vssrlni_du_q:
  case Intrinsic::loongarch_lsx_vssrani_du_q:
  case Intrinsic::loongarch_lsx_vssrlrni_d_q:
  case Intrinsic::loongarch_lsx_vssrarni_d_q:
  case Intrinsic::loongarch_lsx_vssrlrni_du_q:
  case Intrinsic::loongarch_lsx_vssrarni_du_q:
  case Intrinsic::loongarch_lasx_xvsrlni_d_q:
  case Intrinsic::loongarch_lasx_xvsrani_d_q:
  case Intrinsic::loongarch_lasx_xvsrlrni_d_q:
  case Intrinsic::loongarch_lasx_xvsrarni_d_q:
  case Intrinsic::loongarch_lasx_xvssrlni_d_q:
  case Intrinsic::loongarch_lasx_xvssrani_d_q:
  case Intrinsic::loongarch_lasx_xvssrlni_du_q:
  case Intrinsic::loongarch_lasx_xvssrani_du_q:
  case Intrinsic::loongarch_lasx_xvssrlrni_d_q:
  case Intrinsic::loongarch_lasx_xvssrarni_d_q:
  case Intrinsic::loongarch_lasx_xvssrlrni_du_q:
  case Intrinsic::loongarch_lasx_xvssrarni_du_q:
    return checkIntrinsicImmArg<7>(Op, 3, DAG);
  case Intrinsic::loongarch_lsx_vnori_b:
  case Intrinsic::loongarch_lsx_vshuf4i_b:
  case Intrinsic::loongarch_lsx_vshuf4i_h:
  case Intrinsic::loongarch_lsx_vshuf4i_w:
  case Intrinsic::loongarch_lasx_xvnori_b:
  case Intrinsic::loongarch_lasx_xvshuf4i_b:
  case Intrinsic::loongarch_lasx_xvshuf4i_h:
  case Intrinsic::loongarch_lasx_xvshuf4i_w:
  case Intrinsic::loongarch_lasx_xvpermi_d:
    return checkIntrinsicImmArg<8>(Op, 2, DAG);
  case Intrinsic::loongarch_lsx_vshuf4i_d:
  case Intrinsic::loongarch_lsx_vpermi_w:
  case Intrinsic::loongarch_lsx_vbitseli_b:
  case Intrinsic::loongarch_lsx_vextrins_b:
  case Intrinsic::loongarch_lsx_vextrins_h:
  case Intrinsic::loongarch_lsx_vextrins_w:
  case Intrinsic::loongarch_lsx_vextrins_d:
  case Intrinsic::loongarch_lasx_xvshuf4i_d:
  case Intrinsic::loongarch_lasx_xvpermi_w:
  case Intrinsic::loongarch_lasx_xvpermi_q:
  case Intrinsic::loongarch_lasx_xvbitseli_b:
  case Intrinsic::loongarch_lasx_xvextrins_b:
  case Intrinsic::loongarch_lasx_xvextrins_h:
  case Intrinsic::loongarch_lasx_xvextrins_w:
  case Intrinsic::loongarch_lasx_xvextrins_d:
    return checkIntrinsicImmArg<8>(Op, 3, DAG);
  case Intrinsic::loongarch_lsx_vrepli_b:
  case Intrinsic::loongarch_lsx_vrepli_h:
  case Intrinsic::loongarch_lsx_vrepli_w:
  case Intrinsic::loongarch_lsx_vrepli_d:
  case Intrinsic::loongarch_lasx_xvrepli_b:
  case Intrinsic::loongarch_lasx_xvrepli_h:
  case Intrinsic::loongarch_lasx_xvrepli_w:
  case Intrinsic::loongarch_lasx_xvrepli_d:
    return checkIntrinsicImmArg<10>(Op, 1, DAG, /*IsSigned=*/true);
  case Intrinsic::loongarch_lsx_vldi:
  case Intrinsic::loongarch_lasx_xvldi:
    return checkIntrinsicImmArg<13>(Op, 1, DAG, /*IsSigned=*/true);
  }
}

// Helper function that emits error message for intrinsics with chain and return
// merge values of a UNDEF and the chain.
static SDValue emitIntrinsicWithChainErrorMessage(SDValue Op,
                                                  StringRef ErrorMsg,
                                                  SelectionDAG &DAG) {
  DAG.getContext()->emitError(Op->getOperationName(0) + ": " + ErrorMsg + ".");
  return DAG.getMergeValues({DAG.getUNDEF(Op.getValueType()), Op.getOperand(0)},
                            SDLoc(Op));
}

SDValue
LoongArchTargetLowering::lowerINTRINSIC_W_CHAIN(SDValue Op,
                                                SelectionDAG &DAG) const {
  SDLoc DL(Op);
  MVT GRLenVT = Subtarget.getGRLenVT();
  EVT VT = Op.getValueType();
  SDValue Chain = Op.getOperand(0);
  const StringRef ErrorMsgOOR = "argument out of range";
  const StringRef ErrorMsgReqLA64 = "requires loongarch64";
  const StringRef ErrorMsgReqF = "requires basic 'f' target feature";

  switch (Op.getConstantOperandVal(1)) {
  default:
    return Op;
  case Intrinsic::loongarch_crc_w_b_w:
  case Intrinsic::loongarch_crc_w_h_w:
  case Intrinsic::loongarch_crc_w_w_w:
  case Intrinsic::loongarch_crc_w_d_w:
  case Intrinsic::loongarch_crcc_w_b_w:
  case Intrinsic::loongarch_crcc_w_h_w:
  case Intrinsic::loongarch_crcc_w_w_w:
  case Intrinsic::loongarch_crcc_w_d_w:
    return emitIntrinsicWithChainErrorMessage(Op, ErrorMsgReqLA64, DAG);
  case Intrinsic::loongarch_csrrd_w:
  case Intrinsic::loongarch_csrrd_d: {
    unsigned Imm = Op.getConstantOperandVal(2);
    return !isUInt<14>(Imm)
               ? emitIntrinsicWithChainErrorMessage(Op, ErrorMsgOOR, DAG)
               : DAG.getNode(LoongArchISD::CSRRD, DL, {GRLenVT, MVT::Other},
                             {Chain, DAG.getConstant(Imm, DL, GRLenVT)});
  }
  case Intrinsic::loongarch_csrwr_w:
  case Intrinsic::loongarch_csrwr_d: {
    unsigned Imm = Op.getConstantOperandVal(3);
    return !isUInt<14>(Imm)
               ? emitIntrinsicWithChainErrorMessage(Op, ErrorMsgOOR, DAG)
               : DAG.getNode(LoongArchISD::CSRWR, DL, {GRLenVT, MVT::Other},
                             {Chain, Op.getOperand(2),
                              DAG.getConstant(Imm, DL, GRLenVT)});
  }
  case Intrinsic::loongarch_csrxchg_w:
  case Intrinsic::loongarch_csrxchg_d: {
    unsigned Imm = Op.getConstantOperandVal(4);
    return !isUInt<14>(Imm)
               ? emitIntrinsicWithChainErrorMessage(Op, ErrorMsgOOR, DAG)
               : DAG.getNode(LoongArchISD::CSRXCHG, DL, {GRLenVT, MVT::Other},
                             {Chain, Op.getOperand(2), Op.getOperand(3),
                              DAG.getConstant(Imm, DL, GRLenVT)});
  }
  case Intrinsic::loongarch_iocsrrd_d: {
    return DAG.getNode(
        LoongArchISD::IOCSRRD_D, DL, {GRLenVT, MVT::Other},
        {Chain, DAG.getNode(ISD::ANY_EXTEND, DL, MVT::i64, Op.getOperand(2))});
  }
#define IOCSRRD_CASE(NAME, NODE)                                               \
  case Intrinsic::loongarch_##NAME: {                                          \
    return DAG.getNode(LoongArchISD::NODE, DL, {GRLenVT, MVT::Other},          \
                       {Chain, Op.getOperand(2)});                             \
  }
    IOCSRRD_CASE(iocsrrd_b, IOCSRRD_B);
    IOCSRRD_CASE(iocsrrd_h, IOCSRRD_H);
    IOCSRRD_CASE(iocsrrd_w, IOCSRRD_W);
#undef IOCSRRD_CASE
  case Intrinsic::loongarch_cpucfg: {
    return DAG.getNode(LoongArchISD::CPUCFG, DL, {GRLenVT, MVT::Other},
                       {Chain, Op.getOperand(2)});
  }
  case Intrinsic::loongarch_lddir_d: {
    unsigned Imm = Op.getConstantOperandVal(3);
    return !isUInt<8>(Imm)
               ? emitIntrinsicWithChainErrorMessage(Op, ErrorMsgOOR, DAG)
               : Op;
  }
  case Intrinsic::loongarch_movfcsr2gr: {
    if (!Subtarget.hasBasicF())
      return emitIntrinsicWithChainErrorMessage(Op, ErrorMsgReqF, DAG);
    unsigned Imm = Op.getConstantOperandVal(2);
    return !isUInt<2>(Imm)
               ? emitIntrinsicWithChainErrorMessage(Op, ErrorMsgOOR, DAG)
               : DAG.getNode(LoongArchISD::MOVFCSR2GR, DL, {VT, MVT::Other},
                             {Chain, DAG.getConstant(Imm, DL, GRLenVT)});
  }
  case Intrinsic::loongarch_lsx_vld:
  case Intrinsic::loongarch_lsx_vldrepl_b:
  case Intrinsic::loongarch_lasx_xvld:
  case Intrinsic::loongarch_lasx_xvldrepl_b:
    return !isInt<12>(cast<ConstantSDNode>(Op.getOperand(3))->getSExtValue())
               ? emitIntrinsicWithChainErrorMessage(Op, ErrorMsgOOR, DAG)
               : SDValue();
  case Intrinsic::loongarch_lsx_vldrepl_h:
  case Intrinsic::loongarch_lasx_xvldrepl_h:
    return !isShiftedInt<11, 1>(
               cast<ConstantSDNode>(Op.getOperand(3))->getSExtValue())
               ? emitIntrinsicWithChainErrorMessage(
                     Op, "argument out of range or not a multiple of 2", DAG)
               : SDValue();
  case Intrinsic::loongarch_lsx_vldrepl_w:
  case Intrinsic::loongarch_lasx_xvldrepl_w:
    return !isShiftedInt<10, 2>(
               cast<ConstantSDNode>(Op.getOperand(3))->getSExtValue())
               ? emitIntrinsicWithChainErrorMessage(
                     Op, "argument out of range or not a multiple of 4", DAG)
               : SDValue();
  case Intrinsic::loongarch_lsx_vldrepl_d:
  case Intrinsic::loongarch_lasx_xvldrepl_d:
    return !isShiftedInt<9, 3>(
               cast<ConstantSDNode>(Op.getOperand(3))->getSExtValue())
               ? emitIntrinsicWithChainErrorMessage(
                     Op, "argument out of range or not a multiple of 8", DAG)
               : SDValue();
  }
}

// Helper function that emits error message for intrinsics with void return
// value and return the chain.
static SDValue emitIntrinsicErrorMessage(SDValue Op, StringRef ErrorMsg,
                                         SelectionDAG &DAG) {

  DAG.getContext()->emitError(Op->getOperationName(0) + ": " + ErrorMsg + ".");
  return Op.getOperand(0);
}

SDValue LoongArchTargetLowering::lowerINTRINSIC_VOID(SDValue Op,
                                                     SelectionDAG &DAG) const {
  SDLoc DL(Op);
  MVT GRLenVT = Subtarget.getGRLenVT();
  SDValue Chain = Op.getOperand(0);
  uint64_t IntrinsicEnum = Op.getConstantOperandVal(1);
  SDValue Op2 = Op.getOperand(2);
  const StringRef ErrorMsgOOR = "argument out of range";
  const StringRef ErrorMsgReqLA64 = "requires loongarch64";
  const StringRef ErrorMsgReqLA32 = "requires loongarch32";
  const StringRef ErrorMsgReqF = "requires basic 'f' target feature";

  switch (IntrinsicEnum) {
  default:
    // TODO: Add more Intrinsics.
    return SDValue();
  case Intrinsic::loongarch_cacop_d:
  case Intrinsic::loongarch_cacop_w: {
    if (IntrinsicEnum == Intrinsic::loongarch_cacop_d && !Subtarget.is64Bit())
      return emitIntrinsicErrorMessage(Op, ErrorMsgReqLA64, DAG);
    if (IntrinsicEnum == Intrinsic::loongarch_cacop_w && Subtarget.is64Bit())
      return emitIntrinsicErrorMessage(Op, ErrorMsgReqLA32, DAG);
    // call void @llvm.loongarch.cacop.[d/w](uimm5, rj, simm12)
    unsigned Imm1 = Op2->getAsZExtVal();
    int Imm2 = cast<ConstantSDNode>(Op.getOperand(4))->getSExtValue();
    if (!isUInt<5>(Imm1) || !isInt<12>(Imm2))
      return emitIntrinsicErrorMessage(Op, ErrorMsgOOR, DAG);
    return Op;
  }
  case Intrinsic::loongarch_dbar: {
    unsigned Imm = Op2->getAsZExtVal();
    return !isUInt<15>(Imm)
               ? emitIntrinsicErrorMessage(Op, ErrorMsgOOR, DAG)
               : DAG.getNode(LoongArchISD::DBAR, DL, MVT::Other, Chain,
                             DAG.getConstant(Imm, DL, GRLenVT));
  }
  case Intrinsic::loongarch_ibar: {
    unsigned Imm = Op2->getAsZExtVal();
    return !isUInt<15>(Imm)
               ? emitIntrinsicErrorMessage(Op, ErrorMsgOOR, DAG)
               : DAG.getNode(LoongArchISD::IBAR, DL, MVT::Other, Chain,
                             DAG.getConstant(Imm, DL, GRLenVT));
  }
  case Intrinsic::loongarch_break: {
    unsigned Imm = Op2->getAsZExtVal();
    return !isUInt<15>(Imm)
               ? emitIntrinsicErrorMessage(Op, ErrorMsgOOR, DAG)
               : DAG.getNode(LoongArchISD::BREAK, DL, MVT::Other, Chain,
                             DAG.getConstant(Imm, DL, GRLenVT));
  }
  case Intrinsic::loongarch_movgr2fcsr: {
    if (!Subtarget.hasBasicF())
      return emitIntrinsicErrorMessage(Op, ErrorMsgReqF, DAG);
    unsigned Imm = Op2->getAsZExtVal();
    return !isUInt<2>(Imm)
               ? emitIntrinsicErrorMessage(Op, ErrorMsgOOR, DAG)
               : DAG.getNode(LoongArchISD::MOVGR2FCSR, DL, MVT::Other, Chain,
                             DAG.getConstant(Imm, DL, GRLenVT),
                             DAG.getNode(ISD::ANY_EXTEND, DL, GRLenVT,
                                         Op.getOperand(3)));
  }
  case Intrinsic::loongarch_syscall: {
    unsigned Imm = Op2->getAsZExtVal();
    return !isUInt<15>(Imm)
               ? emitIntrinsicErrorMessage(Op, ErrorMsgOOR, DAG)
               : DAG.getNode(LoongArchISD::SYSCALL, DL, MVT::Other, Chain,
                             DAG.getConstant(Imm, DL, GRLenVT));
  }
#define IOCSRWR_CASE(NAME, NODE)                                               \
  case Intrinsic::loongarch_##NAME: {                                          \
    SDValue Op3 = Op.getOperand(3);                                            \
    return Subtarget.is64Bit()                                                 \
               ? DAG.getNode(LoongArchISD::NODE, DL, MVT::Other, Chain,        \
                             DAG.getNode(ISD::ANY_EXTEND, DL, MVT::i64, Op2),  \
                             DAG.getNode(ISD::ANY_EXTEND, DL, MVT::i64, Op3))  \
               : DAG.getNode(LoongArchISD::NODE, DL, MVT::Other, Chain, Op2,   \
                             Op3);                                             \
  }
    IOCSRWR_CASE(iocsrwr_b, IOCSRWR_B);
    IOCSRWR_CASE(iocsrwr_h, IOCSRWR_H);
    IOCSRWR_CASE(iocsrwr_w, IOCSRWR_W);
#undef IOCSRWR_CASE
  case Intrinsic::loongarch_iocsrwr_d: {
    return !Subtarget.is64Bit()
               ? emitIntrinsicErrorMessage(Op, ErrorMsgReqLA64, DAG)
               : DAG.getNode(LoongArchISD::IOCSRWR_D, DL, MVT::Other, Chain,
                             Op2,
                             DAG.getNode(ISD::ANY_EXTEND, DL, MVT::i64,
                                         Op.getOperand(3)));
  }
#define ASRT_LE_GT_CASE(NAME)                                                  \
  case Intrinsic::loongarch_##NAME: {                                          \
    return !Subtarget.is64Bit()                                                \
               ? emitIntrinsicErrorMessage(Op, ErrorMsgReqLA64, DAG)           \
               : Op;                                                           \
  }
    ASRT_LE_GT_CASE(asrtle_d)
    ASRT_LE_GT_CASE(asrtgt_d)
#undef ASRT_LE_GT_CASE
  case Intrinsic::loongarch_ldpte_d: {
    unsigned Imm = Op.getConstantOperandVal(3);
    return !Subtarget.is64Bit()
               ? emitIntrinsicErrorMessage(Op, ErrorMsgReqLA64, DAG)
           : !isUInt<8>(Imm) ? emitIntrinsicErrorMessage(Op, ErrorMsgOOR, DAG)
                             : Op;
  }
  case Intrinsic::loongarch_lsx_vst:
  case Intrinsic::loongarch_lasx_xvst:
    return !isInt<12>(cast<ConstantSDNode>(Op.getOperand(4))->getSExtValue())
               ? emitIntrinsicErrorMessage(Op, ErrorMsgOOR, DAG)
               : SDValue();
  case Intrinsic::loongarch_lasx_xvstelm_b:
    return (!isInt<8>(cast<ConstantSDNode>(Op.getOperand(4))->getSExtValue()) ||
            !isUInt<5>(Op.getConstantOperandVal(5)))
               ? emitIntrinsicErrorMessage(Op, ErrorMsgOOR, DAG)
               : SDValue();
  case Intrinsic::loongarch_lsx_vstelm_b:
    return (!isInt<8>(cast<ConstantSDNode>(Op.getOperand(4))->getSExtValue()) ||
            !isUInt<4>(Op.getConstantOperandVal(5)))
               ? emitIntrinsicErrorMessage(Op, ErrorMsgOOR, DAG)
               : SDValue();
  case Intrinsic::loongarch_lasx_xvstelm_h:
    return (!isShiftedInt<8, 1>(
                cast<ConstantSDNode>(Op.getOperand(4))->getSExtValue()) ||
            !isUInt<4>(Op.getConstantOperandVal(5)))
               ? emitIntrinsicErrorMessage(
                     Op, "argument out of range or not a multiple of 2", DAG)
               : SDValue();
  case Intrinsic::loongarch_lsx_vstelm_h:
    return (!isShiftedInt<8, 1>(
                cast<ConstantSDNode>(Op.getOperand(4))->getSExtValue()) ||
            !isUInt<3>(Op.getConstantOperandVal(5)))
               ? emitIntrinsicErrorMessage(
                     Op, "argument out of range or not a multiple of 2", DAG)
               : SDValue();
  case Intrinsic::loongarch_lasx_xvstelm_w:
    return (!isShiftedInt<8, 2>(
                cast<ConstantSDNode>(Op.getOperand(4))->getSExtValue()) ||
            !isUInt<3>(Op.getConstantOperandVal(5)))
               ? emitIntrinsicErrorMessage(
                     Op, "argument out of range or not a multiple of 4", DAG)
               : SDValue();
  case Intrinsic::loongarch_lsx_vstelm_w:
    return (!isShiftedInt<8, 2>(
                cast<ConstantSDNode>(Op.getOperand(4))->getSExtValue()) ||
            !isUInt<2>(Op.getConstantOperandVal(5)))
               ? emitIntrinsicErrorMessage(
                     Op, "argument out of range or not a multiple of 4", DAG)
               : SDValue();
  case Intrinsic::loongarch_lasx_xvstelm_d:
    return (!isShiftedInt<8, 3>(
                cast<ConstantSDNode>(Op.getOperand(4))->getSExtValue()) ||
            !isUInt<2>(Op.getConstantOperandVal(5)))
               ? emitIntrinsicErrorMessage(
                     Op, "argument out of range or not a multiple of 8", DAG)
               : SDValue();
  case Intrinsic::loongarch_lsx_vstelm_d:
    return (!isShiftedInt<8, 3>(
                cast<ConstantSDNode>(Op.getOperand(4))->getSExtValue()) ||
            !isUInt<1>(Op.getConstantOperandVal(5)))
               ? emitIntrinsicErrorMessage(
                     Op, "argument out of range or not a multiple of 8", DAG)
               : SDValue();
  }
}

SDValue LoongArchTargetLowering::lowerShiftLeftParts(SDValue Op,
                                                     SelectionDAG &DAG) const {
  SDLoc DL(Op);
  SDValue Lo = Op.getOperand(0);
  SDValue Hi = Op.getOperand(1);
  SDValue Shamt = Op.getOperand(2);
  EVT VT = Lo.getValueType();

  // if Shamt-GRLen < 0: // Shamt < GRLen
  //   Lo = Lo << Shamt
  //   Hi = (Hi << Shamt) | ((Lo >>u 1) >>u (GRLen-1 ^ Shamt))
  // else:
  //   Lo = 0
  //   Hi = Lo << (Shamt-GRLen)

  SDValue Zero = DAG.getConstant(0, DL, VT);
  SDValue One = DAG.getConstant(1, DL, VT);
  SDValue MinusGRLen = DAG.getConstant(-(int)Subtarget.getGRLen(), DL, VT);
  SDValue GRLenMinus1 = DAG.getConstant(Subtarget.getGRLen() - 1, DL, VT);
  SDValue ShamtMinusGRLen = DAG.getNode(ISD::ADD, DL, VT, Shamt, MinusGRLen);
  SDValue GRLenMinus1Shamt = DAG.getNode(ISD::XOR, DL, VT, Shamt, GRLenMinus1);

  SDValue LoTrue = DAG.getNode(ISD::SHL, DL, VT, Lo, Shamt);
  SDValue ShiftRight1Lo = DAG.getNode(ISD::SRL, DL, VT, Lo, One);
  SDValue ShiftRightLo =
      DAG.getNode(ISD::SRL, DL, VT, ShiftRight1Lo, GRLenMinus1Shamt);
  SDValue ShiftLeftHi = DAG.getNode(ISD::SHL, DL, VT, Hi, Shamt);
  SDValue HiTrue = DAG.getNode(ISD::OR, DL, VT, ShiftLeftHi, ShiftRightLo);
  SDValue HiFalse = DAG.getNode(ISD::SHL, DL, VT, Lo, ShamtMinusGRLen);

  SDValue CC = DAG.getSetCC(DL, VT, ShamtMinusGRLen, Zero, ISD::SETLT);

  Lo = DAG.getNode(ISD::SELECT, DL, VT, CC, LoTrue, Zero);
  Hi = DAG.getNode(ISD::SELECT, DL, VT, CC, HiTrue, HiFalse);

  SDValue Parts[2] = {Lo, Hi};
  return DAG.getMergeValues(Parts, DL);
}

SDValue LoongArchTargetLowering::lowerShiftRightParts(SDValue Op,
                                                      SelectionDAG &DAG,
                                                      bool IsSRA) const {
  SDLoc DL(Op);
  SDValue Lo = Op.getOperand(0);
  SDValue Hi = Op.getOperand(1);
  SDValue Shamt = Op.getOperand(2);
  EVT VT = Lo.getValueType();

  // SRA expansion:
  //   if Shamt-GRLen < 0: // Shamt < GRLen
  //     Lo = (Lo >>u Shamt) | ((Hi << 1) << (ShAmt ^ GRLen-1))
  //     Hi = Hi >>s Shamt
  //   else:
  //     Lo = Hi >>s (Shamt-GRLen);
  //     Hi = Hi >>s (GRLen-1)
  //
  // SRL expansion:
  //   if Shamt-GRLen < 0: // Shamt < GRLen
  //     Lo = (Lo >>u Shamt) | ((Hi << 1) << (ShAmt ^ GRLen-1))
  //     Hi = Hi >>u Shamt
  //   else:
  //     Lo = Hi >>u (Shamt-GRLen);
  //     Hi = 0;

  unsigned ShiftRightOp = IsSRA ? ISD::SRA : ISD::SRL;

  SDValue Zero = DAG.getConstant(0, DL, VT);
  SDValue One = DAG.getConstant(1, DL, VT);
  SDValue MinusGRLen = DAG.getConstant(-(int)Subtarget.getGRLen(), DL, VT);
  SDValue GRLenMinus1 = DAG.getConstant(Subtarget.getGRLen() - 1, DL, VT);
  SDValue ShamtMinusGRLen = DAG.getNode(ISD::ADD, DL, VT, Shamt, MinusGRLen);
  SDValue GRLenMinus1Shamt = DAG.getNode(ISD::XOR, DL, VT, Shamt, GRLenMinus1);

  SDValue ShiftRightLo = DAG.getNode(ISD::SRL, DL, VT, Lo, Shamt);
  SDValue ShiftLeftHi1 = DAG.getNode(ISD::SHL, DL, VT, Hi, One);
  SDValue ShiftLeftHi =
      DAG.getNode(ISD::SHL, DL, VT, ShiftLeftHi1, GRLenMinus1Shamt);
  SDValue LoTrue = DAG.getNode(ISD::OR, DL, VT, ShiftRightLo, ShiftLeftHi);
  SDValue HiTrue = DAG.getNode(ShiftRightOp, DL, VT, Hi, Shamt);
  SDValue LoFalse = DAG.getNode(ShiftRightOp, DL, VT, Hi, ShamtMinusGRLen);
  SDValue HiFalse =
      IsSRA ? DAG.getNode(ISD::SRA, DL, VT, Hi, GRLenMinus1) : Zero;

  SDValue CC = DAG.getSetCC(DL, VT, ShamtMinusGRLen, Zero, ISD::SETLT);

  Lo = DAG.getNode(ISD::SELECT, DL, VT, CC, LoTrue, LoFalse);
  Hi = DAG.getNode(ISD::SELECT, DL, VT, CC, HiTrue, HiFalse);

  SDValue Parts[2] = {Lo, Hi};
  return DAG.getMergeValues(Parts, DL);
}

// Returns the opcode of the target-specific SDNode that implements the 32-bit
// form of the given Opcode.
static LoongArchISD::NodeType getLoongArchWOpcode(unsigned Opcode) {
  switch (Opcode) {
  default:
    llvm_unreachable("Unexpected opcode");
  case ISD::UDIV:
    return LoongArchISD::DIV_WU;
  case ISD::UREM:
    return LoongArchISD::MOD_WU;
  case ISD::SHL:
    return LoongArchISD::SLL_W;
  case ISD::SRA:
    return LoongArchISD::SRA_W;
  case ISD::SRL:
    return LoongArchISD::SRL_W;
  case ISD::ROTL:
  case ISD::ROTR:
    return LoongArchISD::ROTR_W;
  case ISD::CTTZ:
    return LoongArchISD::CTZ_W;
  case ISD::CTLZ:
    return LoongArchISD::CLZ_W;
  }
}

// Converts the given i8/i16/i32 operation to a target-specific SelectionDAG
// node. Because i8/i16/i32 isn't a legal type for LA64, these operations would
// otherwise be promoted to i64, making it difficult to select the
// SLL_W/.../*W later one because the fact the operation was originally of
// type i8/i16/i32 is lost.
static SDValue customLegalizeToWOp(SDNode *N, SelectionDAG &DAG, int NumOp,
                                   unsigned ExtOpc = ISD::ANY_EXTEND) {
  SDLoc DL(N);
  LoongArchISD::NodeType WOpcode = getLoongArchWOpcode(N->getOpcode());
  SDValue NewOp0, NewRes;

  switch (NumOp) {
  default:
    llvm_unreachable("Unexpected NumOp");
  case 1: {
    NewOp0 = DAG.getNode(ExtOpc, DL, MVT::i64, N->getOperand(0));
    NewRes = DAG.getNode(WOpcode, DL, MVT::i64, NewOp0);
    break;
  }
  case 2: {
    NewOp0 = DAG.getNode(ExtOpc, DL, MVT::i64, N->getOperand(0));
    SDValue NewOp1 = DAG.getNode(ExtOpc, DL, MVT::i64, N->getOperand(1));
    if (N->getOpcode() == ISD::ROTL) {
      SDValue TmpOp = DAG.getConstant(32, DL, MVT::i64);
      NewOp1 = DAG.getNode(ISD::SUB, DL, MVT::i64, TmpOp, NewOp1);
    }
    NewRes = DAG.getNode(WOpcode, DL, MVT::i64, NewOp0, NewOp1);
    break;
  }
    // TODO:Handle more NumOp.
  }

  // ReplaceNodeResults requires we maintain the same type for the return
  // value.
  return DAG.getNode(ISD::TRUNCATE, DL, N->getValueType(0), NewRes);
}

// Converts the given 32-bit operation to a i64 operation with signed extension
// semantic to reduce the signed extension instructions.
static SDValue customLegalizeToWOpWithSExt(SDNode *N, SelectionDAG &DAG) {
  SDLoc DL(N);
  SDValue NewOp0 = DAG.getNode(ISD::ANY_EXTEND, DL, MVT::i64, N->getOperand(0));
  SDValue NewOp1 = DAG.getNode(ISD::ANY_EXTEND, DL, MVT::i64, N->getOperand(1));
  SDValue NewWOp = DAG.getNode(N->getOpcode(), DL, MVT::i64, NewOp0, NewOp1);
  SDValue NewRes = DAG.getNode(ISD::SIGN_EXTEND_INREG, DL, MVT::i64, NewWOp,
                               DAG.getValueType(MVT::i32));
  return DAG.getNode(ISD::TRUNCATE, DL, MVT::i32, NewRes);
}

// Helper function that emits error message for intrinsics with/without chain
// and return a UNDEF or and the chain as the results.
static void emitErrorAndReplaceIntrinsicResults(
    SDNode *N, SmallVectorImpl<SDValue> &Results, SelectionDAG &DAG,
    StringRef ErrorMsg, bool WithChain = true) {
  DAG.getContext()->emitError(N->getOperationName(0) + ": " + ErrorMsg + ".");
  Results.push_back(DAG.getUNDEF(N->getValueType(0)));
  if (!WithChain)
    return;
  Results.push_back(N->getOperand(0));
}

template <unsigned N>
static void
replaceVPICKVE2GRResults(SDNode *Node, SmallVectorImpl<SDValue> &Results,
                         SelectionDAG &DAG, const LoongArchSubtarget &Subtarget,
                         unsigned ResOp) {
  const StringRef ErrorMsgOOR = "argument out of range";
  unsigned Imm = Node->getConstantOperandVal(2);
  if (!isUInt<N>(Imm)) {
    emitErrorAndReplaceIntrinsicResults(Node, Results, DAG, ErrorMsgOOR,
                                        /*WithChain=*/false);
    return;
  }
  SDLoc DL(Node);
  SDValue Vec = Node->getOperand(1);

  SDValue PickElt =
      DAG.getNode(ResOp, DL, Subtarget.getGRLenVT(), Vec,
                  DAG.getConstant(Imm, DL, Subtarget.getGRLenVT()),
                  DAG.getValueType(Vec.getValueType().getVectorElementType()));
  Results.push_back(DAG.getNode(ISD::TRUNCATE, DL, Node->getValueType(0),
                                PickElt.getValue(0)));
}

static void replaceVecCondBranchResults(SDNode *N,
                                        SmallVectorImpl<SDValue> &Results,
                                        SelectionDAG &DAG,
                                        const LoongArchSubtarget &Subtarget,
                                        unsigned ResOp) {
  SDLoc DL(N);
  SDValue Vec = N->getOperand(1);

  SDValue CB = DAG.getNode(ResOp, DL, Subtarget.getGRLenVT(), Vec);
  Results.push_back(
      DAG.getNode(ISD::TRUNCATE, DL, N->getValueType(0), CB.getValue(0)));
}

static void
replaceINTRINSIC_WO_CHAINResults(SDNode *N, SmallVectorImpl<SDValue> &Results,
                                 SelectionDAG &DAG,
                                 const LoongArchSubtarget &Subtarget) {
  switch (N->getConstantOperandVal(0)) {
  default:
    llvm_unreachable("Unexpected Intrinsic.");
  case Intrinsic::loongarch_lsx_vpickve2gr_b:
    replaceVPICKVE2GRResults<4>(N, Results, DAG, Subtarget,
                                LoongArchISD::VPICK_SEXT_ELT);
    break;
  case Intrinsic::loongarch_lsx_vpickve2gr_h:
  case Intrinsic::loongarch_lasx_xvpickve2gr_w:
    replaceVPICKVE2GRResults<3>(N, Results, DAG, Subtarget,
                                LoongArchISD::VPICK_SEXT_ELT);
    break;
  case Intrinsic::loongarch_lsx_vpickve2gr_w:
    replaceVPICKVE2GRResults<2>(N, Results, DAG, Subtarget,
                                LoongArchISD::VPICK_SEXT_ELT);
    break;
  case Intrinsic::loongarch_lsx_vpickve2gr_bu:
    replaceVPICKVE2GRResults<4>(N, Results, DAG, Subtarget,
                                LoongArchISD::VPICK_ZEXT_ELT);
    break;
  case Intrinsic::loongarch_lsx_vpickve2gr_hu:
  case Intrinsic::loongarch_lasx_xvpickve2gr_wu:
    replaceVPICKVE2GRResults<3>(N, Results, DAG, Subtarget,
                                LoongArchISD::VPICK_ZEXT_ELT);
    break;
  case Intrinsic::loongarch_lsx_vpickve2gr_wu:
    replaceVPICKVE2GRResults<2>(N, Results, DAG, Subtarget,
                                LoongArchISD::VPICK_ZEXT_ELT);
    break;
  case Intrinsic::loongarch_lsx_bz_b:
  case Intrinsic::loongarch_lsx_bz_h:
  case Intrinsic::loongarch_lsx_bz_w:
  case Intrinsic::loongarch_lsx_bz_d:
  case Intrinsic::loongarch_lasx_xbz_b:
  case Intrinsic::loongarch_lasx_xbz_h:
  case Intrinsic::loongarch_lasx_xbz_w:
  case Intrinsic::loongarch_lasx_xbz_d:
    replaceVecCondBranchResults(N, Results, DAG, Subtarget,
                                LoongArchISD::VALL_ZERO);
    break;
  case Intrinsic::loongarch_lsx_bz_v:
  case Intrinsic::loongarch_lasx_xbz_v:
    replaceVecCondBranchResults(N, Results, DAG, Subtarget,
                                LoongArchISD::VANY_ZERO);
    break;
  case Intrinsic::loongarch_lsx_bnz_b:
  case Intrinsic::loongarch_lsx_bnz_h:
  case Intrinsic::loongarch_lsx_bnz_w:
  case Intrinsic::loongarch_lsx_bnz_d:
  case Intrinsic::loongarch_lasx_xbnz_b:
  case Intrinsic::loongarch_lasx_xbnz_h:
  case Intrinsic::loongarch_lasx_xbnz_w:
  case Intrinsic::loongarch_lasx_xbnz_d:
    replaceVecCondBranchResults(N, Results, DAG, Subtarget,
                                LoongArchISD::VALL_NONZERO);
    break;
  case Intrinsic::loongarch_lsx_bnz_v:
  case Intrinsic::loongarch_lasx_xbnz_v:
    replaceVecCondBranchResults(N, Results, DAG, Subtarget,
                                LoongArchISD::VANY_NONZERO);
    break;
  }
}

void LoongArchTargetLowering::ReplaceNodeResults(
    SDNode *N, SmallVectorImpl<SDValue> &Results, SelectionDAG &DAG) const {
  SDLoc DL(N);
  EVT VT = N->getValueType(0);
  switch (N->getOpcode()) {
  default:
    llvm_unreachable("Don't know how to legalize this operation");
  case ISD::ADD:
  case ISD::SUB:
    assert(N->getValueType(0) == MVT::i32 && Subtarget.is64Bit() &&
           "Unexpected custom legalisation");
    Results.push_back(customLegalizeToWOpWithSExt(N, DAG));
    break;
  case ISD::UDIV:
  case ISD::UREM:
    assert(VT == MVT::i32 && Subtarget.is64Bit() &&
           "Unexpected custom legalisation");
    Results.push_back(customLegalizeToWOp(N, DAG, 2, ISD::SIGN_EXTEND));
    break;
  case ISD::SHL:
  case ISD::SRA:
  case ISD::SRL:
    assert(VT == MVT::i32 && Subtarget.is64Bit() &&
           "Unexpected custom legalisation");
    if (N->getOperand(1).getOpcode() != ISD::Constant) {
      Results.push_back(customLegalizeToWOp(N, DAG, 2));
      break;
    }
    break;
  case ISD::ROTL:
  case ISD::ROTR:
    assert(VT == MVT::i32 && Subtarget.is64Bit() &&
           "Unexpected custom legalisation");
    Results.push_back(customLegalizeToWOp(N, DAG, 2));
    break;
  case ISD::FP_TO_SINT: {
    assert(VT == MVT::i32 && Subtarget.is64Bit() &&
           "Unexpected custom legalisation");
    SDValue Src = N->getOperand(0);
    EVT FVT = EVT::getFloatingPointVT(N->getValueSizeInBits(0));
    if (getTypeAction(*DAG.getContext(), Src.getValueType()) !=
        TargetLowering::TypeSoftenFloat) {
      SDValue Dst = DAG.getNode(LoongArchISD::FTINT, DL, FVT, Src);
      Results.push_back(DAG.getNode(ISD::BITCAST, DL, VT, Dst));
      return;
    }
    // If the FP type needs to be softened, emit a library call using the 'si'
    // version. If we left it to default legalization we'd end up with 'di'.
    RTLIB::Libcall LC;
    LC = RTLIB::getFPTOSINT(Src.getValueType(), VT);
    MakeLibCallOptions CallOptions;
    EVT OpVT = Src.getValueType();
    CallOptions.setTypeListBeforeSoften(OpVT, VT, true);
    SDValue Chain = SDValue();
    SDValue Result;
    std::tie(Result, Chain) =
        makeLibCall(DAG, LC, VT, Src, CallOptions, DL, Chain);
    Results.push_back(Result);
    break;
  }
  case ISD::BITCAST: {
    SDValue Src = N->getOperand(0);
    EVT SrcVT = Src.getValueType();
    if (VT == MVT::i32 && SrcVT == MVT::f32 && Subtarget.is64Bit() &&
        Subtarget.hasBasicF()) {
      SDValue Dst =
          DAG.getNode(LoongArchISD::MOVFR2GR_S_LA64, DL, MVT::i64, Src);
      Results.push_back(DAG.getNode(ISD::TRUNCATE, DL, MVT::i32, Dst));
    }
    break;
  }
  case ISD::FP_TO_UINT: {
    assert(VT == MVT::i32 && Subtarget.is64Bit() &&
           "Unexpected custom legalisation");
    auto &TLI = DAG.getTargetLoweringInfo();
    SDValue Tmp1, Tmp2;
    TLI.expandFP_TO_UINT(N, Tmp1, Tmp2, DAG);
    Results.push_back(DAG.getNode(ISD::TRUNCATE, DL, MVT::i32, Tmp1));
    break;
  }
  case ISD::BSWAP: {
    SDValue Src = N->getOperand(0);
    assert((VT == MVT::i16 || VT == MVT::i32) &&
           "Unexpected custom legalization");
    MVT GRLenVT = Subtarget.getGRLenVT();
    SDValue NewSrc = DAG.getNode(ISD::ANY_EXTEND, DL, GRLenVT, Src);
    SDValue Tmp;
    switch (VT.getSizeInBits()) {
    default:
      llvm_unreachable("Unexpected operand width");
    case 16:
      Tmp = DAG.getNode(LoongArchISD::REVB_2H, DL, GRLenVT, NewSrc);
      break;
    case 32:
      // Only LA64 will get to here due to the size mismatch between VT and
      // GRLenVT, LA32 lowering is directly defined in LoongArchInstrInfo.
      Tmp = DAG.getNode(LoongArchISD::REVB_2W, DL, GRLenVT, NewSrc);
      break;
    }
    Results.push_back(DAG.getNode(ISD::TRUNCATE, DL, VT, Tmp));
    break;
  }
  case ISD::BITREVERSE: {
    SDValue Src = N->getOperand(0);
    assert((VT == MVT::i8 || (VT == MVT::i32 && Subtarget.is64Bit())) &&
           "Unexpected custom legalization");
    MVT GRLenVT = Subtarget.getGRLenVT();
    SDValue NewSrc = DAG.getNode(ISD::ANY_EXTEND, DL, GRLenVT, Src);
    SDValue Tmp;
    switch (VT.getSizeInBits()) {
    default:
      llvm_unreachable("Unexpected operand width");
    case 8:
      Tmp = DAG.getNode(LoongArchISD::BITREV_4B, DL, GRLenVT, NewSrc);
      break;
    case 32:
      Tmp = DAG.getNode(LoongArchISD::BITREV_W, DL, GRLenVT, NewSrc);
      break;
    }
    Results.push_back(DAG.getNode(ISD::TRUNCATE, DL, VT, Tmp));
    break;
  }
  case ISD::CTLZ:
  case ISD::CTTZ: {
    assert(VT == MVT::i32 && Subtarget.is64Bit() &&
           "Unexpected custom legalisation");
    Results.push_back(customLegalizeToWOp(N, DAG, 1));
    break;
  }
  case ISD::INTRINSIC_W_CHAIN: {
    SDValue Chain = N->getOperand(0);
    SDValue Op2 = N->getOperand(2);
    MVT GRLenVT = Subtarget.getGRLenVT();
    const StringRef ErrorMsgOOR = "argument out of range";
    const StringRef ErrorMsgReqLA64 = "requires loongarch64";
    const StringRef ErrorMsgReqF = "requires basic 'f' target feature";

    switch (N->getConstantOperandVal(1)) {
    default:
      llvm_unreachable("Unexpected Intrinsic.");
    case Intrinsic::loongarch_movfcsr2gr: {
      if (!Subtarget.hasBasicF()) {
        emitErrorAndReplaceIntrinsicResults(N, Results, DAG, ErrorMsgReqF);
        return;
      }
      unsigned Imm = Op2->getAsZExtVal();
      if (!isUInt<2>(Imm)) {
        emitErrorAndReplaceIntrinsicResults(N, Results, DAG, ErrorMsgOOR);
        return;
      }
      SDValue MOVFCSR2GRResults = DAG.getNode(
          LoongArchISD::MOVFCSR2GR, SDLoc(N), {MVT::i64, MVT::Other},
          {Chain, DAG.getConstant(Imm, DL, GRLenVT)});
      Results.push_back(
          DAG.getNode(ISD::TRUNCATE, DL, VT, MOVFCSR2GRResults.getValue(0)));
      Results.push_back(MOVFCSR2GRResults.getValue(1));
      break;
    }
#define CRC_CASE_EXT_BINARYOP(NAME, NODE)                                      \
  case Intrinsic::loongarch_##NAME: {                                          \
    SDValue NODE = DAG.getNode(                                                \
        LoongArchISD::NODE, DL, {MVT::i64, MVT::Other},                        \
        {Chain, DAG.getNode(ISD::ANY_EXTEND, DL, MVT::i64, Op2),               \
         DAG.getNode(ISD::ANY_EXTEND, DL, MVT::i64, N->getOperand(3))});       \
    Results.push_back(DAG.getNode(ISD::TRUNCATE, DL, VT, NODE.getValue(0)));   \
    Results.push_back(NODE.getValue(1));                                       \
    break;                                                                     \
  }
      CRC_CASE_EXT_BINARYOP(crc_w_b_w, CRC_W_B_W)
      CRC_CASE_EXT_BINARYOP(crc_w_h_w, CRC_W_H_W)
      CRC_CASE_EXT_BINARYOP(crc_w_w_w, CRC_W_W_W)
      CRC_CASE_EXT_BINARYOP(crcc_w_b_w, CRCC_W_B_W)
      CRC_CASE_EXT_BINARYOP(crcc_w_h_w, CRCC_W_H_W)
      CRC_CASE_EXT_BINARYOP(crcc_w_w_w, CRCC_W_W_W)
#undef CRC_CASE_EXT_BINARYOP

#define CRC_CASE_EXT_UNARYOP(NAME, NODE)                                       \
  case Intrinsic::loongarch_##NAME: {                                          \
    SDValue NODE = DAG.getNode(                                                \
        LoongArchISD::NODE, DL, {MVT::i64, MVT::Other},                        \
        {Chain, Op2,                                                           \
         DAG.getNode(ISD::ANY_EXTEND, DL, MVT::i64, N->getOperand(3))});       \
    Results.push_back(DAG.getNode(ISD::TRUNCATE, DL, VT, NODE.getValue(0)));   \
    Results.push_back(NODE.getValue(1));                                       \
    break;                                                                     \
  }
      CRC_CASE_EXT_UNARYOP(crc_w_d_w, CRC_W_D_W)
      CRC_CASE_EXT_UNARYOP(crcc_w_d_w, CRCC_W_D_W)
#undef CRC_CASE_EXT_UNARYOP
#define CSR_CASE(ID)                                                           \
  case Intrinsic::loongarch_##ID: {                                            \
    if (!Subtarget.is64Bit())                                                  \
      emitErrorAndReplaceIntrinsicResults(N, Results, DAG, ErrorMsgReqLA64);   \
    break;                                                                     \
  }
      CSR_CASE(csrrd_d);
      CSR_CASE(csrwr_d);
      CSR_CASE(csrxchg_d);
      CSR_CASE(iocsrrd_d);
#undef CSR_CASE
    case Intrinsic::loongarch_csrrd_w: {
      unsigned Imm = Op2->getAsZExtVal();
      if (!isUInt<14>(Imm)) {
        emitErrorAndReplaceIntrinsicResults(N, Results, DAG, ErrorMsgOOR);
        return;
      }
      SDValue CSRRDResults =
          DAG.getNode(LoongArchISD::CSRRD, DL, {GRLenVT, MVT::Other},
                      {Chain, DAG.getConstant(Imm, DL, GRLenVT)});
      Results.push_back(
          DAG.getNode(ISD::TRUNCATE, DL, VT, CSRRDResults.getValue(0)));
      Results.push_back(CSRRDResults.getValue(1));
      break;
    }
    case Intrinsic::loongarch_csrwr_w: {
      unsigned Imm = N->getConstantOperandVal(3);
      if (!isUInt<14>(Imm)) {
        emitErrorAndReplaceIntrinsicResults(N, Results, DAG, ErrorMsgOOR);
        return;
      }
      SDValue CSRWRResults =
          DAG.getNode(LoongArchISD::CSRWR, DL, {GRLenVT, MVT::Other},
                      {Chain, DAG.getNode(ISD::ANY_EXTEND, DL, MVT::i64, Op2),
                       DAG.getConstant(Imm, DL, GRLenVT)});
      Results.push_back(
          DAG.getNode(ISD::TRUNCATE, DL, VT, CSRWRResults.getValue(0)));
      Results.push_back(CSRWRResults.getValue(1));
      break;
    }
    case Intrinsic::loongarch_csrxchg_w: {
      unsigned Imm = N->getConstantOperandVal(4);
      if (!isUInt<14>(Imm)) {
        emitErrorAndReplaceIntrinsicResults(N, Results, DAG, ErrorMsgOOR);
        return;
      }
      SDValue CSRXCHGResults = DAG.getNode(
          LoongArchISD::CSRXCHG, DL, {GRLenVT, MVT::Other},
          {Chain, DAG.getNode(ISD::ANY_EXTEND, DL, MVT::i64, Op2),
           DAG.getNode(ISD::ANY_EXTEND, DL, MVT::i64, N->getOperand(3)),
           DAG.getConstant(Imm, DL, GRLenVT)});
      Results.push_back(
          DAG.getNode(ISD::TRUNCATE, DL, VT, CSRXCHGResults.getValue(0)));
      Results.push_back(CSRXCHGResults.getValue(1));
      break;
    }
#define IOCSRRD_CASE(NAME, NODE)                                               \
  case Intrinsic::loongarch_##NAME: {                                          \
    SDValue IOCSRRDResults =                                                   \
        DAG.getNode(LoongArchISD::NODE, DL, {MVT::i64, MVT::Other},            \
                    {Chain, DAG.getNode(ISD::ANY_EXTEND, DL, MVT::i64, Op2)}); \
    Results.push_back(                                                         \
        DAG.getNode(ISD::TRUNCATE, DL, VT, IOCSRRDResults.getValue(0)));       \
    Results.push_back(IOCSRRDResults.getValue(1));                             \
    break;                                                                     \
  }
      IOCSRRD_CASE(iocsrrd_b, IOCSRRD_B);
      IOCSRRD_CASE(iocsrrd_h, IOCSRRD_H);
      IOCSRRD_CASE(iocsrrd_w, IOCSRRD_W);
#undef IOCSRRD_CASE
    case Intrinsic::loongarch_cpucfg: {
      SDValue CPUCFGResults =
          DAG.getNode(LoongArchISD::CPUCFG, DL, {GRLenVT, MVT::Other},
                      {Chain, DAG.getNode(ISD::ANY_EXTEND, DL, MVT::i64, Op2)});
      Results.push_back(
          DAG.getNode(ISD::TRUNCATE, DL, VT, CPUCFGResults.getValue(0)));
      Results.push_back(CPUCFGResults.getValue(1));
      break;
    }
    case Intrinsic::loongarch_lddir_d: {
      if (!Subtarget.is64Bit()) {
        emitErrorAndReplaceIntrinsicResults(N, Results, DAG, ErrorMsgReqLA64);
        return;
      }
      break;
    }
    }
    break;
  }
  case ISD::READ_REGISTER: {
    if (Subtarget.is64Bit())
      DAG.getContext()->emitError(
          "On LA64, only 64-bit registers can be read.");
    else
      DAG.getContext()->emitError(
          "On LA32, only 32-bit registers can be read.");
    Results.push_back(DAG.getUNDEF(VT));
    Results.push_back(N->getOperand(0));
    break;
  }
  case ISD::INTRINSIC_WO_CHAIN: {
    replaceINTRINSIC_WO_CHAINResults(N, Results, DAG, Subtarget);
    break;
  }
  }
}

static SDValue performANDCombine(SDNode *N, SelectionDAG &DAG,
                                 TargetLowering::DAGCombinerInfo &DCI,
                                 const LoongArchSubtarget &Subtarget) {
  if (DCI.isBeforeLegalizeOps())
    return SDValue();

  SDValue FirstOperand = N->getOperand(0);
  SDValue SecondOperand = N->getOperand(1);
  unsigned FirstOperandOpc = FirstOperand.getOpcode();
  EVT ValTy = N->getValueType(0);
  SDLoc DL(N);
  uint64_t lsb, msb;
  unsigned SMIdx, SMLen;
  ConstantSDNode *CN;
  SDValue NewOperand;
  MVT GRLenVT = Subtarget.getGRLenVT();

  // Op's second operand must be a shifted mask.
  if (!(CN = dyn_cast<ConstantSDNode>(SecondOperand)) ||
      !isShiftedMask_64(CN->getZExtValue(), SMIdx, SMLen))
    return SDValue();

  if (FirstOperandOpc == ISD::SRA || FirstOperandOpc == ISD::SRL) {
    // Pattern match BSTRPICK.
    //  $dst = and ((sra or srl) $src , lsb), (2**len - 1)
    //  => BSTRPICK $dst, $src, msb, lsb
    //  where msb = lsb + len - 1

    // The second operand of the shift must be an immediate.
    if (!(CN = dyn_cast<ConstantSDNode>(FirstOperand.getOperand(1))))
      return SDValue();

    lsb = CN->getZExtValue();

    // Return if the shifted mask does not start at bit 0 or the sum of its
    // length and lsb exceeds the word's size.
    if (SMIdx != 0 || lsb + SMLen > ValTy.getSizeInBits())
      return SDValue();

    NewOperand = FirstOperand.getOperand(0);
  } else {
    // Pattern match BSTRPICK.
    //  $dst = and $src, (2**len- 1) , if len > 12
    //  => BSTRPICK $dst, $src, msb, lsb
    //  where lsb = 0 and msb = len - 1

    // If the mask is <= 0xfff, andi can be used instead.
    if (CN->getZExtValue() <= 0xfff)
      return SDValue();

    // Return if the MSB exceeds.
    if (SMIdx + SMLen > ValTy.getSizeInBits())
      return SDValue();

    if (SMIdx > 0) {
      // Omit if the constant has more than 2 uses. This a conservative
      // decision. Whether it is a win depends on the HW microarchitecture.
      // However it should always be better for 1 and 2 uses.
      if (CN->use_size() > 2)
        return SDValue();
      // Return if the constant can be composed by a single LU12I.W.
      if ((CN->getZExtValue() & 0xfff) == 0)
        return SDValue();
      // Return if the constand can be composed by a single ADDI with
      // the zero register.
      if (CN->getSExtValue() >= -2048 && CN->getSExtValue() < 0)
        return SDValue();
    }

    lsb = SMIdx;
    NewOperand = FirstOperand;
  }

  msb = lsb + SMLen - 1;
  SDValue NR0 = DAG.getNode(LoongArchISD::BSTRPICK, DL, ValTy, NewOperand,
                            DAG.getConstant(msb, DL, GRLenVT),
                            DAG.getConstant(lsb, DL, GRLenVT));
  if (FirstOperandOpc == ISD::SRA || FirstOperandOpc == ISD::SRL || lsb == 0)
    return NR0;
  // Try to optimize to
  //   bstrpick $Rd, $Rs, msb, lsb
  //   slli     $Rd, $Rd, lsb
  return DAG.getNode(ISD::SHL, DL, ValTy, NR0,
                     DAG.getConstant(lsb, DL, GRLenVT));
}

static SDValue performSRLCombine(SDNode *N, SelectionDAG &DAG,
                                 TargetLowering::DAGCombinerInfo &DCI,
                                 const LoongArchSubtarget &Subtarget) {
  if (DCI.isBeforeLegalizeOps())
    return SDValue();

  // $dst = srl (and $src, Mask), Shamt
  // =>
  // BSTRPICK $dst, $src, MaskIdx+MaskLen-1, Shamt
  // when Mask is a shifted mask, and MaskIdx <= Shamt <= MaskIdx+MaskLen-1
  //

  SDValue FirstOperand = N->getOperand(0);
  ConstantSDNode *CN;
  EVT ValTy = N->getValueType(0);
  SDLoc DL(N);
  MVT GRLenVT = Subtarget.getGRLenVT();
  unsigned MaskIdx, MaskLen;
  uint64_t Shamt;

  // The first operand must be an AND and the second operand of the AND must be
  // a shifted mask.
  if (FirstOperand.getOpcode() != ISD::AND ||
      !(CN = dyn_cast<ConstantSDNode>(FirstOperand.getOperand(1))) ||
      !isShiftedMask_64(CN->getZExtValue(), MaskIdx, MaskLen))
    return SDValue();

  // The second operand (shift amount) must be an immediate.
  if (!(CN = dyn_cast<ConstantSDNode>(N->getOperand(1))))
    return SDValue();

  Shamt = CN->getZExtValue();
  if (MaskIdx <= Shamt && Shamt <= MaskIdx + MaskLen - 1)
    return DAG.getNode(LoongArchISD::BSTRPICK, DL, ValTy,
                       FirstOperand->getOperand(0),
                       DAG.getConstant(MaskIdx + MaskLen - 1, DL, GRLenVT),
                       DAG.getConstant(Shamt, DL, GRLenVT));

  return SDValue();
}

static SDValue performORCombine(SDNode *N, SelectionDAG &DAG,
                                TargetLowering::DAGCombinerInfo &DCI,
                                const LoongArchSubtarget &Subtarget) {
  MVT GRLenVT = Subtarget.getGRLenVT();
  EVT ValTy = N->getValueType(0);
  SDValue N0 = N->getOperand(0), N1 = N->getOperand(1);
  ConstantSDNode *CN0, *CN1;
  SDLoc DL(N);
  unsigned ValBits = ValTy.getSizeInBits();
  unsigned MaskIdx0, MaskLen0, MaskIdx1, MaskLen1;
  unsigned Shamt;
  bool SwapAndRetried = false;

  if (DCI.isBeforeLegalizeOps())
    return SDValue();

  if (ValBits != 32 && ValBits != 64)
    return SDValue();

Retry:
  // 1st pattern to match BSTRINS:
  //  R = or (and X, mask0), (and (shl Y, lsb), mask1)
  //  where mask1 = (2**size - 1) << lsb, mask0 = ~mask1
  //  =>
  //  R = BSTRINS X, Y, msb, lsb (where msb = lsb + size - 1)
  if (N0.getOpcode() == ISD::AND &&
      (CN0 = dyn_cast<ConstantSDNode>(N0.getOperand(1))) &&
      isShiftedMask_64(~CN0->getSExtValue(), MaskIdx0, MaskLen0) &&
      N1.getOpcode() == ISD::AND && N1.getOperand(0).getOpcode() == ISD::SHL &&
      (CN1 = dyn_cast<ConstantSDNode>(N1.getOperand(1))) &&
      isShiftedMask_64(CN1->getZExtValue(), MaskIdx1, MaskLen1) &&
      MaskIdx0 == MaskIdx1 && MaskLen0 == MaskLen1 &&
      (CN1 = dyn_cast<ConstantSDNode>(N1.getOperand(0).getOperand(1))) &&
      (Shamt = CN1->getZExtValue()) == MaskIdx0 &&
      (MaskIdx0 + MaskLen0 <= ValBits)) {
    LLVM_DEBUG(dbgs() << "Perform OR combine: match pattern 1\n");
    return DAG.getNode(LoongArchISD::BSTRINS, DL, ValTy, N0.getOperand(0),
                       N1.getOperand(0).getOperand(0),
                       DAG.getConstant((MaskIdx0 + MaskLen0 - 1), DL, GRLenVT),
                       DAG.getConstant(MaskIdx0, DL, GRLenVT));
  }

  // 2nd pattern to match BSTRINS:
  //  R = or (and X, mask0), (shl (and Y, mask1), lsb)
  //  where mask1 = (2**size - 1), mask0 = ~(mask1 << lsb)
  //  =>
  //  R = BSTRINS X, Y, msb, lsb (where msb = lsb + size - 1)
  if (N0.getOpcode() == ISD::AND &&
      (CN0 = dyn_cast<ConstantSDNode>(N0.getOperand(1))) &&
      isShiftedMask_64(~CN0->getSExtValue(), MaskIdx0, MaskLen0) &&
      N1.getOpcode() == ISD::SHL && N1.getOperand(0).getOpcode() == ISD::AND &&
      (CN1 = dyn_cast<ConstantSDNode>(N1.getOperand(1))) &&
      (Shamt = CN1->getZExtValue()) == MaskIdx0 &&
      (CN1 = dyn_cast<ConstantSDNode>(N1.getOperand(0).getOperand(1))) &&
      isShiftedMask_64(CN1->getZExtValue(), MaskIdx1, MaskLen1) &&
      MaskLen0 == MaskLen1 && MaskIdx1 == 0 &&
      (MaskIdx0 + MaskLen0 <= ValBits)) {
    LLVM_DEBUG(dbgs() << "Perform OR combine: match pattern 2\n");
    return DAG.getNode(LoongArchISD::BSTRINS, DL, ValTy, N0.getOperand(0),
                       N1.getOperand(0).getOperand(0),
                       DAG.getConstant((MaskIdx0 + MaskLen0 - 1), DL, GRLenVT),
                       DAG.getConstant(MaskIdx0, DL, GRLenVT));
  }

  // 3rd pattern to match BSTRINS:
  //  R = or (and X, mask0), (and Y, mask1)
  //  where ~mask0 = (2**size - 1) << lsb, mask0 & mask1 = 0
  //  =>
  //  R = BSTRINS X, (shr (and Y, mask1), lsb), msb, lsb
  //  where msb = lsb + size - 1
  if (N0.getOpcode() == ISD::AND && N1.getOpcode() == ISD::AND &&
      (CN0 = dyn_cast<ConstantSDNode>(N0.getOperand(1))) &&
      isShiftedMask_64(~CN0->getSExtValue(), MaskIdx0, MaskLen0) &&
      (MaskIdx0 + MaskLen0 <= 64) &&
      (CN1 = dyn_cast<ConstantSDNode>(N1->getOperand(1))) &&
      (CN1->getSExtValue() & CN0->getSExtValue()) == 0) {
    LLVM_DEBUG(dbgs() << "Perform OR combine: match pattern 3\n");
    return DAG.getNode(LoongArchISD::BSTRINS, DL, ValTy, N0.getOperand(0),
                       DAG.getNode(ISD::SRL, DL, N1->getValueType(0), N1,
                                   DAG.getConstant(MaskIdx0, DL, GRLenVT)),
                       DAG.getConstant(ValBits == 32
                                           ? (MaskIdx0 + (MaskLen0 & 31) - 1)
                                           : (MaskIdx0 + MaskLen0 - 1),
                                       DL, GRLenVT),
                       DAG.getConstant(MaskIdx0, DL, GRLenVT));
  }

  // 4th pattern to match BSTRINS:
  //  R = or (and X, mask), (shl Y, shamt)
  //  where mask = (2**shamt - 1)
  //  =>
  //  R = BSTRINS X, Y, ValBits - 1, shamt
  //  where ValBits = 32 or 64
  if (N0.getOpcode() == ISD::AND && N1.getOpcode() == ISD::SHL &&
      (CN0 = dyn_cast<ConstantSDNode>(N0.getOperand(1))) &&
      isShiftedMask_64(CN0->getZExtValue(), MaskIdx0, MaskLen0) &&
      MaskIdx0 == 0 && (CN1 = dyn_cast<ConstantSDNode>(N1.getOperand(1))) &&
      (Shamt = CN1->getZExtValue()) == MaskLen0 &&
      (MaskIdx0 + MaskLen0 <= ValBits)) {
    LLVM_DEBUG(dbgs() << "Perform OR combine: match pattern 4\n");
    return DAG.getNode(LoongArchISD::BSTRINS, DL, ValTy, N0.getOperand(0),
                       N1.getOperand(0),
                       DAG.getConstant((ValBits - 1), DL, GRLenVT),
                       DAG.getConstant(Shamt, DL, GRLenVT));
  }

  // 5th pattern to match BSTRINS:
  //  R = or (and X, mask), const
  //  where ~mask = (2**size - 1) << lsb, mask & const = 0
  //  =>
  //  R = BSTRINS X, (const >> lsb), msb, lsb
  //  where msb = lsb + size - 1
  if (N0.getOpcode() == ISD::AND &&
      (CN0 = dyn_cast<ConstantSDNode>(N0.getOperand(1))) &&
      isShiftedMask_64(~CN0->getSExtValue(), MaskIdx0, MaskLen0) &&
      (CN1 = dyn_cast<ConstantSDNode>(N1)) &&
      (CN1->getSExtValue() & CN0->getSExtValue()) == 0) {
    LLVM_DEBUG(dbgs() << "Perform OR combine: match pattern 5\n");
    return DAG.getNode(
        LoongArchISD::BSTRINS, DL, ValTy, N0.getOperand(0),
        DAG.getConstant(CN1->getSExtValue() >> MaskIdx0, DL, ValTy),
        DAG.getConstant(ValBits == 32 ? (MaskIdx0 + (MaskLen0 & 31) - 1)
                                      : (MaskIdx0 + MaskLen0 - 1),
                        DL, GRLenVT),
        DAG.getConstant(MaskIdx0, DL, GRLenVT));
  }

  // 6th pattern.
  // a = b | ((c & mask) << shamt), where all positions in b to be overwritten
  // by the incoming bits are known to be zero.
  // =>
  // a = BSTRINS b, c, shamt + MaskLen - 1, shamt
  //
  // Note that the 1st pattern is a special situation of the 6th, i.e. the 6th
  // pattern is more common than the 1st. So we put the 1st before the 6th in
  // order to match as many nodes as possible.
  ConstantSDNode *CNMask, *CNShamt;
  unsigned MaskIdx, MaskLen;
  if (N1.getOpcode() == ISD::SHL && N1.getOperand(0).getOpcode() == ISD::AND &&
      (CNMask = dyn_cast<ConstantSDNode>(N1.getOperand(0).getOperand(1))) &&
      isShiftedMask_64(CNMask->getZExtValue(), MaskIdx, MaskLen) &&
      MaskIdx == 0 && (CNShamt = dyn_cast<ConstantSDNode>(N1.getOperand(1))) &&
      CNShamt->getZExtValue() + MaskLen <= ValBits) {
    Shamt = CNShamt->getZExtValue();
    APInt ShMask(ValBits, CNMask->getZExtValue() << Shamt);
    if (ShMask.isSubsetOf(DAG.computeKnownBits(N0).Zero)) {
      LLVM_DEBUG(dbgs() << "Perform OR combine: match pattern 6\n");
      return DAG.getNode(LoongArchISD::BSTRINS, DL, ValTy, N0,
                         N1.getOperand(0).getOperand(0),
                         DAG.getConstant(Shamt + MaskLen - 1, DL, GRLenVT),
                         DAG.getConstant(Shamt, DL, GRLenVT));
    }
  }

  // 7th pattern.
  // a = b | ((c << shamt) & shifted_mask), where all positions in b to be
  // overwritten by the incoming bits are known to be zero.
  // =>
  // a = BSTRINS b, c, MaskIdx + MaskLen - 1, MaskIdx
  //
  // Similarly, the 7th pattern is more common than the 2nd. So we put the 2nd
  // before the 7th in order to match as many nodes as possible.
  if (N1.getOpcode() == ISD::AND &&
      (CNMask = dyn_cast<ConstantSDNode>(N1.getOperand(1))) &&
      isShiftedMask_64(CNMask->getZExtValue(), MaskIdx, MaskLen) &&
      N1.getOperand(0).getOpcode() == ISD::SHL &&
      (CNShamt = dyn_cast<ConstantSDNode>(N1.getOperand(0).getOperand(1))) &&
      CNShamt->getZExtValue() == MaskIdx) {
    APInt ShMask(ValBits, CNMask->getZExtValue());
    if (ShMask.isSubsetOf(DAG.computeKnownBits(N0).Zero)) {
      LLVM_DEBUG(dbgs() << "Perform OR combine: match pattern 7\n");
      return DAG.getNode(LoongArchISD::BSTRINS, DL, ValTy, N0,
                         N1.getOperand(0).getOperand(0),
                         DAG.getConstant(MaskIdx + MaskLen - 1, DL, GRLenVT),
                         DAG.getConstant(MaskIdx, DL, GRLenVT));
    }
  }

  // (or a, b) and (or b, a) are equivalent, so swap the operands and retry.
  if (!SwapAndRetried) {
    std::swap(N0, N1);
    SwapAndRetried = true;
    goto Retry;
  }

  SwapAndRetried = false;
Retry2:
  // 8th pattern.
  // a = b | (c & shifted_mask), where all positions in b to be overwritten by
  // the incoming bits are known to be zero.
  // =>
  // a = BSTRINS b, c >> MaskIdx, MaskIdx + MaskLen - 1, MaskIdx
  //
  // Similarly, the 8th pattern is more common than the 4th and 5th patterns. So
  // we put it here in order to match as many nodes as possible or generate less
  // instructions.
  if (N1.getOpcode() == ISD::AND &&
      (CNMask = dyn_cast<ConstantSDNode>(N1.getOperand(1))) &&
      isShiftedMask_64(CNMask->getZExtValue(), MaskIdx, MaskLen)) {
    APInt ShMask(ValBits, CNMask->getZExtValue());
    if (ShMask.isSubsetOf(DAG.computeKnownBits(N0).Zero)) {
      LLVM_DEBUG(dbgs() << "Perform OR combine: match pattern 8\n");
      return DAG.getNode(LoongArchISD::BSTRINS, DL, ValTy, N0,
                         DAG.getNode(ISD::SRL, DL, N1->getValueType(0),
                                     N1->getOperand(0),
                                     DAG.getConstant(MaskIdx, DL, GRLenVT)),
                         DAG.getConstant(MaskIdx + MaskLen - 1, DL, GRLenVT),
                         DAG.getConstant(MaskIdx, DL, GRLenVT));
    }
  }
  // Swap N0/N1 and retry.
  if (!SwapAndRetried) {
    std::swap(N0, N1);
    SwapAndRetried = true;
    goto Retry2;
  }

  return SDValue();
}

<<<<<<< HEAD
=======
static bool checkValueWidth(SDValue V, ISD::LoadExtType &ExtType) {
  ExtType = ISD::NON_EXTLOAD;

  switch (V.getNode()->getOpcode()) {
  case ISD::LOAD: {
    LoadSDNode *LoadNode = cast<LoadSDNode>(V.getNode());
    if ((LoadNode->getMemoryVT() == MVT::i8) ||
        (LoadNode->getMemoryVT() == MVT::i16)) {
      ExtType = LoadNode->getExtensionType();
      return true;
    }
    return false;
  }
  case ISD::AssertSext: {
    VTSDNode *TypeNode = cast<VTSDNode>(V.getNode()->getOperand(1));
    if ((TypeNode->getVT() == MVT::i8) || (TypeNode->getVT() == MVT::i16)) {
      ExtType = ISD::SEXTLOAD;
      return true;
    }
    return false;
  }
  case ISD::AssertZext: {
    VTSDNode *TypeNode = cast<VTSDNode>(V.getNode()->getOperand(1));
    if ((TypeNode->getVT() == MVT::i8) || (TypeNode->getVT() == MVT::i16)) {
      ExtType = ISD::ZEXTLOAD;
      return true;
    }
    return false;
  }
  default:
    return false;
  }

  return false;
}

// Eliminate redundant truncation and zero-extension nodes.
// * Case 1:
//  +------------+ +------------+ +------------+
//  |   Input1   | |   Input2   | |     CC     |
//  +------------+ +------------+ +------------+
//         |              |              |
//         V              V              +----+
//  +------------+ +------------+             |
//  |  TRUNCATE  | |  TRUNCATE  |             |
//  +------------+ +------------+             |
//         |              |                   |
//         V              V                   |
//  +------------+ +------------+             |
//  |  ZERO_EXT  | |  ZERO_EXT  |             |
//  +------------+ +------------+             |
//         |              |                   |
//         |              +-------------+     |
//         V              V             |     |
//        +----------------+            |     |
//        |      AND       |            |     |
//        +----------------+            |     |
//                |                     |     |
//                +---------------+     |     |
//                                |     |     |
//                                V     V     V
//                               +-------------+
//                               |     CMP     |
//                               +-------------+
// * Case 2:
//  +------------+ +------------+ +-------------+ +------------+ +------------+
//  |   Input1   | |   Input2   | | Constant -1 | | Constant 0 | |     CC     |
//  +------------+ +------------+ +-------------+ +------------+ +------------+
//         |              |             |               |               |
//         V              |             |               |               |
//  +------------+        |             |               |               |
//  |     XOR    |<---------------------+               |               |
//  +------------+        |                             |               |
//         |              |                             |               |
//         V              V             +---------------+               |
//  +------------+ +------------+       |                               |
//  |  TRUNCATE  | |  TRUNCATE  |       |     +-------------------------+
//  +------------+ +------------+       |     |
//         |              |             |     |
//         V              V             |     |
//  +------------+ +------------+       |     |
//  |  ZERO_EXT  | |  ZERO_EXT  |       |     |
//  +------------+ +------------+       |     |
//         |              |             |     |
//         V              V             |     |
//        +----------------+            |     |
//        |      AND       |            |     |
//        +----------------+            |     |
//                |                     |     |
//                +---------------+     |     |
//                                |     |     |
//                                V     V     V
//                               +-------------+
//                               |     CMP     |
//                               +-------------+
static SDValue performSETCCCombine(SDNode *N, SelectionDAG &DAG,
                                   TargetLowering::DAGCombinerInfo &DCI,
                                   const LoongArchSubtarget &Subtarget) {
  ISD::CondCode CC = cast<CondCodeSDNode>(N->getOperand(2))->get();

  SDNode *AndNode = N->getOperand(0).getNode();
  if (AndNode->getOpcode() != ISD::AND)
    return SDValue();

  SDValue AndInputValue2 = AndNode->getOperand(1);
  if (AndInputValue2.getOpcode() != ISD::ZERO_EXTEND)
    return SDValue();

  SDValue CmpInputValue = N->getOperand(1);
  SDValue AndInputValue1 = AndNode->getOperand(0);
  if (AndInputValue1.getOpcode() == ISD::XOR) {
    if (CC != ISD::SETEQ && CC != ISD::SETNE)
      return SDValue();
    ConstantSDNode *CN = dyn_cast<ConstantSDNode>(AndInputValue1.getOperand(1));
    if (!CN || CN->getSExtValue() != -1)
      return SDValue();
    CN = dyn_cast<ConstantSDNode>(CmpInputValue);
    if (!CN || CN->getSExtValue() != 0)
      return SDValue();
    AndInputValue1 = AndInputValue1.getOperand(0);
    if (AndInputValue1.getOpcode() != ISD::ZERO_EXTEND)
      return SDValue();
  } else if (AndInputValue1.getOpcode() == ISD::ZERO_EXTEND) {
    if (AndInputValue2 != CmpInputValue)
      return SDValue();
  } else {
    return SDValue();
  }

  SDValue TruncValue1 = AndInputValue1.getNode()->getOperand(0);
  if (TruncValue1.getOpcode() != ISD::TRUNCATE)
    return SDValue();

  SDValue TruncValue2 = AndInputValue2.getNode()->getOperand(0);
  if (TruncValue2.getOpcode() != ISD::TRUNCATE)
    return SDValue();

  SDValue TruncInputValue1 = TruncValue1.getNode()->getOperand(0);
  SDValue TruncInputValue2 = TruncValue2.getNode()->getOperand(0);
  ISD::LoadExtType ExtType1;
  ISD::LoadExtType ExtType2;

  if (!checkValueWidth(TruncInputValue1, ExtType1) ||
      !checkValueWidth(TruncInputValue2, ExtType2))
    return SDValue();

  if (TruncInputValue1->getValueType(0) != TruncInputValue2->getValueType(0) ||
      AndNode->getValueType(0) != TruncInputValue1->getValueType(0))
    return SDValue();

  if ((ExtType2 != ISD::ZEXTLOAD) &&
      ((ExtType2 != ISD::SEXTLOAD) && (ExtType1 != ISD::SEXTLOAD)))
    return SDValue();

  // These truncation and zero-extension nodes are not necessary, remove them.
  SDValue NewAnd = DAG.getNode(ISD::AND, SDLoc(N), AndNode->getValueType(0),
                               TruncInputValue1, TruncInputValue2);
  SDValue NewSetCC =
      DAG.getSetCC(SDLoc(N), N->getValueType(0), NewAnd, TruncInputValue2, CC);
  DAG.ReplaceAllUsesWith(N, NewSetCC.getNode());
  return SDValue(N, 0);
}

>>>>>>> 9d2dd009
// Combine (loongarch_bitrev_w (loongarch_revb_2w X)) to loongarch_bitrev_4b.
static SDValue performBITREV_WCombine(SDNode *N, SelectionDAG &DAG,
                                      TargetLowering::DAGCombinerInfo &DCI,
                                      const LoongArchSubtarget &Subtarget) {
  if (DCI.isBeforeLegalizeOps())
    return SDValue();

  SDValue Src = N->getOperand(0);
  if (Src.getOpcode() != LoongArchISD::REVB_2W)
    return SDValue();

  return DAG.getNode(LoongArchISD::BITREV_4B, SDLoc(N), N->getValueType(0),
                     Src.getOperand(0));
}

template <unsigned N>
static SDValue legalizeIntrinsicImmArg(SDNode *Node, unsigned ImmOp,
                                       SelectionDAG &DAG,
                                       const LoongArchSubtarget &Subtarget,
                                       bool IsSigned = false) {
  SDLoc DL(Node);
  auto *CImm = cast<ConstantSDNode>(Node->getOperand(ImmOp));
  // Check the ImmArg.
  if ((IsSigned && !isInt<N>(CImm->getSExtValue())) ||
      (!IsSigned && !isUInt<N>(CImm->getZExtValue()))) {
    DAG.getContext()->emitError(Node->getOperationName(0) +
                                ": argument out of range.");
    return DAG.getNode(ISD::UNDEF, DL, Subtarget.getGRLenVT());
  }
  return DAG.getConstant(CImm->getZExtValue(), DL, Subtarget.getGRLenVT());
}

template <unsigned N>
static SDValue lowerVectorSplatImm(SDNode *Node, unsigned ImmOp,
                                   SelectionDAG &DAG, bool IsSigned = false) {
  SDLoc DL(Node);
  EVT ResTy = Node->getValueType(0);
  auto *CImm = cast<ConstantSDNode>(Node->getOperand(ImmOp));

  // Check the ImmArg.
  if ((IsSigned && !isInt<N>(CImm->getSExtValue())) ||
      (!IsSigned && !isUInt<N>(CImm->getZExtValue()))) {
    DAG.getContext()->emitError(Node->getOperationName(0) +
                                ": argument out of range.");
    return DAG.getNode(ISD::UNDEF, DL, ResTy);
  }
  return DAG.getConstant(
      APInt(ResTy.getScalarType().getSizeInBits(),
            IsSigned ? CImm->getSExtValue() : CImm->getZExtValue(), IsSigned),
      DL, ResTy);
}

static SDValue truncateVecElts(SDNode *Node, SelectionDAG &DAG) {
  SDLoc DL(Node);
  EVT ResTy = Node->getValueType(0);
  SDValue Vec = Node->getOperand(2);
  SDValue Mask = DAG.getConstant(Vec.getScalarValueSizeInBits() - 1, DL, ResTy);
  return DAG.getNode(ISD::AND, DL, ResTy, Vec, Mask);
}

static SDValue lowerVectorBitClear(SDNode *Node, SelectionDAG &DAG) {
  SDLoc DL(Node);
  EVT ResTy = Node->getValueType(0);
  SDValue One = DAG.getConstant(1, DL, ResTy);
  SDValue Bit =
      DAG.getNode(ISD::SHL, DL, ResTy, One, truncateVecElts(Node, DAG));

  return DAG.getNode(ISD::AND, DL, ResTy, Node->getOperand(1),
                     DAG.getNOT(DL, Bit, ResTy));
}

template <unsigned N>
static SDValue lowerVectorBitClearImm(SDNode *Node, SelectionDAG &DAG) {
  SDLoc DL(Node);
  EVT ResTy = Node->getValueType(0);
  auto *CImm = cast<ConstantSDNode>(Node->getOperand(2));
  // Check the unsigned ImmArg.
  if (!isUInt<N>(CImm->getZExtValue())) {
    DAG.getContext()->emitError(Node->getOperationName(0) +
                                ": argument out of range.");
    return DAG.getNode(ISD::UNDEF, DL, ResTy);
  }

  APInt BitImm = APInt(ResTy.getScalarSizeInBits(), 1) << CImm->getAPIntValue();
  SDValue Mask = DAG.getConstant(~BitImm, DL, ResTy);

  return DAG.getNode(ISD::AND, DL, ResTy, Node->getOperand(1), Mask);
}

template <unsigned N>
static SDValue lowerVectorBitSetImm(SDNode *Node, SelectionDAG &DAG) {
  SDLoc DL(Node);
  EVT ResTy = Node->getValueType(0);
  auto *CImm = cast<ConstantSDNode>(Node->getOperand(2));
  // Check the unsigned ImmArg.
  if (!isUInt<N>(CImm->getZExtValue())) {
    DAG.getContext()->emitError(Node->getOperationName(0) +
                                ": argument out of range.");
    return DAG.getNode(ISD::UNDEF, DL, ResTy);
  }

  APInt Imm = APInt(ResTy.getScalarSizeInBits(), 1) << CImm->getAPIntValue();
  SDValue BitImm = DAG.getConstant(Imm, DL, ResTy);
  return DAG.getNode(ISD::OR, DL, ResTy, Node->getOperand(1), BitImm);
}

template <unsigned N>
static SDValue lowerVectorBitRevImm(SDNode *Node, SelectionDAG &DAG) {
  SDLoc DL(Node);
  EVT ResTy = Node->getValueType(0);
  auto *CImm = cast<ConstantSDNode>(Node->getOperand(2));
  // Check the unsigned ImmArg.
  if (!isUInt<N>(CImm->getZExtValue())) {
    DAG.getContext()->emitError(Node->getOperationName(0) +
                                ": argument out of range.");
    return DAG.getNode(ISD::UNDEF, DL, ResTy);
  }

  APInt Imm = APInt(ResTy.getScalarSizeInBits(), 1) << CImm->getAPIntValue();
  SDValue BitImm = DAG.getConstant(Imm, DL, ResTy);
  return DAG.getNode(ISD::XOR, DL, ResTy, Node->getOperand(1), BitImm);
}

static SDValue
performINTRINSIC_WO_CHAINCombine(SDNode *N, SelectionDAG &DAG,
                                 TargetLowering::DAGCombinerInfo &DCI,
                                 const LoongArchSubtarget &Subtarget) {
  SDLoc DL(N);
  switch (N->getConstantOperandVal(0)) {
  default:
    break;
  case Intrinsic::loongarch_lsx_vadd_b:
  case Intrinsic::loongarch_lsx_vadd_h:
  case Intrinsic::loongarch_lsx_vadd_w:
  case Intrinsic::loongarch_lsx_vadd_d:
  case Intrinsic::loongarch_lasx_xvadd_b:
  case Intrinsic::loongarch_lasx_xvadd_h:
  case Intrinsic::loongarch_lasx_xvadd_w:
  case Intrinsic::loongarch_lasx_xvadd_d:
    return DAG.getNode(ISD::ADD, DL, N->getValueType(0), N->getOperand(1),
                       N->getOperand(2));
  case Intrinsic::loongarch_lsx_vaddi_bu:
  case Intrinsic::loongarch_lsx_vaddi_hu:
  case Intrinsic::loongarch_lsx_vaddi_wu:
  case Intrinsic::loongarch_lsx_vaddi_du:
  case Intrinsic::loongarch_lasx_xvaddi_bu:
  case Intrinsic::loongarch_lasx_xvaddi_hu:
  case Intrinsic::loongarch_lasx_xvaddi_wu:
  case Intrinsic::loongarch_lasx_xvaddi_du:
    return DAG.getNode(ISD::ADD, DL, N->getValueType(0), N->getOperand(1),
                       lowerVectorSplatImm<5>(N, 2, DAG));
  case Intrinsic::loongarch_lsx_vsub_b:
  case Intrinsic::loongarch_lsx_vsub_h:
  case Intrinsic::loongarch_lsx_vsub_w:
  case Intrinsic::loongarch_lsx_vsub_d:
  case Intrinsic::loongarch_lasx_xvsub_b:
  case Intrinsic::loongarch_lasx_xvsub_h:
  case Intrinsic::loongarch_lasx_xvsub_w:
  case Intrinsic::loongarch_lasx_xvsub_d:
    return DAG.getNode(ISD::SUB, DL, N->getValueType(0), N->getOperand(1),
                       N->getOperand(2));
  case Intrinsic::loongarch_lsx_vsubi_bu:
  case Intrinsic::loongarch_lsx_vsubi_hu:
  case Intrinsic::loongarch_lsx_vsubi_wu:
  case Intrinsic::loongarch_lsx_vsubi_du:
  case Intrinsic::loongarch_lasx_xvsubi_bu:
  case Intrinsic::loongarch_lasx_xvsubi_hu:
  case Intrinsic::loongarch_lasx_xvsubi_wu:
  case Intrinsic::loongarch_lasx_xvsubi_du:
    return DAG.getNode(ISD::SUB, DL, N->getValueType(0), N->getOperand(1),
                       lowerVectorSplatImm<5>(N, 2, DAG));
  case Intrinsic::loongarch_lsx_vneg_b:
  case Intrinsic::loongarch_lsx_vneg_h:
  case Intrinsic::loongarch_lsx_vneg_w:
  case Intrinsic::loongarch_lsx_vneg_d:
  case Intrinsic::loongarch_lasx_xvneg_b:
  case Intrinsic::loongarch_lasx_xvneg_h:
  case Intrinsic::loongarch_lasx_xvneg_w:
  case Intrinsic::loongarch_lasx_xvneg_d:
    return DAG.getNode(
        ISD::SUB, DL, N->getValueType(0),
        DAG.getConstant(
            APInt(N->getValueType(0).getScalarType().getSizeInBits(), 0,
                  /*isSigned=*/true),
            SDLoc(N), N->getValueType(0)),
        N->getOperand(1));
  case Intrinsic::loongarch_lsx_vmax_b:
  case Intrinsic::loongarch_lsx_vmax_h:
  case Intrinsic::loongarch_lsx_vmax_w:
  case Intrinsic::loongarch_lsx_vmax_d:
  case Intrinsic::loongarch_lasx_xvmax_b:
  case Intrinsic::loongarch_lasx_xvmax_h:
  case Intrinsic::loongarch_lasx_xvmax_w:
  case Intrinsic::loongarch_lasx_xvmax_d:
    return DAG.getNode(ISD::SMAX, DL, N->getValueType(0), N->getOperand(1),
                       N->getOperand(2));
  case Intrinsic::loongarch_lsx_vmax_bu:
  case Intrinsic::loongarch_lsx_vmax_hu:
  case Intrinsic::loongarch_lsx_vmax_wu:
  case Intrinsic::loongarch_lsx_vmax_du:
  case Intrinsic::loongarch_lasx_xvmax_bu:
  case Intrinsic::loongarch_lasx_xvmax_hu:
  case Intrinsic::loongarch_lasx_xvmax_wu:
  case Intrinsic::loongarch_lasx_xvmax_du:
    return DAG.getNode(ISD::UMAX, DL, N->getValueType(0), N->getOperand(1),
                       N->getOperand(2));
  case Intrinsic::loongarch_lsx_vmaxi_b:
  case Intrinsic::loongarch_lsx_vmaxi_h:
  case Intrinsic::loongarch_lsx_vmaxi_w:
  case Intrinsic::loongarch_lsx_vmaxi_d:
  case Intrinsic::loongarch_lasx_xvmaxi_b:
  case Intrinsic::loongarch_lasx_xvmaxi_h:
  case Intrinsic::loongarch_lasx_xvmaxi_w:
  case Intrinsic::loongarch_lasx_xvmaxi_d:
    return DAG.getNode(ISD::SMAX, DL, N->getValueType(0), N->getOperand(1),
                       lowerVectorSplatImm<5>(N, 2, DAG, /*IsSigned=*/true));
  case Intrinsic::loongarch_lsx_vmaxi_bu:
  case Intrinsic::loongarch_lsx_vmaxi_hu:
  case Intrinsic::loongarch_lsx_vmaxi_wu:
  case Intrinsic::loongarch_lsx_vmaxi_du:
  case Intrinsic::loongarch_lasx_xvmaxi_bu:
  case Intrinsic::loongarch_lasx_xvmaxi_hu:
  case Intrinsic::loongarch_lasx_xvmaxi_wu:
  case Intrinsic::loongarch_lasx_xvmaxi_du:
    return DAG.getNode(ISD::UMAX, DL, N->getValueType(0), N->getOperand(1),
                       lowerVectorSplatImm<5>(N, 2, DAG));
  case Intrinsic::loongarch_lsx_vmin_b:
  case Intrinsic::loongarch_lsx_vmin_h:
  case Intrinsic::loongarch_lsx_vmin_w:
  case Intrinsic::loongarch_lsx_vmin_d:
  case Intrinsic::loongarch_lasx_xvmin_b:
  case Intrinsic::loongarch_lasx_xvmin_h:
  case Intrinsic::loongarch_lasx_xvmin_w:
  case Intrinsic::loongarch_lasx_xvmin_d:
    return DAG.getNode(ISD::SMIN, DL, N->getValueType(0), N->getOperand(1),
                       N->getOperand(2));
  case Intrinsic::loongarch_lsx_vmin_bu:
  case Intrinsic::loongarch_lsx_vmin_hu:
  case Intrinsic::loongarch_lsx_vmin_wu:
  case Intrinsic::loongarch_lsx_vmin_du:
  case Intrinsic::loongarch_lasx_xvmin_bu:
  case Intrinsic::loongarch_lasx_xvmin_hu:
  case Intrinsic::loongarch_lasx_xvmin_wu:
  case Intrinsic::loongarch_lasx_xvmin_du:
    return DAG.getNode(ISD::UMIN, DL, N->getValueType(0), N->getOperand(1),
                       N->getOperand(2));
  case Intrinsic::loongarch_lsx_vmini_b:
  case Intrinsic::loongarch_lsx_vmini_h:
  case Intrinsic::loongarch_lsx_vmini_w:
  case Intrinsic::loongarch_lsx_vmini_d:
  case Intrinsic::loongarch_lasx_xvmini_b:
  case Intrinsic::loongarch_lasx_xvmini_h:
  case Intrinsic::loongarch_lasx_xvmini_w:
  case Intrinsic::loongarch_lasx_xvmini_d:
    return DAG.getNode(ISD::SMIN, DL, N->getValueType(0), N->getOperand(1),
                       lowerVectorSplatImm<5>(N, 2, DAG, /*IsSigned=*/true));
  case Intrinsic::loongarch_lsx_vmini_bu:
  case Intrinsic::loongarch_lsx_vmini_hu:
  case Intrinsic::loongarch_lsx_vmini_wu:
  case Intrinsic::loongarch_lsx_vmini_du:
  case Intrinsic::loongarch_lasx_xvmini_bu:
  case Intrinsic::loongarch_lasx_xvmini_hu:
  case Intrinsic::loongarch_lasx_xvmini_wu:
  case Intrinsic::loongarch_lasx_xvmini_du:
    return DAG.getNode(ISD::UMIN, DL, N->getValueType(0), N->getOperand(1),
                       lowerVectorSplatImm<5>(N, 2, DAG));
  case Intrinsic::loongarch_lsx_vmul_b:
  case Intrinsic::loongarch_lsx_vmul_h:
  case Intrinsic::loongarch_lsx_vmul_w:
  case Intrinsic::loongarch_lsx_vmul_d:
  case Intrinsic::loongarch_lasx_xvmul_b:
  case Intrinsic::loongarch_lasx_xvmul_h:
  case Intrinsic::loongarch_lasx_xvmul_w:
  case Intrinsic::loongarch_lasx_xvmul_d:
    return DAG.getNode(ISD::MUL, DL, N->getValueType(0), N->getOperand(1),
                       N->getOperand(2));
  case Intrinsic::loongarch_lsx_vmadd_b:
  case Intrinsic::loongarch_lsx_vmadd_h:
  case Intrinsic::loongarch_lsx_vmadd_w:
  case Intrinsic::loongarch_lsx_vmadd_d:
  case Intrinsic::loongarch_lasx_xvmadd_b:
  case Intrinsic::loongarch_lasx_xvmadd_h:
  case Intrinsic::loongarch_lasx_xvmadd_w:
  case Intrinsic::loongarch_lasx_xvmadd_d: {
    EVT ResTy = N->getValueType(0);
    return DAG.getNode(ISD::ADD, SDLoc(N), ResTy, N->getOperand(1),
                       DAG.getNode(ISD::MUL, SDLoc(N), ResTy, N->getOperand(2),
                                   N->getOperand(3)));
  }
  case Intrinsic::loongarch_lsx_vmsub_b:
  case Intrinsic::loongarch_lsx_vmsub_h:
  case Intrinsic::loongarch_lsx_vmsub_w:
  case Intrinsic::loongarch_lsx_vmsub_d:
  case Intrinsic::loongarch_lasx_xvmsub_b:
  case Intrinsic::loongarch_lasx_xvmsub_h:
  case Intrinsic::loongarch_lasx_xvmsub_w:
  case Intrinsic::loongarch_lasx_xvmsub_d: {
    EVT ResTy = N->getValueType(0);
    return DAG.getNode(ISD::SUB, SDLoc(N), ResTy, N->getOperand(1),
                       DAG.getNode(ISD::MUL, SDLoc(N), ResTy, N->getOperand(2),
                                   N->getOperand(3)));
  }
  case Intrinsic::loongarch_lsx_vdiv_b:
  case Intrinsic::loongarch_lsx_vdiv_h:
  case Intrinsic::loongarch_lsx_vdiv_w:
  case Intrinsic::loongarch_lsx_vdiv_d:
  case Intrinsic::loongarch_lasx_xvdiv_b:
  case Intrinsic::loongarch_lasx_xvdiv_h:
  case Intrinsic::loongarch_lasx_xvdiv_w:
  case Intrinsic::loongarch_lasx_xvdiv_d:
    return DAG.getNode(ISD::SDIV, DL, N->getValueType(0), N->getOperand(1),
                       N->getOperand(2));
  case Intrinsic::loongarch_lsx_vdiv_bu:
  case Intrinsic::loongarch_lsx_vdiv_hu:
  case Intrinsic::loongarch_lsx_vdiv_wu:
  case Intrinsic::loongarch_lsx_vdiv_du:
  case Intrinsic::loongarch_lasx_xvdiv_bu:
  case Intrinsic::loongarch_lasx_xvdiv_hu:
  case Intrinsic::loongarch_lasx_xvdiv_wu:
  case Intrinsic::loongarch_lasx_xvdiv_du:
    return DAG.getNode(ISD::UDIV, DL, N->getValueType(0), N->getOperand(1),
                       N->getOperand(2));
  case Intrinsic::loongarch_lsx_vmod_b:
  case Intrinsic::loongarch_lsx_vmod_h:
  case Intrinsic::loongarch_lsx_vmod_w:
  case Intrinsic::loongarch_lsx_vmod_d:
  case Intrinsic::loongarch_lasx_xvmod_b:
  case Intrinsic::loongarch_lasx_xvmod_h:
  case Intrinsic::loongarch_lasx_xvmod_w:
  case Intrinsic::loongarch_lasx_xvmod_d:
    return DAG.getNode(ISD::SREM, DL, N->getValueType(0), N->getOperand(1),
                       N->getOperand(2));
  case Intrinsic::loongarch_lsx_vmod_bu:
  case Intrinsic::loongarch_lsx_vmod_hu:
  case Intrinsic::loongarch_lsx_vmod_wu:
  case Intrinsic::loongarch_lsx_vmod_du:
  case Intrinsic::loongarch_lasx_xvmod_bu:
  case Intrinsic::loongarch_lasx_xvmod_hu:
  case Intrinsic::loongarch_lasx_xvmod_wu:
  case Intrinsic::loongarch_lasx_xvmod_du:
    return DAG.getNode(ISD::UREM, DL, N->getValueType(0), N->getOperand(1),
                       N->getOperand(2));
  case Intrinsic::loongarch_lsx_vand_v:
  case Intrinsic::loongarch_lasx_xvand_v:
    return DAG.getNode(ISD::AND, DL, N->getValueType(0), N->getOperand(1),
                       N->getOperand(2));
  case Intrinsic::loongarch_lsx_vor_v:
  case Intrinsic::loongarch_lasx_xvor_v:
    return DAG.getNode(ISD::OR, DL, N->getValueType(0), N->getOperand(1),
                       N->getOperand(2));
  case Intrinsic::loongarch_lsx_vxor_v:
  case Intrinsic::loongarch_lasx_xvxor_v:
    return DAG.getNode(ISD::XOR, DL, N->getValueType(0), N->getOperand(1),
                       N->getOperand(2));
  case Intrinsic::loongarch_lsx_vnor_v:
  case Intrinsic::loongarch_lasx_xvnor_v: {
    SDValue Res = DAG.getNode(ISD::OR, DL, N->getValueType(0), N->getOperand(1),
                              N->getOperand(2));
    return DAG.getNOT(DL, Res, Res->getValueType(0));
  }
  case Intrinsic::loongarch_lsx_vandi_b:
  case Intrinsic::loongarch_lasx_xvandi_b:
    return DAG.getNode(ISD::AND, DL, N->getValueType(0), N->getOperand(1),
                       lowerVectorSplatImm<8>(N, 2, DAG));
  case Intrinsic::loongarch_lsx_vori_b:
  case Intrinsic::loongarch_lasx_xvori_b:
    return DAG.getNode(ISD::OR, DL, N->getValueType(0), N->getOperand(1),
                       lowerVectorSplatImm<8>(N, 2, DAG));
  case Intrinsic::loongarch_lsx_vxori_b:
  case Intrinsic::loongarch_lasx_xvxori_b:
    return DAG.getNode(ISD::XOR, DL, N->getValueType(0), N->getOperand(1),
                       lowerVectorSplatImm<8>(N, 2, DAG));
  case Intrinsic::loongarch_lsx_vsll_b:
  case Intrinsic::loongarch_lsx_vsll_h:
  case Intrinsic::loongarch_lsx_vsll_w:
  case Intrinsic::loongarch_lsx_vsll_d:
  case Intrinsic::loongarch_lasx_xvsll_b:
  case Intrinsic::loongarch_lasx_xvsll_h:
  case Intrinsic::loongarch_lasx_xvsll_w:
  case Intrinsic::loongarch_lasx_xvsll_d:
    return DAG.getNode(ISD::SHL, DL, N->getValueType(0), N->getOperand(1),
                       truncateVecElts(N, DAG));
  case Intrinsic::loongarch_lsx_vslli_b:
  case Intrinsic::loongarch_lasx_xvslli_b:
    return DAG.getNode(ISD::SHL, DL, N->getValueType(0), N->getOperand(1),
                       lowerVectorSplatImm<3>(N, 2, DAG));
  case Intrinsic::loongarch_lsx_vslli_h:
  case Intrinsic::loongarch_lasx_xvslli_h:
    return DAG.getNode(ISD::SHL, DL, N->getValueType(0), N->getOperand(1),
                       lowerVectorSplatImm<4>(N, 2, DAG));
  case Intrinsic::loongarch_lsx_vslli_w:
  case Intrinsic::loongarch_lasx_xvslli_w:
    return DAG.getNode(ISD::SHL, DL, N->getValueType(0), N->getOperand(1),
                       lowerVectorSplatImm<5>(N, 2, DAG));
  case Intrinsic::loongarch_lsx_vslli_d:
  case Intrinsic::loongarch_lasx_xvslli_d:
    return DAG.getNode(ISD::SHL, DL, N->getValueType(0), N->getOperand(1),
                       lowerVectorSplatImm<6>(N, 2, DAG));
  case Intrinsic::loongarch_lsx_vsrl_b:
  case Intrinsic::loongarch_lsx_vsrl_h:
  case Intrinsic::loongarch_lsx_vsrl_w:
  case Intrinsic::loongarch_lsx_vsrl_d:
  case Intrinsic::loongarch_lasx_xvsrl_b:
  case Intrinsic::loongarch_lasx_xvsrl_h:
  case Intrinsic::loongarch_lasx_xvsrl_w:
  case Intrinsic::loongarch_lasx_xvsrl_d:
    return DAG.getNode(ISD::SRL, DL, N->getValueType(0), N->getOperand(1),
                       truncateVecElts(N, DAG));
  case Intrinsic::loongarch_lsx_vsrli_b:
  case Intrinsic::loongarch_lasx_xvsrli_b:
    return DAG.getNode(ISD::SRL, DL, N->getValueType(0), N->getOperand(1),
                       lowerVectorSplatImm<3>(N, 2, DAG));
  case Intrinsic::loongarch_lsx_vsrli_h:
  case Intrinsic::loongarch_lasx_xvsrli_h:
    return DAG.getNode(ISD::SRL, DL, N->getValueType(0), N->getOperand(1),
                       lowerVectorSplatImm<4>(N, 2, DAG));
  case Intrinsic::loongarch_lsx_vsrli_w:
  case Intrinsic::loongarch_lasx_xvsrli_w:
    return DAG.getNode(ISD::SRL, DL, N->getValueType(0), N->getOperand(1),
                       lowerVectorSplatImm<5>(N, 2, DAG));
  case Intrinsic::loongarch_lsx_vsrli_d:
  case Intrinsic::loongarch_lasx_xvsrli_d:
    return DAG.getNode(ISD::SRL, DL, N->getValueType(0), N->getOperand(1),
                       lowerVectorSplatImm<6>(N, 2, DAG));
  case Intrinsic::loongarch_lsx_vsra_b:
  case Intrinsic::loongarch_lsx_vsra_h:
  case Intrinsic::loongarch_lsx_vsra_w:
  case Intrinsic::loongarch_lsx_vsra_d:
  case Intrinsic::loongarch_lasx_xvsra_b:
  case Intrinsic::loongarch_lasx_xvsra_h:
  case Intrinsic::loongarch_lasx_xvsra_w:
  case Intrinsic::loongarch_lasx_xvsra_d:
    return DAG.getNode(ISD::SRA, DL, N->getValueType(0), N->getOperand(1),
                       truncateVecElts(N, DAG));
  case Intrinsic::loongarch_lsx_vsrai_b:
  case Intrinsic::loongarch_lasx_xvsrai_b:
    return DAG.getNode(ISD::SRA, DL, N->getValueType(0), N->getOperand(1),
                       lowerVectorSplatImm<3>(N, 2, DAG));
  case Intrinsic::loongarch_lsx_vsrai_h:
  case Intrinsic::loongarch_lasx_xvsrai_h:
    return DAG.getNode(ISD::SRA, DL, N->getValueType(0), N->getOperand(1),
                       lowerVectorSplatImm<4>(N, 2, DAG));
  case Intrinsic::loongarch_lsx_vsrai_w:
  case Intrinsic::loongarch_lasx_xvsrai_w:
    return DAG.getNode(ISD::SRA, DL, N->getValueType(0), N->getOperand(1),
                       lowerVectorSplatImm<5>(N, 2, DAG));
  case Intrinsic::loongarch_lsx_vsrai_d:
  case Intrinsic::loongarch_lasx_xvsrai_d:
    return DAG.getNode(ISD::SRA, DL, N->getValueType(0), N->getOperand(1),
                       lowerVectorSplatImm<6>(N, 2, DAG));
  case Intrinsic::loongarch_lsx_vclz_b:
  case Intrinsic::loongarch_lsx_vclz_h:
  case Intrinsic::loongarch_lsx_vclz_w:
  case Intrinsic::loongarch_lsx_vclz_d:
  case Intrinsic::loongarch_lasx_xvclz_b:
  case Intrinsic::loongarch_lasx_xvclz_h:
  case Intrinsic::loongarch_lasx_xvclz_w:
  case Intrinsic::loongarch_lasx_xvclz_d:
    return DAG.getNode(ISD::CTLZ, DL, N->getValueType(0), N->getOperand(1));
  case Intrinsic::loongarch_lsx_vpcnt_b:
  case Intrinsic::loongarch_lsx_vpcnt_h:
  case Intrinsic::loongarch_lsx_vpcnt_w:
  case Intrinsic::loongarch_lsx_vpcnt_d:
  case Intrinsic::loongarch_lasx_xvpcnt_b:
  case Intrinsic::loongarch_lasx_xvpcnt_h:
  case Intrinsic::loongarch_lasx_xvpcnt_w:
  case Intrinsic::loongarch_lasx_xvpcnt_d:
    return DAG.getNode(ISD::CTPOP, DL, N->getValueType(0), N->getOperand(1));
  case Intrinsic::loongarch_lsx_vbitclr_b:
  case Intrinsic::loongarch_lsx_vbitclr_h:
  case Intrinsic::loongarch_lsx_vbitclr_w:
  case Intrinsic::loongarch_lsx_vbitclr_d:
  case Intrinsic::loongarch_lasx_xvbitclr_b:
  case Intrinsic::loongarch_lasx_xvbitclr_h:
  case Intrinsic::loongarch_lasx_xvbitclr_w:
  case Intrinsic::loongarch_lasx_xvbitclr_d:
    return lowerVectorBitClear(N, DAG);
  case Intrinsic::loongarch_lsx_vbitclri_b:
  case Intrinsic::loongarch_lasx_xvbitclri_b:
    return lowerVectorBitClearImm<3>(N, DAG);
  case Intrinsic::loongarch_lsx_vbitclri_h:
  case Intrinsic::loongarch_lasx_xvbitclri_h:
    return lowerVectorBitClearImm<4>(N, DAG);
  case Intrinsic::loongarch_lsx_vbitclri_w:
  case Intrinsic::loongarch_lasx_xvbitclri_w:
    return lowerVectorBitClearImm<5>(N, DAG);
  case Intrinsic::loongarch_lsx_vbitclri_d:
  case Intrinsic::loongarch_lasx_xvbitclri_d:
    return lowerVectorBitClearImm<6>(N, DAG);
  case Intrinsic::loongarch_lsx_vbitset_b:
  case Intrinsic::loongarch_lsx_vbitset_h:
  case Intrinsic::loongarch_lsx_vbitset_w:
  case Intrinsic::loongarch_lsx_vbitset_d:
  case Intrinsic::loongarch_lasx_xvbitset_b:
  case Intrinsic::loongarch_lasx_xvbitset_h:
  case Intrinsic::loongarch_lasx_xvbitset_w:
  case Intrinsic::loongarch_lasx_xvbitset_d: {
    EVT VecTy = N->getValueType(0);
    SDValue One = DAG.getConstant(1, DL, VecTy);
    return DAG.getNode(
        ISD::OR, DL, VecTy, N->getOperand(1),
        DAG.getNode(ISD::SHL, DL, VecTy, One, truncateVecElts(N, DAG)));
  }
  case Intrinsic::loongarch_lsx_vbitseti_b:
  case Intrinsic::loongarch_lasx_xvbitseti_b:
    return lowerVectorBitSetImm<3>(N, DAG);
  case Intrinsic::loongarch_lsx_vbitseti_h:
  case Intrinsic::loongarch_lasx_xvbitseti_h:
    return lowerVectorBitSetImm<4>(N, DAG);
  case Intrinsic::loongarch_lsx_vbitseti_w:
  case Intrinsic::loongarch_lasx_xvbitseti_w:
    return lowerVectorBitSetImm<5>(N, DAG);
  case Intrinsic::loongarch_lsx_vbitseti_d:
  case Intrinsic::loongarch_lasx_xvbitseti_d:
    return lowerVectorBitSetImm<6>(N, DAG);
  case Intrinsic::loongarch_lsx_vbitrev_b:
  case Intrinsic::loongarch_lsx_vbitrev_h:
  case Intrinsic::loongarch_lsx_vbitrev_w:
  case Intrinsic::loongarch_lsx_vbitrev_d:
  case Intrinsic::loongarch_lasx_xvbitrev_b:
  case Intrinsic::loongarch_lasx_xvbitrev_h:
  case Intrinsic::loongarch_lasx_xvbitrev_w:
  case Intrinsic::loongarch_lasx_xvbitrev_d: {
    EVT VecTy = N->getValueType(0);
    SDValue One = DAG.getConstant(1, DL, VecTy);
    return DAG.getNode(
        ISD::XOR, DL, VecTy, N->getOperand(1),
        DAG.getNode(ISD::SHL, DL, VecTy, One, truncateVecElts(N, DAG)));
  }
  case Intrinsic::loongarch_lsx_vbitrevi_b:
  case Intrinsic::loongarch_lasx_xvbitrevi_b:
    return lowerVectorBitRevImm<3>(N, DAG);
  case Intrinsic::loongarch_lsx_vbitrevi_h:
  case Intrinsic::loongarch_lasx_xvbitrevi_h:
    return lowerVectorBitRevImm<4>(N, DAG);
  case Intrinsic::loongarch_lsx_vbitrevi_w:
  case Intrinsic::loongarch_lasx_xvbitrevi_w:
    return lowerVectorBitRevImm<5>(N, DAG);
  case Intrinsic::loongarch_lsx_vbitrevi_d:
  case Intrinsic::loongarch_lasx_xvbitrevi_d:
    return lowerVectorBitRevImm<6>(N, DAG);
  case Intrinsic::loongarch_lsx_vfadd_s:
  case Intrinsic::loongarch_lsx_vfadd_d:
  case Intrinsic::loongarch_lasx_xvfadd_s:
  case Intrinsic::loongarch_lasx_xvfadd_d:
    return DAG.getNode(ISD::FADD, DL, N->getValueType(0), N->getOperand(1),
                       N->getOperand(2));
  case Intrinsic::loongarch_lsx_vfsub_s:
  case Intrinsic::loongarch_lsx_vfsub_d:
  case Intrinsic::loongarch_lasx_xvfsub_s:
  case Intrinsic::loongarch_lasx_xvfsub_d:
    return DAG.getNode(ISD::FSUB, DL, N->getValueType(0), N->getOperand(1),
                       N->getOperand(2));
  case Intrinsic::loongarch_lsx_vfmul_s:
  case Intrinsic::loongarch_lsx_vfmul_d:
  case Intrinsic::loongarch_lasx_xvfmul_s:
  case Intrinsic::loongarch_lasx_xvfmul_d:
    return DAG.getNode(ISD::FMUL, DL, N->getValueType(0), N->getOperand(1),
                       N->getOperand(2));
  case Intrinsic::loongarch_lsx_vfdiv_s:
  case Intrinsic::loongarch_lsx_vfdiv_d:
  case Intrinsic::loongarch_lasx_xvfdiv_s:
  case Intrinsic::loongarch_lasx_xvfdiv_d:
    return DAG.getNode(ISD::FDIV, DL, N->getValueType(0), N->getOperand(1),
                       N->getOperand(2));
  case Intrinsic::loongarch_lsx_vfmadd_s:
  case Intrinsic::loongarch_lsx_vfmadd_d:
  case Intrinsic::loongarch_lasx_xvfmadd_s:
  case Intrinsic::loongarch_lasx_xvfmadd_d:
    return DAG.getNode(ISD::FMA, DL, N->getValueType(0), N->getOperand(1),
                       N->getOperand(2), N->getOperand(3));
  case Intrinsic::loongarch_lsx_vinsgr2vr_b:
    return DAG.getNode(ISD::INSERT_VECTOR_ELT, SDLoc(N), N->getValueType(0),
                       N->getOperand(1), N->getOperand(2),
                       legalizeIntrinsicImmArg<4>(N, 3, DAG, Subtarget));
  case Intrinsic::loongarch_lsx_vinsgr2vr_h:
  case Intrinsic::loongarch_lasx_xvinsgr2vr_w:
    return DAG.getNode(ISD::INSERT_VECTOR_ELT, SDLoc(N), N->getValueType(0),
                       N->getOperand(1), N->getOperand(2),
                       legalizeIntrinsicImmArg<3>(N, 3, DAG, Subtarget));
  case Intrinsic::loongarch_lsx_vinsgr2vr_w:
  case Intrinsic::loongarch_lasx_xvinsgr2vr_d:
    return DAG.getNode(ISD::INSERT_VECTOR_ELT, SDLoc(N), N->getValueType(0),
                       N->getOperand(1), N->getOperand(2),
                       legalizeIntrinsicImmArg<2>(N, 3, DAG, Subtarget));
  case Intrinsic::loongarch_lsx_vinsgr2vr_d:
    return DAG.getNode(ISD::INSERT_VECTOR_ELT, SDLoc(N), N->getValueType(0),
                       N->getOperand(1), N->getOperand(2),
                       legalizeIntrinsicImmArg<1>(N, 3, DAG, Subtarget));
  case Intrinsic::loongarch_lsx_vreplgr2vr_b:
  case Intrinsic::loongarch_lsx_vreplgr2vr_h:
  case Intrinsic::loongarch_lsx_vreplgr2vr_w:
  case Intrinsic::loongarch_lsx_vreplgr2vr_d:
  case Intrinsic::loongarch_lasx_xvreplgr2vr_b:
  case Intrinsic::loongarch_lasx_xvreplgr2vr_h:
  case Intrinsic::loongarch_lasx_xvreplgr2vr_w:
  case Intrinsic::loongarch_lasx_xvreplgr2vr_d: {
    EVT ResTy = N->getValueType(0);
    SmallVector<SDValue> Ops(ResTy.getVectorNumElements(), N->getOperand(1));
    return DAG.getBuildVector(ResTy, DL, Ops);
  }
  case Intrinsic::loongarch_lsx_vreplve_b:
  case Intrinsic::loongarch_lsx_vreplve_h:
  case Intrinsic::loongarch_lsx_vreplve_w:
  case Intrinsic::loongarch_lsx_vreplve_d:
  case Intrinsic::loongarch_lasx_xvreplve_b:
  case Intrinsic::loongarch_lasx_xvreplve_h:
  case Intrinsic::loongarch_lasx_xvreplve_w:
  case Intrinsic::loongarch_lasx_xvreplve_d:
    return DAG.getNode(LoongArchISD::VREPLVE, DL, N->getValueType(0),
                       N->getOperand(1),
                       DAG.getNode(ISD::ANY_EXTEND, DL, Subtarget.getGRLenVT(),
                                   N->getOperand(2)));
  }
  return SDValue();
}

SDValue LoongArchTargetLowering::PerformDAGCombine(SDNode *N,
                                                   DAGCombinerInfo &DCI) const {
  SelectionDAG &DAG = DCI.DAG;
  switch (N->getOpcode()) {
  default:
    break;
  case ISD::AND:
    return performANDCombine(N, DAG, DCI, Subtarget);
  case ISD::OR:
    return performORCombine(N, DAG, DCI, Subtarget);
  case ISD::SRL:
    return performSRLCombine(N, DAG, DCI, Subtarget);
  case LoongArchISD::BITREV_W:
    return performBITREV_WCombine(N, DAG, DCI, Subtarget);
  case ISD::INTRINSIC_WO_CHAIN:
    return performINTRINSIC_WO_CHAINCombine(N, DAG, DCI, Subtarget);
  }
  return SDValue();
}

static MachineBasicBlock *insertDivByZeroTrap(MachineInstr &MI,
                                              MachineBasicBlock *MBB) {
  if (!ZeroDivCheck)
    return MBB;

  // Build instructions:
  // MBB:
  //   div(or mod)   $dst, $dividend, $divisor
  //   bnez          $divisor, SinkMBB
  // BreakMBB:
  //   break         7 // BRK_DIVZERO
  // SinkMBB:
  //   fallthrough
  const BasicBlock *LLVM_BB = MBB->getBasicBlock();
  MachineFunction::iterator It = ++MBB->getIterator();
  MachineFunction *MF = MBB->getParent();
  auto BreakMBB = MF->CreateMachineBasicBlock(LLVM_BB);
  auto SinkMBB = MF->CreateMachineBasicBlock(LLVM_BB);
  MF->insert(It, BreakMBB);
  MF->insert(It, SinkMBB);

  // Transfer the remainder of MBB and its successor edges to SinkMBB.
  SinkMBB->splice(SinkMBB->end(), MBB, std::next(MI.getIterator()), MBB->end());
  SinkMBB->transferSuccessorsAndUpdatePHIs(MBB);

  const TargetInstrInfo &TII = *MF->getSubtarget().getInstrInfo();
  DebugLoc DL = MI.getDebugLoc();
  MachineOperand &Divisor = MI.getOperand(2);
  Register DivisorReg = Divisor.getReg();

  // MBB:
  BuildMI(MBB, DL, TII.get(LoongArch::BNEZ))
      .addReg(DivisorReg, getKillRegState(Divisor.isKill()))
      .addMBB(SinkMBB);
  MBB->addSuccessor(BreakMBB);
  MBB->addSuccessor(SinkMBB);

  // BreakMBB:
  // See linux header file arch/loongarch/include/uapi/asm/break.h for the
  // definition of BRK_DIVZERO.
  BuildMI(BreakMBB, DL, TII.get(LoongArch::BREAK)).addImm(7 /*BRK_DIVZERO*/);
  BreakMBB->addSuccessor(SinkMBB);

  // Clear Divisor's kill flag.
  Divisor.setIsKill(false);

  return SinkMBB;
}

static MachineBasicBlock *
emitVecCondBranchPseudo(MachineInstr &MI, MachineBasicBlock *BB,
                        const LoongArchSubtarget &Subtarget) {
  unsigned CondOpc;
  switch (MI.getOpcode()) {
  default:
    llvm_unreachable("Unexpected opcode");
  case LoongArch::PseudoVBZ:
    CondOpc = LoongArch::VSETEQZ_V;
    break;
  case LoongArch::PseudoVBZ_B:
    CondOpc = LoongArch::VSETANYEQZ_B;
    break;
  case LoongArch::PseudoVBZ_H:
    CondOpc = LoongArch::VSETANYEQZ_H;
    break;
  case LoongArch::PseudoVBZ_W:
    CondOpc = LoongArch::VSETANYEQZ_W;
    break;
  case LoongArch::PseudoVBZ_D:
    CondOpc = LoongArch::VSETANYEQZ_D;
    break;
  case LoongArch::PseudoVBNZ:
    CondOpc = LoongArch::VSETNEZ_V;
    break;
  case LoongArch::PseudoVBNZ_B:
    CondOpc = LoongArch::VSETALLNEZ_B;
    break;
  case LoongArch::PseudoVBNZ_H:
    CondOpc = LoongArch::VSETALLNEZ_H;
    break;
  case LoongArch::PseudoVBNZ_W:
    CondOpc = LoongArch::VSETALLNEZ_W;
    break;
  case LoongArch::PseudoVBNZ_D:
    CondOpc = LoongArch::VSETALLNEZ_D;
    break;
  case LoongArch::PseudoXVBZ:
    CondOpc = LoongArch::XVSETEQZ_V;
    break;
  case LoongArch::PseudoXVBZ_B:
    CondOpc = LoongArch::XVSETANYEQZ_B;
    break;
  case LoongArch::PseudoXVBZ_H:
    CondOpc = LoongArch::XVSETANYEQZ_H;
    break;
  case LoongArch::PseudoXVBZ_W:
    CondOpc = LoongArch::XVSETANYEQZ_W;
    break;
  case LoongArch::PseudoXVBZ_D:
    CondOpc = LoongArch::XVSETANYEQZ_D;
    break;
  case LoongArch::PseudoXVBNZ:
    CondOpc = LoongArch::XVSETNEZ_V;
    break;
  case LoongArch::PseudoXVBNZ_B:
    CondOpc = LoongArch::XVSETALLNEZ_B;
    break;
  case LoongArch::PseudoXVBNZ_H:
    CondOpc = LoongArch::XVSETALLNEZ_H;
    break;
  case LoongArch::PseudoXVBNZ_W:
    CondOpc = LoongArch::XVSETALLNEZ_W;
    break;
  case LoongArch::PseudoXVBNZ_D:
    CondOpc = LoongArch::XVSETALLNEZ_D;
    break;
  }

  const TargetInstrInfo *TII = Subtarget.getInstrInfo();
  const BasicBlock *LLVM_BB = BB->getBasicBlock();
  DebugLoc DL = MI.getDebugLoc();
  MachineRegisterInfo &MRI = BB->getParent()->getRegInfo();
  MachineFunction::iterator It = ++BB->getIterator();

  MachineFunction *F = BB->getParent();
  MachineBasicBlock *FalseBB = F->CreateMachineBasicBlock(LLVM_BB);
  MachineBasicBlock *TrueBB = F->CreateMachineBasicBlock(LLVM_BB);
  MachineBasicBlock *SinkBB = F->CreateMachineBasicBlock(LLVM_BB);

  F->insert(It, FalseBB);
  F->insert(It, TrueBB);
  F->insert(It, SinkBB);

  // Transfer the remainder of MBB and its successor edges to Sink.
  SinkBB->splice(SinkBB->end(), BB, std::next(MI.getIterator()), BB->end());
  SinkBB->transferSuccessorsAndUpdatePHIs(BB);

  // Insert the real instruction to BB.
  Register FCC = MRI.createVirtualRegister(&LoongArch::CFRRegClass);
  BuildMI(BB, DL, TII->get(CondOpc), FCC).addReg(MI.getOperand(1).getReg());

  // Insert branch.
  BuildMI(BB, DL, TII->get(LoongArch::BCNEZ)).addReg(FCC).addMBB(TrueBB);
  BB->addSuccessor(FalseBB);
  BB->addSuccessor(TrueBB);

  // FalseBB.
  Register RD1 = MRI.createVirtualRegister(&LoongArch::GPRRegClass);
  BuildMI(FalseBB, DL, TII->get(LoongArch::ADDI_W), RD1)
      .addReg(LoongArch::R0)
      .addImm(0);
  BuildMI(FalseBB, DL, TII->get(LoongArch::PseudoBR)).addMBB(SinkBB);
  FalseBB->addSuccessor(SinkBB);

  // TrueBB.
  Register RD2 = MRI.createVirtualRegister(&LoongArch::GPRRegClass);
  BuildMI(TrueBB, DL, TII->get(LoongArch::ADDI_W), RD2)
      .addReg(LoongArch::R0)
      .addImm(1);
  TrueBB->addSuccessor(SinkBB);

  // SinkBB: merge the results.
  BuildMI(*SinkBB, SinkBB->begin(), DL, TII->get(LoongArch::PHI),
          MI.getOperand(0).getReg())
      .addReg(RD1)
      .addMBB(FalseBB)
      .addReg(RD2)
      .addMBB(TrueBB);

  // The pseudo instruction is gone now.
  MI.eraseFromParent();
  return SinkBB;
}

static MachineBasicBlock *
emitPseudoXVINSGR2VR(MachineInstr &MI, MachineBasicBlock *BB,
                     const LoongArchSubtarget &Subtarget) {
  unsigned InsOp;
  unsigned HalfSize;
  switch (MI.getOpcode()) {
  default:
    llvm_unreachable("Unexpected opcode");
  case LoongArch::PseudoXVINSGR2VR_B:
    HalfSize = 16;
    InsOp = LoongArch::VINSGR2VR_B;
    break;
  case LoongArch::PseudoXVINSGR2VR_H:
    HalfSize = 8;
    InsOp = LoongArch::VINSGR2VR_H;
    break;
  }
  const TargetInstrInfo *TII = Subtarget.getInstrInfo();
  const TargetRegisterClass *RC = &LoongArch::LASX256RegClass;
  const TargetRegisterClass *SubRC = &LoongArch::LSX128RegClass;
  DebugLoc DL = MI.getDebugLoc();
  MachineRegisterInfo &MRI = BB->getParent()->getRegInfo();
  // XDst = vector_insert XSrc, Elt, Idx
  Register XDst = MI.getOperand(0).getReg();
  Register XSrc = MI.getOperand(1).getReg();
  Register Elt = MI.getOperand(2).getReg();
  unsigned Idx = MI.getOperand(3).getImm();

  Register ScratchReg1 = XSrc;
  if (Idx >= HalfSize) {
    ScratchReg1 = MRI.createVirtualRegister(RC);
    BuildMI(*BB, MI, DL, TII->get(LoongArch::XVPERMI_Q), ScratchReg1)
        .addReg(XSrc)
        .addReg(XSrc)
        .addImm(1);
  }

  Register ScratchSubReg1 = MRI.createVirtualRegister(SubRC);
  Register ScratchSubReg2 = MRI.createVirtualRegister(SubRC);
  BuildMI(*BB, MI, DL, TII->get(LoongArch::COPY), ScratchSubReg1)
      .addReg(ScratchReg1, 0, LoongArch::sub_128);
  BuildMI(*BB, MI, DL, TII->get(InsOp), ScratchSubReg2)
      .addReg(ScratchSubReg1)
      .addReg(Elt)
      .addImm(Idx >= HalfSize ? Idx - HalfSize : Idx);

  Register ScratchReg2 = XDst;
  if (Idx >= HalfSize)
    ScratchReg2 = MRI.createVirtualRegister(RC);

  BuildMI(*BB, MI, DL, TII->get(LoongArch::SUBREG_TO_REG), ScratchReg2)
      .addImm(0)
      .addReg(ScratchSubReg2)
      .addImm(LoongArch::sub_128);

  if (Idx >= HalfSize)
    BuildMI(*BB, MI, DL, TII->get(LoongArch::XVPERMI_Q), XDst)
        .addReg(XSrc)
        .addReg(ScratchReg2)
        .addImm(2);

  MI.eraseFromParent();
  return BB;
}

MachineBasicBlock *LoongArchTargetLowering::EmitInstrWithCustomInserter(
    MachineInstr &MI, MachineBasicBlock *BB) const {
  const TargetInstrInfo *TII = Subtarget.getInstrInfo();
  DebugLoc DL = MI.getDebugLoc();

  switch (MI.getOpcode()) {
  default:
    llvm_unreachable("Unexpected instr type to insert");
  case LoongArch::DIV_W:
  case LoongArch::DIV_WU:
  case LoongArch::MOD_W:
  case LoongArch::MOD_WU:
  case LoongArch::DIV_D:
  case LoongArch::DIV_DU:
  case LoongArch::MOD_D:
  case LoongArch::MOD_DU:
    return insertDivByZeroTrap(MI, BB);
    break;
  case LoongArch::WRFCSR: {
    BuildMI(*BB, MI, DL, TII->get(LoongArch::MOVGR2FCSR),
            LoongArch::FCSR0 + MI.getOperand(0).getImm())
        .addReg(MI.getOperand(1).getReg());
    MI.eraseFromParent();
    return BB;
  }
  case LoongArch::RDFCSR: {
    MachineInstr *ReadFCSR =
        BuildMI(*BB, MI, DL, TII->get(LoongArch::MOVFCSR2GR),
                MI.getOperand(0).getReg())
            .addReg(LoongArch::FCSR0 + MI.getOperand(1).getImm());
    ReadFCSR->getOperand(1).setIsUndef();
    MI.eraseFromParent();
    return BB;
  }
  case LoongArch::PseudoVBZ:
  case LoongArch::PseudoVBZ_B:
  case LoongArch::PseudoVBZ_H:
  case LoongArch::PseudoVBZ_W:
  case LoongArch::PseudoVBZ_D:
  case LoongArch::PseudoVBNZ:
  case LoongArch::PseudoVBNZ_B:
  case LoongArch::PseudoVBNZ_H:
  case LoongArch::PseudoVBNZ_W:
  case LoongArch::PseudoVBNZ_D:
  case LoongArch::PseudoXVBZ:
  case LoongArch::PseudoXVBZ_B:
  case LoongArch::PseudoXVBZ_H:
  case LoongArch::PseudoXVBZ_W:
  case LoongArch::PseudoXVBZ_D:
  case LoongArch::PseudoXVBNZ:
  case LoongArch::PseudoXVBNZ_B:
  case LoongArch::PseudoXVBNZ_H:
  case LoongArch::PseudoXVBNZ_W:
  case LoongArch::PseudoXVBNZ_D:
    return emitVecCondBranchPseudo(MI, BB, Subtarget);
  case LoongArch::PseudoXVINSGR2VR_B:
  case LoongArch::PseudoXVINSGR2VR_H:
    return emitPseudoXVINSGR2VR(MI, BB, Subtarget);
  }
}

bool LoongArchTargetLowering::allowsMisalignedMemoryAccesses(
    EVT VT, unsigned AddrSpace, Align Alignment, MachineMemOperand::Flags Flags,
    unsigned *Fast) const {
  if (!Subtarget.hasUAL())
    return false;

  // TODO: set reasonable speed number.
  if (Fast)
    *Fast = 1;
  return true;
}

const char *LoongArchTargetLowering::getTargetNodeName(unsigned Opcode) const {
  switch ((LoongArchISD::NodeType)Opcode) {
  case LoongArchISD::FIRST_NUMBER:
    break;

#define NODE_NAME_CASE(node)                                                   \
  case LoongArchISD::node:                                                     \
    return "LoongArchISD::" #node;

    // TODO: Add more target-dependent nodes later.
    NODE_NAME_CASE(CALL)
    NODE_NAME_CASE(CALL_MEDIUM)
    NODE_NAME_CASE(CALL_LARGE)
    NODE_NAME_CASE(RET)
    NODE_NAME_CASE(TAIL)
    NODE_NAME_CASE(TAIL_MEDIUM)
    NODE_NAME_CASE(TAIL_LARGE)
    NODE_NAME_CASE(SLL_W)
    NODE_NAME_CASE(SRA_W)
    NODE_NAME_CASE(SRL_W)
    NODE_NAME_CASE(BSTRINS)
    NODE_NAME_CASE(BSTRPICK)
    NODE_NAME_CASE(MOVGR2FR_W_LA64)
    NODE_NAME_CASE(MOVFR2GR_S_LA64)
    NODE_NAME_CASE(FTINT)
    NODE_NAME_CASE(REVB_2H)
    NODE_NAME_CASE(REVB_2W)
    NODE_NAME_CASE(BITREV_4B)
    NODE_NAME_CASE(BITREV_W)
    NODE_NAME_CASE(ROTR_W)
    NODE_NAME_CASE(ROTL_W)
    NODE_NAME_CASE(DIV_WU)
    NODE_NAME_CASE(MOD_WU)
    NODE_NAME_CASE(CLZ_W)
    NODE_NAME_CASE(CTZ_W)
    NODE_NAME_CASE(DBAR)
    NODE_NAME_CASE(IBAR)
    NODE_NAME_CASE(BREAK)
    NODE_NAME_CASE(SYSCALL)
    NODE_NAME_CASE(CRC_W_B_W)
    NODE_NAME_CASE(CRC_W_H_W)
    NODE_NAME_CASE(CRC_W_W_W)
    NODE_NAME_CASE(CRC_W_D_W)
    NODE_NAME_CASE(CRCC_W_B_W)
    NODE_NAME_CASE(CRCC_W_H_W)
    NODE_NAME_CASE(CRCC_W_W_W)
    NODE_NAME_CASE(CRCC_W_D_W)
    NODE_NAME_CASE(CSRRD)
    NODE_NAME_CASE(CSRWR)
    NODE_NAME_CASE(CSRXCHG)
    NODE_NAME_CASE(IOCSRRD_B)
    NODE_NAME_CASE(IOCSRRD_H)
    NODE_NAME_CASE(IOCSRRD_W)
    NODE_NAME_CASE(IOCSRRD_D)
    NODE_NAME_CASE(IOCSRWR_B)
    NODE_NAME_CASE(IOCSRWR_H)
    NODE_NAME_CASE(IOCSRWR_W)
    NODE_NAME_CASE(IOCSRWR_D)
    NODE_NAME_CASE(CPUCFG)
    NODE_NAME_CASE(MOVGR2FCSR)
    NODE_NAME_CASE(MOVFCSR2GR)
    NODE_NAME_CASE(CACOP_D)
    NODE_NAME_CASE(CACOP_W)
    NODE_NAME_CASE(VSHUF)
    NODE_NAME_CASE(VPICKEV)
    NODE_NAME_CASE(VPICKOD)
    NODE_NAME_CASE(VPACKEV)
    NODE_NAME_CASE(VPACKOD)
    NODE_NAME_CASE(VILVL)
    NODE_NAME_CASE(VILVH)
    NODE_NAME_CASE(VSHUF4I)
    NODE_NAME_CASE(VREPLVEI)
    NODE_NAME_CASE(XVPERMI)
    NODE_NAME_CASE(VPICK_SEXT_ELT)
    NODE_NAME_CASE(VPICK_ZEXT_ELT)
    NODE_NAME_CASE(VREPLVE)
    NODE_NAME_CASE(VALL_ZERO)
    NODE_NAME_CASE(VANY_ZERO)
    NODE_NAME_CASE(VALL_NONZERO)
    NODE_NAME_CASE(VANY_NONZERO)
  }
#undef NODE_NAME_CASE
  return nullptr;
}

//===----------------------------------------------------------------------===//
//                     Calling Convention Implementation
//===----------------------------------------------------------------------===//

// Eight general-purpose registers a0-a7 used for passing integer arguments,
// with a0-a1 reused to return values. Generally, the GPRs are used to pass
// fixed-point arguments, and floating-point arguments when no FPR is available
// or with soft float ABI.
const MCPhysReg ArgGPRs[] = {LoongArch::R4,  LoongArch::R5, LoongArch::R6,
                             LoongArch::R7,  LoongArch::R8, LoongArch::R9,
                             LoongArch::R10, LoongArch::R11};
// Eight floating-point registers fa0-fa7 used for passing floating-point
// arguments, and fa0-fa1 are also used to return values.
const MCPhysReg ArgFPR32s[] = {LoongArch::F0, LoongArch::F1, LoongArch::F2,
                               LoongArch::F3, LoongArch::F4, LoongArch::F5,
                               LoongArch::F6, LoongArch::F7};
// FPR32 and FPR64 alias each other.
const MCPhysReg ArgFPR64s[] = {
    LoongArch::F0_64, LoongArch::F1_64, LoongArch::F2_64, LoongArch::F3_64,
    LoongArch::F4_64, LoongArch::F5_64, LoongArch::F6_64, LoongArch::F7_64};

const MCPhysReg ArgVRs[] = {LoongArch::VR0, LoongArch::VR1, LoongArch::VR2,
                            LoongArch::VR3, LoongArch::VR4, LoongArch::VR5,
                            LoongArch::VR6, LoongArch::VR7};

const MCPhysReg ArgXRs[] = {LoongArch::XR0, LoongArch::XR1, LoongArch::XR2,
                            LoongArch::XR3, LoongArch::XR4, LoongArch::XR5,
                            LoongArch::XR6, LoongArch::XR7};

// Pass a 2*GRLen argument that has been split into two GRLen values through
// registers or the stack as necessary.
static bool CC_LoongArchAssign2GRLen(unsigned GRLen, CCState &State,
                                     CCValAssign VA1, ISD::ArgFlagsTy ArgFlags1,
                                     unsigned ValNo2, MVT ValVT2, MVT LocVT2,
                                     ISD::ArgFlagsTy ArgFlags2) {
  unsigned GRLenInBytes = GRLen / 8;
  if (Register Reg = State.AllocateReg(ArgGPRs)) {
    // At least one half can be passed via register.
    State.addLoc(CCValAssign::getReg(VA1.getValNo(), VA1.getValVT(), Reg,
                                     VA1.getLocVT(), CCValAssign::Full));
  } else {
    // Both halves must be passed on the stack, with proper alignment.
    Align StackAlign =
        std::max(Align(GRLenInBytes), ArgFlags1.getNonZeroOrigAlign());
    State.addLoc(
        CCValAssign::getMem(VA1.getValNo(), VA1.getValVT(),
                            State.AllocateStack(GRLenInBytes, StackAlign),
                            VA1.getLocVT(), CCValAssign::Full));
    State.addLoc(CCValAssign::getMem(
        ValNo2, ValVT2, State.AllocateStack(GRLenInBytes, Align(GRLenInBytes)),
        LocVT2, CCValAssign::Full));
    return false;
  }
  if (Register Reg = State.AllocateReg(ArgGPRs)) {
    // The second half can also be passed via register.
    State.addLoc(
        CCValAssign::getReg(ValNo2, ValVT2, Reg, LocVT2, CCValAssign::Full));
  } else {
    // The second half is passed via the stack, without additional alignment.
    State.addLoc(CCValAssign::getMem(
        ValNo2, ValVT2, State.AllocateStack(GRLenInBytes, Align(GRLenInBytes)),
        LocVT2, CCValAssign::Full));
  }
  return false;
}

// Implements the LoongArch calling convention. Returns true upon failure.
static bool CC_LoongArch(const DataLayout &DL, LoongArchABI::ABI ABI,
                         unsigned ValNo, MVT ValVT,
                         CCValAssign::LocInfo LocInfo, ISD::ArgFlagsTy ArgFlags,
                         CCState &State, bool IsFixed, bool IsRet,
                         Type *OrigTy) {
  unsigned GRLen = DL.getLargestLegalIntTypeSizeInBits();
  assert((GRLen == 32 || GRLen == 64) && "Unspport GRLen");
  MVT GRLenVT = GRLen == 32 ? MVT::i32 : MVT::i64;
  MVT LocVT = ValVT;

  // Any return value split into more than two values can't be returned
  // directly.
  if (IsRet && ValNo > 1)
    return true;

  // If passing a variadic argument, or if no FPR is available.
  bool UseGPRForFloat = true;

  switch (ABI) {
  default:
    llvm_unreachable("Unexpected ABI");
    break;
  case LoongArchABI::ABI_ILP32F:
  case LoongArchABI::ABI_LP64F:
  case LoongArchABI::ABI_ILP32D:
  case LoongArchABI::ABI_LP64D:
    UseGPRForFloat = !IsFixed;
    break;
  case LoongArchABI::ABI_ILP32S:
  case LoongArchABI::ABI_LP64S:
    break;
  }

  // FPR32 and FPR64 alias each other.
  if (State.getFirstUnallocated(ArgFPR32s) == std::size(ArgFPR32s))
    UseGPRForFloat = true;

  if (UseGPRForFloat && ValVT == MVT::f32) {
    LocVT = GRLenVT;
    LocInfo = CCValAssign::BCvt;
  } else if (UseGPRForFloat && GRLen == 64 && ValVT == MVT::f64) {
    LocVT = MVT::i64;
    LocInfo = CCValAssign::BCvt;
  } else if (UseGPRForFloat && GRLen == 32 && ValVT == MVT::f64) {
    // TODO: Handle passing f64 on LA32 with D feature.
    report_fatal_error("Passing f64 with GPR on LA32 is undefined");
  }

  // If this is a variadic argument, the LoongArch calling convention requires
  // that it is assigned an 'even' or 'aligned' register if it has (2*GRLen)/8
  // byte alignment. An aligned register should be used regardless of whether
  // the original argument was split during legalisation or not. The argument
  // will not be passed by registers if the original type is larger than
  // 2*GRLen, so the register alignment rule does not apply.
  unsigned TwoGRLenInBytes = (2 * GRLen) / 8;
  if (!IsFixed && ArgFlags.getNonZeroOrigAlign() == TwoGRLenInBytes &&
      DL.getTypeAllocSize(OrigTy) == TwoGRLenInBytes) {
    unsigned RegIdx = State.getFirstUnallocated(ArgGPRs);
    // Skip 'odd' register if necessary.
    if (RegIdx != std::size(ArgGPRs) && RegIdx % 2 == 1)
      State.AllocateReg(ArgGPRs);
  }

  SmallVectorImpl<CCValAssign> &PendingLocs = State.getPendingLocs();
  SmallVectorImpl<ISD::ArgFlagsTy> &PendingArgFlags =
      State.getPendingArgFlags();

  assert(PendingLocs.size() == PendingArgFlags.size() &&
         "PendingLocs and PendingArgFlags out of sync");

  // Split arguments might be passed indirectly, so keep track of the pending
  // values.
  if (ValVT.isScalarInteger() && (ArgFlags.isSplit() || !PendingLocs.empty())) {
    LocVT = GRLenVT;
    LocInfo = CCValAssign::Indirect;
    PendingLocs.push_back(
        CCValAssign::getPending(ValNo, ValVT, LocVT, LocInfo));
    PendingArgFlags.push_back(ArgFlags);
    if (!ArgFlags.isSplitEnd()) {
      return false;
    }
  }

  // If the split argument only had two elements, it should be passed directly
  // in registers or on the stack.
  if (ValVT.isScalarInteger() && ArgFlags.isSplitEnd() &&
      PendingLocs.size() <= 2) {
    assert(PendingLocs.size() == 2 && "Unexpected PendingLocs.size()");
    // Apply the normal calling convention rules to the first half of the
    // split argument.
    CCValAssign VA = PendingLocs[0];
    ISD::ArgFlagsTy AF = PendingArgFlags[0];
    PendingLocs.clear();
    PendingArgFlags.clear();
    return CC_LoongArchAssign2GRLen(GRLen, State, VA, AF, ValNo, ValVT, LocVT,
                                    ArgFlags);
  }

  // Allocate to a register if possible, or else a stack slot.
  Register Reg;
  unsigned StoreSizeBytes = GRLen / 8;
  Align StackAlign = Align(GRLen / 8);

  if (ValVT == MVT::f32 && !UseGPRForFloat)
    Reg = State.AllocateReg(ArgFPR32s);
  else if (ValVT == MVT::f64 && !UseGPRForFloat)
    Reg = State.AllocateReg(ArgFPR64s);
  else if (ValVT.is128BitVector())
    Reg = State.AllocateReg(ArgVRs);
  else if (ValVT.is256BitVector())
    Reg = State.AllocateReg(ArgXRs);
  else
    Reg = State.AllocateReg(ArgGPRs);

  unsigned StackOffset =
      Reg ? 0 : State.AllocateStack(StoreSizeBytes, StackAlign);

  // If we reach this point and PendingLocs is non-empty, we must be at the
  // end of a split argument that must be passed indirectly.
  if (!PendingLocs.empty()) {
    assert(ArgFlags.isSplitEnd() && "Expected ArgFlags.isSplitEnd()");
    assert(PendingLocs.size() > 2 && "Unexpected PendingLocs.size()");
    for (auto &It : PendingLocs) {
      if (Reg)
        It.convertToReg(Reg);
      else
        It.convertToMem(StackOffset);
      State.addLoc(It);
    }
    PendingLocs.clear();
    PendingArgFlags.clear();
    return false;
  }
  assert((!UseGPRForFloat || LocVT == GRLenVT) &&
         "Expected an GRLenVT at this stage");

  if (Reg) {
    State.addLoc(CCValAssign::getReg(ValNo, ValVT, Reg, LocVT, LocInfo));
    return false;
  }

  // When a floating-point value is passed on the stack, no bit-cast is needed.
  if (ValVT.isFloatingPoint()) {
    LocVT = ValVT;
    LocInfo = CCValAssign::Full;
  }

  State.addLoc(CCValAssign::getMem(ValNo, ValVT, StackOffset, LocVT, LocInfo));
  return false;
}

void LoongArchTargetLowering::analyzeInputArgs(
    MachineFunction &MF, CCState &CCInfo,
    const SmallVectorImpl<ISD::InputArg> &Ins, bool IsRet,
    LoongArchCCAssignFn Fn) const {
  FunctionType *FType = MF.getFunction().getFunctionType();
  for (unsigned i = 0, e = Ins.size(); i != e; ++i) {
    MVT ArgVT = Ins[i].VT;
    Type *ArgTy = nullptr;
    if (IsRet)
      ArgTy = FType->getReturnType();
    else if (Ins[i].isOrigArg())
      ArgTy = FType->getParamType(Ins[i].getOrigArgIndex());
    LoongArchABI::ABI ABI =
        MF.getSubtarget<LoongArchSubtarget>().getTargetABI();
    if (Fn(MF.getDataLayout(), ABI, i, ArgVT, CCValAssign::Full, Ins[i].Flags,
           CCInfo, /*IsFixed=*/true, IsRet, ArgTy)) {
      LLVM_DEBUG(dbgs() << "InputArg #" << i << " has unhandled type " << ArgVT
                        << '\n');
      llvm_unreachable("");
    }
  }
}

void LoongArchTargetLowering::analyzeOutputArgs(
    MachineFunction &MF, CCState &CCInfo,
    const SmallVectorImpl<ISD::OutputArg> &Outs, bool IsRet,
    CallLoweringInfo *CLI, LoongArchCCAssignFn Fn) const {
  for (unsigned i = 0, e = Outs.size(); i != e; ++i) {
    MVT ArgVT = Outs[i].VT;
    Type *OrigTy = CLI ? CLI->getArgs()[Outs[i].OrigArgIndex].Ty : nullptr;
    LoongArchABI::ABI ABI =
        MF.getSubtarget<LoongArchSubtarget>().getTargetABI();
    if (Fn(MF.getDataLayout(), ABI, i, ArgVT, CCValAssign::Full, Outs[i].Flags,
           CCInfo, Outs[i].IsFixed, IsRet, OrigTy)) {
      LLVM_DEBUG(dbgs() << "OutputArg #" << i << " has unhandled type " << ArgVT
                        << "\n");
      llvm_unreachable("");
    }
  }
}

// Convert Val to a ValVT. Should not be called for CCValAssign::Indirect
// values.
static SDValue convertLocVTToValVT(SelectionDAG &DAG, SDValue Val,
                                   const CCValAssign &VA, const SDLoc &DL) {
  switch (VA.getLocInfo()) {
  default:
    llvm_unreachable("Unexpected CCValAssign::LocInfo");
  case CCValAssign::Full:
  case CCValAssign::Indirect:
    break;
  case CCValAssign::BCvt:
    if (VA.getLocVT() == MVT::i64 && VA.getValVT() == MVT::f32)
      Val = DAG.getNode(LoongArchISD::MOVGR2FR_W_LA64, DL, MVT::f32, Val);
    else
      Val = DAG.getNode(ISD::BITCAST, DL, VA.getValVT(), Val);
    break;
  }
  return Val;
}

static SDValue unpackFromRegLoc(SelectionDAG &DAG, SDValue Chain,
                                const CCValAssign &VA, const SDLoc &DL,
                                const ISD::InputArg &In,
                                const LoongArchTargetLowering &TLI) {
  MachineFunction &MF = DAG.getMachineFunction();
  MachineRegisterInfo &RegInfo = MF.getRegInfo();
  EVT LocVT = VA.getLocVT();
  SDValue Val;
  const TargetRegisterClass *RC = TLI.getRegClassFor(LocVT.getSimpleVT());
  Register VReg = RegInfo.createVirtualRegister(RC);
  RegInfo.addLiveIn(VA.getLocReg(), VReg);
  Val = DAG.getCopyFromReg(Chain, DL, VReg, LocVT);

  // If input is sign extended from 32 bits, note it for the OptW pass.
  if (In.isOrigArg()) {
    Argument *OrigArg = MF.getFunction().getArg(In.getOrigArgIndex());
    if (OrigArg->getType()->isIntegerTy()) {
      unsigned BitWidth = OrigArg->getType()->getIntegerBitWidth();
      // An input zero extended from i31 can also be considered sign extended.
      if ((BitWidth <= 32 && In.Flags.isSExt()) ||
          (BitWidth < 32 && In.Flags.isZExt())) {
        LoongArchMachineFunctionInfo *LAFI =
            MF.getInfo<LoongArchMachineFunctionInfo>();
        LAFI->addSExt32Register(VReg);
      }
    }
  }

  return convertLocVTToValVT(DAG, Val, VA, DL);
}

// The caller is responsible for loading the full value if the argument is
// passed with CCValAssign::Indirect.
static SDValue unpackFromMemLoc(SelectionDAG &DAG, SDValue Chain,
                                const CCValAssign &VA, const SDLoc &DL) {
  MachineFunction &MF = DAG.getMachineFunction();
  MachineFrameInfo &MFI = MF.getFrameInfo();
  EVT ValVT = VA.getValVT();
  int FI = MFI.CreateFixedObject(ValVT.getStoreSize(), VA.getLocMemOffset(),
                                 /*IsImmutable=*/true);
  SDValue FIN = DAG.getFrameIndex(
      FI, MVT::getIntegerVT(DAG.getDataLayout().getPointerSizeInBits(0)));

  ISD::LoadExtType ExtType;
  switch (VA.getLocInfo()) {
  default:
    llvm_unreachable("Unexpected CCValAssign::LocInfo");
  case CCValAssign::Full:
  case CCValAssign::Indirect:
  case CCValAssign::BCvt:
    ExtType = ISD::NON_EXTLOAD;
    break;
  }
  return DAG.getExtLoad(
      ExtType, DL, VA.getLocVT(), Chain, FIN,
      MachinePointerInfo::getFixedStack(DAG.getMachineFunction(), FI), ValVT);
}

static SDValue convertValVTToLocVT(SelectionDAG &DAG, SDValue Val,
                                   const CCValAssign &VA, const SDLoc &DL) {
  EVT LocVT = VA.getLocVT();

  switch (VA.getLocInfo()) {
  default:
    llvm_unreachable("Unexpected CCValAssign::LocInfo");
  case CCValAssign::Full:
    break;
  case CCValAssign::BCvt:
    if (VA.getLocVT() == MVT::i64 && VA.getValVT() == MVT::f32)
      Val = DAG.getNode(LoongArchISD::MOVFR2GR_S_LA64, DL, MVT::i64, Val);
    else
      Val = DAG.getNode(ISD::BITCAST, DL, LocVT, Val);
    break;
  }
  return Val;
}

static bool CC_LoongArch_GHC(unsigned ValNo, MVT ValVT, MVT LocVT,
                             CCValAssign::LocInfo LocInfo,
                             ISD::ArgFlagsTy ArgFlags, CCState &State) {
  if (LocVT == MVT::i32 || LocVT == MVT::i64) {
    // Pass in STG registers: Base, Sp, Hp, R1, R2, R3, R4, R5, SpLim
    //                        s0    s1  s2  s3  s4  s5  s6  s7  s8
    static const MCPhysReg GPRList[] = {
        LoongArch::R23, LoongArch::R24, LoongArch::R25,
        LoongArch::R26, LoongArch::R27, LoongArch::R28,
        LoongArch::R29, LoongArch::R30, LoongArch::R31};
    if (unsigned Reg = State.AllocateReg(GPRList)) {
      State.addLoc(CCValAssign::getReg(ValNo, ValVT, Reg, LocVT, LocInfo));
      return false;
    }
  }

  if (LocVT == MVT::f32) {
    // Pass in STG registers: F1, F2, F3, F4
    //                        fs0,fs1,fs2,fs3
    static const MCPhysReg FPR32List[] = {LoongArch::F24, LoongArch::F25,
                                          LoongArch::F26, LoongArch::F27};
    if (unsigned Reg = State.AllocateReg(FPR32List)) {
      State.addLoc(CCValAssign::getReg(ValNo, ValVT, Reg, LocVT, LocInfo));
      return false;
    }
  }

  if (LocVT == MVT::f64) {
    // Pass in STG registers: D1, D2, D3, D4
    //                        fs4,fs5,fs6,fs7
    static const MCPhysReg FPR64List[] = {LoongArch::F28_64, LoongArch::F29_64,
                                          LoongArch::F30_64, LoongArch::F31_64};
    if (unsigned Reg = State.AllocateReg(FPR64List)) {
      State.addLoc(CCValAssign::getReg(ValNo, ValVT, Reg, LocVT, LocInfo));
      return false;
    }
  }

  report_fatal_error("No registers left in GHC calling convention");
  return true;
}

// Transform physical registers into virtual registers.
SDValue LoongArchTargetLowering::LowerFormalArguments(
    SDValue Chain, CallingConv::ID CallConv, bool IsVarArg,
    const SmallVectorImpl<ISD::InputArg> &Ins, const SDLoc &DL,
    SelectionDAG &DAG, SmallVectorImpl<SDValue> &InVals) const {

  MachineFunction &MF = DAG.getMachineFunction();

  switch (CallConv) {
  default:
    llvm_unreachable("Unsupported calling convention");
  case CallingConv::C:
  case CallingConv::Fast:
    break;
  case CallingConv::GHC:
    if (!MF.getSubtarget().hasFeature(LoongArch::FeatureBasicF) ||
        !MF.getSubtarget().hasFeature(LoongArch::FeatureBasicD))
      report_fatal_error(
          "GHC calling convention requires the F and D extensions");
  }

  EVT PtrVT = getPointerTy(DAG.getDataLayout());
  MVT GRLenVT = Subtarget.getGRLenVT();
  unsigned GRLenInBytes = Subtarget.getGRLen() / 8;
  // Used with varargs to acumulate store chains.
  std::vector<SDValue> OutChains;

  // Assign locations to all of the incoming arguments.
  SmallVector<CCValAssign> ArgLocs;
  CCState CCInfo(CallConv, IsVarArg, MF, ArgLocs, *DAG.getContext());

  if (CallConv == CallingConv::GHC)
    CCInfo.AnalyzeFormalArguments(Ins, CC_LoongArch_GHC);
  else
    analyzeInputArgs(MF, CCInfo, Ins, /*IsRet=*/false, CC_LoongArch);

  for (unsigned i = 0, e = ArgLocs.size(); i != e; ++i) {
    CCValAssign &VA = ArgLocs[i];
    SDValue ArgValue;
    if (VA.isRegLoc())
      ArgValue = unpackFromRegLoc(DAG, Chain, VA, DL, Ins[i], *this);
    else
      ArgValue = unpackFromMemLoc(DAG, Chain, VA, DL);
    if (VA.getLocInfo() == CCValAssign::Indirect) {
      // If the original argument was split and passed by reference, we need to
      // load all parts of it here (using the same address).
      InVals.push_back(DAG.getLoad(VA.getValVT(), DL, Chain, ArgValue,
                                   MachinePointerInfo()));
      unsigned ArgIndex = Ins[i].OrigArgIndex;
      unsigned ArgPartOffset = Ins[i].PartOffset;
      assert(ArgPartOffset == 0);
      while (i + 1 != e && Ins[i + 1].OrigArgIndex == ArgIndex) {
        CCValAssign &PartVA = ArgLocs[i + 1];
        unsigned PartOffset = Ins[i + 1].PartOffset - ArgPartOffset;
        SDValue Offset = DAG.getIntPtrConstant(PartOffset, DL);
        SDValue Address = DAG.getNode(ISD::ADD, DL, PtrVT, ArgValue, Offset);
        InVals.push_back(DAG.getLoad(PartVA.getValVT(), DL, Chain, Address,
                                     MachinePointerInfo()));
        ++i;
      }
      continue;
    }
    InVals.push_back(ArgValue);
  }

  if (IsVarArg) {
    ArrayRef<MCPhysReg> ArgRegs = ArrayRef(ArgGPRs);
    unsigned Idx = CCInfo.getFirstUnallocated(ArgRegs);
    const TargetRegisterClass *RC = &LoongArch::GPRRegClass;
    MachineFrameInfo &MFI = MF.getFrameInfo();
    MachineRegisterInfo &RegInfo = MF.getRegInfo();
    auto *LoongArchFI = MF.getInfo<LoongArchMachineFunctionInfo>();

    // Offset of the first variable argument from stack pointer, and size of
    // the vararg save area. For now, the varargs save area is either zero or
    // large enough to hold a0-a7.
    int VaArgOffset, VarArgsSaveSize;

    // If all registers are allocated, then all varargs must be passed on the
    // stack and we don't need to save any argregs.
    if (ArgRegs.size() == Idx) {
      VaArgOffset = CCInfo.getStackSize();
      VarArgsSaveSize = 0;
    } else {
      VarArgsSaveSize = GRLenInBytes * (ArgRegs.size() - Idx);
      VaArgOffset = -VarArgsSaveSize;
    }

    // Record the frame index of the first variable argument
    // which is a value necessary to VASTART.
    int FI = MFI.CreateFixedObject(GRLenInBytes, VaArgOffset, true);
    LoongArchFI->setVarArgsFrameIndex(FI);

    // If saving an odd number of registers then create an extra stack slot to
    // ensure that the frame pointer is 2*GRLen-aligned, which in turn ensures
    // offsets to even-numbered registered remain 2*GRLen-aligned.
    if (Idx % 2) {
      MFI.CreateFixedObject(GRLenInBytes, VaArgOffset - (int)GRLenInBytes,
                            true);
      VarArgsSaveSize += GRLenInBytes;
    }

    // Copy the integer registers that may have been used for passing varargs
    // to the vararg save area.
    for (unsigned I = Idx; I < ArgRegs.size();
         ++I, VaArgOffset += GRLenInBytes) {
      const Register Reg = RegInfo.createVirtualRegister(RC);
      RegInfo.addLiveIn(ArgRegs[I], Reg);
      SDValue ArgValue = DAG.getCopyFromReg(Chain, DL, Reg, GRLenVT);
      FI = MFI.CreateFixedObject(GRLenInBytes, VaArgOffset, true);
      SDValue PtrOff = DAG.getFrameIndex(FI, getPointerTy(DAG.getDataLayout()));
      SDValue Store = DAG.getStore(Chain, DL, ArgValue, PtrOff,
                                   MachinePointerInfo::getFixedStack(MF, FI));
      cast<StoreSDNode>(Store.getNode())
          ->getMemOperand()
          ->setValue((Value *)nullptr);
      OutChains.push_back(Store);
    }
    LoongArchFI->setVarArgsSaveSize(VarArgsSaveSize);
  }

  // All stores are grouped in one node to allow the matching between
  // the size of Ins and InVals. This only happens for vararg functions.
  if (!OutChains.empty()) {
    OutChains.push_back(Chain);
    Chain = DAG.getNode(ISD::TokenFactor, DL, MVT::Other, OutChains);
  }

  return Chain;
}

bool LoongArchTargetLowering::mayBeEmittedAsTailCall(const CallInst *CI) const {
  return CI->isTailCall();
}

// Check if the return value is used as only a return value, as otherwise
// we can't perform a tail-call.
bool LoongArchTargetLowering::isUsedByReturnOnly(SDNode *N,
                                                 SDValue &Chain) const {
  if (N->getNumValues() != 1)
    return false;
  if (!N->hasNUsesOfValue(1, 0))
    return false;

  SDNode *Copy = *N->use_begin();
  if (Copy->getOpcode() != ISD::CopyToReg)
    return false;

  // If the ISD::CopyToReg has a glue operand, we conservatively assume it
  // isn't safe to perform a tail call.
  if (Copy->getGluedNode())
    return false;

  // The copy must be used by a LoongArchISD::RET, and nothing else.
  bool HasRet = false;
  for (SDNode *Node : Copy->uses()) {
    if (Node->getOpcode() != LoongArchISD::RET)
      return false;
    HasRet = true;
  }

  if (!HasRet)
    return false;

  Chain = Copy->getOperand(0);
  return true;
}

// Check whether the call is eligible for tail call optimization.
bool LoongArchTargetLowering::isEligibleForTailCallOptimization(
    CCState &CCInfo, CallLoweringInfo &CLI, MachineFunction &MF,
    const SmallVectorImpl<CCValAssign> &ArgLocs) const {

  auto CalleeCC = CLI.CallConv;
  auto &Outs = CLI.Outs;
  auto &Caller = MF.getFunction();
  auto CallerCC = Caller.getCallingConv();

  // Do not tail call opt if the stack is used to pass parameters.
  if (CCInfo.getStackSize() != 0)
    return false;

  // Do not tail call opt if any parameters need to be passed indirectly.
  for (auto &VA : ArgLocs)
    if (VA.getLocInfo() == CCValAssign::Indirect)
      return false;

  // Do not tail call opt if either caller or callee uses struct return
  // semantics.
  auto IsCallerStructRet = Caller.hasStructRetAttr();
  auto IsCalleeStructRet = Outs.empty() ? false : Outs[0].Flags.isSRet();
  if (IsCallerStructRet || IsCalleeStructRet)
    return false;

  // Do not tail call opt if either the callee or caller has a byval argument.
  for (auto &Arg : Outs)
    if (Arg.Flags.isByVal())
      return false;

  // The callee has to preserve all registers the caller needs to preserve.
  const LoongArchRegisterInfo *TRI = Subtarget.getRegisterInfo();
  const uint32_t *CallerPreserved = TRI->getCallPreservedMask(MF, CallerCC);
  if (CalleeCC != CallerCC) {
    const uint32_t *CalleePreserved = TRI->getCallPreservedMask(MF, CalleeCC);
    if (!TRI->regmaskSubsetEqual(CallerPreserved, CalleePreserved))
      return false;
  }
  return true;
}

static Align getPrefTypeAlign(EVT VT, SelectionDAG &DAG) {
  return DAG.getDataLayout().getPrefTypeAlign(
      VT.getTypeForEVT(*DAG.getContext()));
}

// Lower a call to a callseq_start + CALL + callseq_end chain, and add input
// and output parameter nodes.
SDValue
LoongArchTargetLowering::LowerCall(CallLoweringInfo &CLI,
                                   SmallVectorImpl<SDValue> &InVals) const {
  SelectionDAG &DAG = CLI.DAG;
  SDLoc &DL = CLI.DL;
  SmallVectorImpl<ISD::OutputArg> &Outs = CLI.Outs;
  SmallVectorImpl<SDValue> &OutVals = CLI.OutVals;
  SmallVectorImpl<ISD::InputArg> &Ins = CLI.Ins;
  SDValue Chain = CLI.Chain;
  SDValue Callee = CLI.Callee;
  CallingConv::ID CallConv = CLI.CallConv;
  bool IsVarArg = CLI.IsVarArg;
  EVT PtrVT = getPointerTy(DAG.getDataLayout());
  MVT GRLenVT = Subtarget.getGRLenVT();
  bool &IsTailCall = CLI.IsTailCall;

  MachineFunction &MF = DAG.getMachineFunction();

  // Analyze the operands of the call, assigning locations to each operand.
  SmallVector<CCValAssign> ArgLocs;
  CCState ArgCCInfo(CallConv, IsVarArg, MF, ArgLocs, *DAG.getContext());

  if (CallConv == CallingConv::GHC)
    ArgCCInfo.AnalyzeCallOperands(Outs, CC_LoongArch_GHC);
  else
    analyzeOutputArgs(MF, ArgCCInfo, Outs, /*IsRet=*/false, &CLI, CC_LoongArch);

  // Check if it's really possible to do a tail call.
  if (IsTailCall)
    IsTailCall = isEligibleForTailCallOptimization(ArgCCInfo, CLI, MF, ArgLocs);

  if (IsTailCall)
    ++NumTailCalls;
  else if (CLI.CB && CLI.CB->isMustTailCall())
    report_fatal_error("failed to perform tail call elimination on a call "
                       "site marked musttail");

  // Get a count of how many bytes are to be pushed on the stack.
  unsigned NumBytes = ArgCCInfo.getStackSize();

  // Create local copies for byval args.
  SmallVector<SDValue> ByValArgs;
  for (unsigned i = 0, e = Outs.size(); i != e; ++i) {
    ISD::ArgFlagsTy Flags = Outs[i].Flags;
    if (!Flags.isByVal())
      continue;

    SDValue Arg = OutVals[i];
    unsigned Size = Flags.getByValSize();
    Align Alignment = Flags.getNonZeroByValAlign();

    int FI =
        MF.getFrameInfo().CreateStackObject(Size, Alignment, /*isSS=*/false);
    SDValue FIPtr = DAG.getFrameIndex(FI, getPointerTy(DAG.getDataLayout()));
    SDValue SizeNode = DAG.getConstant(Size, DL, GRLenVT);

    Chain = DAG.getMemcpy(Chain, DL, FIPtr, Arg, SizeNode, Alignment,
                          /*IsVolatile=*/false,
                          /*AlwaysInline=*/false, /*CI=*/nullptr, std::nullopt,
                          MachinePointerInfo(), MachinePointerInfo());
    ByValArgs.push_back(FIPtr);
  }

  if (!IsTailCall)
    Chain = DAG.getCALLSEQ_START(Chain, NumBytes, 0, CLI.DL);

  // Copy argument values to their designated locations.
  SmallVector<std::pair<Register, SDValue>> RegsToPass;
  SmallVector<SDValue> MemOpChains;
  SDValue StackPtr;
  for (unsigned i = 0, j = 0, e = ArgLocs.size(); i != e; ++i) {
    CCValAssign &VA = ArgLocs[i];
    SDValue ArgValue = OutVals[i];
    ISD::ArgFlagsTy Flags = Outs[i].Flags;

    // Promote the value if needed.
    // For now, only handle fully promoted and indirect arguments.
    if (VA.getLocInfo() == CCValAssign::Indirect) {
      // Store the argument in a stack slot and pass its address.
      Align StackAlign =
          std::max(getPrefTypeAlign(Outs[i].ArgVT, DAG),
                   getPrefTypeAlign(ArgValue.getValueType(), DAG));
      TypeSize StoredSize = ArgValue.getValueType().getStoreSize();
      // If the original argument was split and passed by reference, we need to
      // store the required parts of it here (and pass just one address).
      unsigned ArgIndex = Outs[i].OrigArgIndex;
      unsigned ArgPartOffset = Outs[i].PartOffset;
      assert(ArgPartOffset == 0);
      // Calculate the total size to store. We don't have access to what we're
      // actually storing other than performing the loop and collecting the
      // info.
      SmallVector<std::pair<SDValue, SDValue>> Parts;
      while (i + 1 != e && Outs[i + 1].OrigArgIndex == ArgIndex) {
        SDValue PartValue = OutVals[i + 1];
        unsigned PartOffset = Outs[i + 1].PartOffset - ArgPartOffset;
        SDValue Offset = DAG.getIntPtrConstant(PartOffset, DL);
        EVT PartVT = PartValue.getValueType();

        StoredSize += PartVT.getStoreSize();
        StackAlign = std::max(StackAlign, getPrefTypeAlign(PartVT, DAG));
        Parts.push_back(std::make_pair(PartValue, Offset));
        ++i;
      }
      SDValue SpillSlot = DAG.CreateStackTemporary(StoredSize, StackAlign);
      int FI = cast<FrameIndexSDNode>(SpillSlot)->getIndex();
      MemOpChains.push_back(
          DAG.getStore(Chain, DL, ArgValue, SpillSlot,
                       MachinePointerInfo::getFixedStack(MF, FI)));
      for (const auto &Part : Parts) {
        SDValue PartValue = Part.first;
        SDValue PartOffset = Part.second;
        SDValue Address =
            DAG.getNode(ISD::ADD, DL, PtrVT, SpillSlot, PartOffset);
        MemOpChains.push_back(
            DAG.getStore(Chain, DL, PartValue, Address,
                         MachinePointerInfo::getFixedStack(MF, FI)));
      }
      ArgValue = SpillSlot;
    } else {
      ArgValue = convertValVTToLocVT(DAG, ArgValue, VA, DL);
    }

    // Use local copy if it is a byval arg.
    if (Flags.isByVal())
      ArgValue = ByValArgs[j++];

    if (VA.isRegLoc()) {
      // Queue up the argument copies and emit them at the end.
      RegsToPass.push_back(std::make_pair(VA.getLocReg(), ArgValue));
    } else {
      assert(VA.isMemLoc() && "Argument not register or memory");
      assert(!IsTailCall && "Tail call not allowed if stack is used "
                            "for passing parameters");

      // Work out the address of the stack slot.
      if (!StackPtr.getNode())
        StackPtr = DAG.getCopyFromReg(Chain, DL, LoongArch::R3, PtrVT);
      SDValue Address =
          DAG.getNode(ISD::ADD, DL, PtrVT, StackPtr,
                      DAG.getIntPtrConstant(VA.getLocMemOffset(), DL));

      // Emit the store.
      MemOpChains.push_back(
          DAG.getStore(Chain, DL, ArgValue, Address, MachinePointerInfo()));
    }
  }

  // Join the stores, which are independent of one another.
  if (!MemOpChains.empty())
    Chain = DAG.getNode(ISD::TokenFactor, DL, MVT::Other, MemOpChains);

  SDValue Glue;

  // Build a sequence of copy-to-reg nodes, chained and glued together.
  for (auto &Reg : RegsToPass) {
    Chain = DAG.getCopyToReg(Chain, DL, Reg.first, Reg.second, Glue);
    Glue = Chain.getValue(1);
  }

  // If the callee is a GlobalAddress/ExternalSymbol node, turn it into a
  // TargetGlobalAddress/TargetExternalSymbol node so that legalize won't
  // split it and then direct call can be matched by PseudoCALL.
  if (GlobalAddressSDNode *S = dyn_cast<GlobalAddressSDNode>(Callee)) {
    const GlobalValue *GV = S->getGlobal();
    unsigned OpFlags = getTargetMachine().shouldAssumeDSOLocal(GV)
                           ? LoongArchII::MO_CALL
                           : LoongArchII::MO_CALL_PLT;
    Callee = DAG.getTargetGlobalAddress(S->getGlobal(), DL, PtrVT, 0, OpFlags);
  } else if (ExternalSymbolSDNode *S = dyn_cast<ExternalSymbolSDNode>(Callee)) {
    unsigned OpFlags = getTargetMachine().shouldAssumeDSOLocal(nullptr)
                           ? LoongArchII::MO_CALL
                           : LoongArchII::MO_CALL_PLT;
    Callee = DAG.getTargetExternalSymbol(S->getSymbol(), PtrVT, OpFlags);
  }

  // The first call operand is the chain and the second is the target address.
  SmallVector<SDValue> Ops;
  Ops.push_back(Chain);
  Ops.push_back(Callee);

  // Add argument registers to the end of the list so that they are
  // known live into the call.
  for (auto &Reg : RegsToPass)
    Ops.push_back(DAG.getRegister(Reg.first, Reg.second.getValueType()));

  if (!IsTailCall) {
    // Add a register mask operand representing the call-preserved registers.
    const TargetRegisterInfo *TRI = Subtarget.getRegisterInfo();
    const uint32_t *Mask = TRI->getCallPreservedMask(MF, CallConv);
    assert(Mask && "Missing call preserved mask for calling convention");
    Ops.push_back(DAG.getRegisterMask(Mask));
  }

  // Glue the call to the argument copies, if any.
  if (Glue.getNode())
    Ops.push_back(Glue);

  // Emit the call.
  SDVTList NodeTys = DAG.getVTList(MVT::Other, MVT::Glue);
  unsigned Op;
  switch (DAG.getTarget().getCodeModel()) {
  default:
    report_fatal_error("Unsupported code model");
  case CodeModel::Small:
    Op = IsTailCall ? LoongArchISD::TAIL : LoongArchISD::CALL;
    break;
  case CodeModel::Medium:
    assert(Subtarget.is64Bit() && "Medium code model requires LA64");
    Op = IsTailCall ? LoongArchISD::TAIL_MEDIUM : LoongArchISD::CALL_MEDIUM;
    break;
  case CodeModel::Large:
    assert(Subtarget.is64Bit() && "Large code model requires LA64");
    Op = IsTailCall ? LoongArchISD::TAIL_LARGE : LoongArchISD::CALL_LARGE;
    break;
  }

  if (IsTailCall) {
    MF.getFrameInfo().setHasTailCall();
    SDValue Ret = DAG.getNode(Op, DL, NodeTys, Ops);
    DAG.addNoMergeSiteInfo(Ret.getNode(), CLI.NoMerge);
    return Ret;
  }

  Chain = DAG.getNode(Op, DL, NodeTys, Ops);
  DAG.addNoMergeSiteInfo(Chain.getNode(), CLI.NoMerge);
  Glue = Chain.getValue(1);

  // Mark the end of the call, which is glued to the call itself.
  Chain = DAG.getCALLSEQ_END(Chain, NumBytes, 0, Glue, DL);
  Glue = Chain.getValue(1);

  // Assign locations to each value returned by this call.
  SmallVector<CCValAssign> RVLocs;
  CCState RetCCInfo(CallConv, IsVarArg, MF, RVLocs, *DAG.getContext());
  analyzeInputArgs(MF, RetCCInfo, Ins, /*IsRet=*/true, CC_LoongArch);

  // Copy all of the result registers out of their specified physreg.
  for (auto &VA : RVLocs) {
    // Copy the value out.
    SDValue RetValue =
        DAG.getCopyFromReg(Chain, DL, VA.getLocReg(), VA.getLocVT(), Glue);
    // Glue the RetValue to the end of the call sequence.
    Chain = RetValue.getValue(1);
    Glue = RetValue.getValue(2);

    RetValue = convertLocVTToValVT(DAG, RetValue, VA, DL);

    InVals.push_back(RetValue);
  }

  return Chain;
}

bool LoongArchTargetLowering::CanLowerReturn(
    CallingConv::ID CallConv, MachineFunction &MF, bool IsVarArg,
    const SmallVectorImpl<ISD::OutputArg> &Outs, LLVMContext &Context) const {
  SmallVector<CCValAssign> RVLocs;
  CCState CCInfo(CallConv, IsVarArg, MF, RVLocs, Context);

  for (unsigned i = 0, e = Outs.size(); i != e; ++i) {
    LoongArchABI::ABI ABI =
        MF.getSubtarget<LoongArchSubtarget>().getTargetABI();
    if (CC_LoongArch(MF.getDataLayout(), ABI, i, Outs[i].VT, CCValAssign::Full,
                     Outs[i].Flags, CCInfo, /*IsFixed=*/true, /*IsRet=*/true,
                     nullptr))
      return false;
  }
  return true;
}

SDValue LoongArchTargetLowering::LowerReturn(
    SDValue Chain, CallingConv::ID CallConv, bool IsVarArg,
    const SmallVectorImpl<ISD::OutputArg> &Outs,
    const SmallVectorImpl<SDValue> &OutVals, const SDLoc &DL,
    SelectionDAG &DAG) const {
  // Stores the assignment of the return value to a location.
  SmallVector<CCValAssign> RVLocs;

  // Info about the registers and stack slot.
  CCState CCInfo(CallConv, IsVarArg, DAG.getMachineFunction(), RVLocs,
                 *DAG.getContext());

  analyzeOutputArgs(DAG.getMachineFunction(), CCInfo, Outs, /*IsRet=*/true,
                    nullptr, CC_LoongArch);
  if (CallConv == CallingConv::GHC && !RVLocs.empty())
    report_fatal_error("GHC functions return void only");
  SDValue Glue;
  SmallVector<SDValue, 4> RetOps(1, Chain);

  // Copy the result values into the output registers.
  for (unsigned i = 0, e = RVLocs.size(); i < e; ++i) {
    CCValAssign &VA = RVLocs[i];
    assert(VA.isRegLoc() && "Can only return in registers!");

    // Handle a 'normal' return.
    SDValue Val = convertValVTToLocVT(DAG, OutVals[i], VA, DL);
    Chain = DAG.getCopyToReg(Chain, DL, VA.getLocReg(), Val, Glue);

    // Guarantee that all emitted copies are stuck together.
    Glue = Chain.getValue(1);
    RetOps.push_back(DAG.getRegister(VA.getLocReg(), VA.getLocVT()));
  }

  RetOps[0] = Chain; // Update chain.

  // Add the glue node if we have it.
  if (Glue.getNode())
    RetOps.push_back(Glue);

  return DAG.getNode(LoongArchISD::RET, DL, MVT::Other, RetOps);
}

bool LoongArchTargetLowering::isFPImmLegal(const APFloat &Imm, EVT VT,
                                           bool ForCodeSize) const {
  // TODO: Maybe need more checks here after vector extension is supported.
  if (VT == MVT::f32 && !Subtarget.hasBasicF())
    return false;
  if (VT == MVT::f64 && !Subtarget.hasBasicD())
    return false;
  return (Imm.isZero() || Imm.isExactlyValue(+1.0));
}

bool LoongArchTargetLowering::isCheapToSpeculateCttz(Type *) const {
  return true;
}

bool LoongArchTargetLowering::isCheapToSpeculateCtlz(Type *) const {
  return true;
}

bool LoongArchTargetLowering::shouldInsertFencesForAtomic(
    const Instruction *I) const {
  if (!Subtarget.is64Bit())
    return isa<LoadInst>(I) || isa<StoreInst>(I);

  if (isa<LoadInst>(I))
    return true;

  // On LA64, atomic store operations with IntegerBitWidth of 32 and 64 do not
  // require fences beacuse we can use amswap_db.[w/d].
  if (isa<StoreInst>(I)) {
    unsigned Size = I->getOperand(0)->getType()->getIntegerBitWidth();
    return (Size == 8 || Size == 16);
  }

  return false;
}

EVT LoongArchTargetLowering::getSetCCResultType(const DataLayout &DL,
                                                LLVMContext &Context,
                                                EVT VT) const {
  if (!VT.isVector())
    return getPointerTy(DL);
  return VT.changeVectorElementTypeToInteger();
}

bool LoongArchTargetLowering::hasAndNot(SDValue Y) const {
  // TODO: Support vectors.
  return Y.getValueType().isScalarInteger() && !isa<ConstantSDNode>(Y);
}

bool LoongArchTargetLowering::getTgtMemIntrinsic(IntrinsicInfo &Info,
                                                 const CallInst &I,
                                                 MachineFunction &MF,
                                                 unsigned Intrinsic) const {
  switch (Intrinsic) {
  default:
    return false;
  case Intrinsic::loongarch_masked_atomicrmw_xchg_i32:
  case Intrinsic::loongarch_masked_atomicrmw_add_i32:
  case Intrinsic::loongarch_masked_atomicrmw_sub_i32:
  case Intrinsic::loongarch_masked_atomicrmw_nand_i32:
    Info.opc = ISD::INTRINSIC_W_CHAIN;
    Info.memVT = MVT::i32;
    Info.ptrVal = I.getArgOperand(0);
    Info.offset = 0;
    Info.align = Align(4);
    Info.flags = MachineMemOperand::MOLoad | MachineMemOperand::MOStore |
                 MachineMemOperand::MOVolatile;
    return true;
    // TODO: Add more Intrinsics later.
  }
}

TargetLowering::AtomicExpansionKind
LoongArchTargetLowering::shouldExpandAtomicRMWInIR(AtomicRMWInst *AI) const {
  // TODO: Add more AtomicRMWInst that needs to be extended.

  // Since floating-point operation requires a non-trivial set of data
  // operations, use CmpXChg to expand.
  if (AI->isFloatingPointOperation() ||
      AI->getOperation() == AtomicRMWInst::UIncWrap ||
      AI->getOperation() == AtomicRMWInst::UDecWrap)
    return AtomicExpansionKind::CmpXChg;

  unsigned Size = AI->getType()->getPrimitiveSizeInBits();
  if (Size == 8 || Size == 16)
    return AtomicExpansionKind::MaskedIntrinsic;
  return AtomicExpansionKind::None;
}

static Intrinsic::ID
getIntrinsicForMaskedAtomicRMWBinOp(unsigned GRLen,
                                    AtomicRMWInst::BinOp BinOp) {
  if (GRLen == 64) {
    switch (BinOp) {
    default:
      llvm_unreachable("Unexpected AtomicRMW BinOp");
    case AtomicRMWInst::Xchg:
      return Intrinsic::loongarch_masked_atomicrmw_xchg_i64;
    case AtomicRMWInst::Add:
      return Intrinsic::loongarch_masked_atomicrmw_add_i64;
    case AtomicRMWInst::Sub:
      return Intrinsic::loongarch_masked_atomicrmw_sub_i64;
    case AtomicRMWInst::Nand:
      return Intrinsic::loongarch_masked_atomicrmw_nand_i64;
    case AtomicRMWInst::UMax:
      return Intrinsic::loongarch_masked_atomicrmw_umax_i64;
    case AtomicRMWInst::UMin:
      return Intrinsic::loongarch_masked_atomicrmw_umin_i64;
    case AtomicRMWInst::Max:
      return Intrinsic::loongarch_masked_atomicrmw_max_i64;
    case AtomicRMWInst::Min:
      return Intrinsic::loongarch_masked_atomicrmw_min_i64;
      // TODO: support other AtomicRMWInst.
    }
  }

  if (GRLen == 32) {
    switch (BinOp) {
    default:
      llvm_unreachable("Unexpected AtomicRMW BinOp");
    case AtomicRMWInst::Xchg:
      return Intrinsic::loongarch_masked_atomicrmw_xchg_i32;
    case AtomicRMWInst::Add:
      return Intrinsic::loongarch_masked_atomicrmw_add_i32;
    case AtomicRMWInst::Sub:
      return Intrinsic::loongarch_masked_atomicrmw_sub_i32;
    case AtomicRMWInst::Nand:
      return Intrinsic::loongarch_masked_atomicrmw_nand_i32;
      // TODO: support other AtomicRMWInst.
    }
  }

  llvm_unreachable("Unexpected GRLen\n");
}

TargetLowering::AtomicExpansionKind
LoongArchTargetLowering::shouldExpandAtomicCmpXchgInIR(
    AtomicCmpXchgInst *CI) const {
  unsigned Size = CI->getCompareOperand()->getType()->getPrimitiveSizeInBits();
  if (Size == 8 || Size == 16)
    return AtomicExpansionKind::MaskedIntrinsic;
  return AtomicExpansionKind::None;
}

Value *LoongArchTargetLowering::emitMaskedAtomicCmpXchgIntrinsic(
    IRBuilderBase &Builder, AtomicCmpXchgInst *CI, Value *AlignedAddr,
    Value *CmpVal, Value *NewVal, Value *Mask, AtomicOrdering Ord) const {
  AtomicOrdering FailOrd = CI->getFailureOrdering();
  Value *FailureOrdering =
      Builder.getIntN(Subtarget.getGRLen(), static_cast<uint64_t>(FailOrd));

  // TODO: Support cmpxchg on LA32.
  Intrinsic::ID CmpXchgIntrID = Intrinsic::loongarch_masked_cmpxchg_i64;
  CmpVal = Builder.CreateSExt(CmpVal, Builder.getInt64Ty());
  NewVal = Builder.CreateSExt(NewVal, Builder.getInt64Ty());
  Mask = Builder.CreateSExt(Mask, Builder.getInt64Ty());
  Type *Tys[] = {AlignedAddr->getType()};
  Function *MaskedCmpXchg =
      Intrinsic::getDeclaration(CI->getModule(), CmpXchgIntrID, Tys);
  Value *Result = Builder.CreateCall(
      MaskedCmpXchg, {AlignedAddr, CmpVal, NewVal, Mask, FailureOrdering});
  Result = Builder.CreateTrunc(Result, Builder.getInt32Ty());
  return Result;
}

Value *LoongArchTargetLowering::emitMaskedAtomicRMWIntrinsic(
    IRBuilderBase &Builder, AtomicRMWInst *AI, Value *AlignedAddr, Value *Incr,
    Value *Mask, Value *ShiftAmt, AtomicOrdering Ord) const {
  // In the case of an atomicrmw xchg with a constant 0/-1 operand, replace
  // the atomic instruction with an AtomicRMWInst::And/Or with appropriate
  // mask, as this produces better code than the LL/SC loop emitted by
  // int_loongarch_masked_atomicrmw_xchg.
  if (AI->getOperation() == AtomicRMWInst::Xchg &&
      isa<ConstantInt>(AI->getValOperand())) {
    ConstantInt *CVal = cast<ConstantInt>(AI->getValOperand());
    if (CVal->isZero())
      return Builder.CreateAtomicRMW(AtomicRMWInst::And, AlignedAddr,
                                     Builder.CreateNot(Mask, "Inv_Mask"),
                                     AI->getAlign(), Ord);
    if (CVal->isMinusOne())
      return Builder.CreateAtomicRMW(AtomicRMWInst::Or, AlignedAddr, Mask,
                                     AI->getAlign(), Ord);
  }

  unsigned GRLen = Subtarget.getGRLen();
  Value *Ordering =
      Builder.getIntN(GRLen, static_cast<uint64_t>(AI->getOrdering()));
  Type *Tys[] = {AlignedAddr->getType()};
  Function *LlwOpScwLoop = Intrinsic::getDeclaration(
      AI->getModule(),
      getIntrinsicForMaskedAtomicRMWBinOp(GRLen, AI->getOperation()), Tys);

  if (GRLen == 64) {
    Incr = Builder.CreateSExt(Incr, Builder.getInt64Ty());
    Mask = Builder.CreateSExt(Mask, Builder.getInt64Ty());
    ShiftAmt = Builder.CreateSExt(ShiftAmt, Builder.getInt64Ty());
  }

  Value *Result;

  // Must pass the shift amount needed to sign extend the loaded value prior
  // to performing a signed comparison for min/max. ShiftAmt is the number of
  // bits to shift the value into position. Pass GRLen-ShiftAmt-ValWidth, which
  // is the number of bits to left+right shift the value in order to
  // sign-extend.
  if (AI->getOperation() == AtomicRMWInst::Min ||
      AI->getOperation() == AtomicRMWInst::Max) {
    const DataLayout &DL = AI->getDataLayout();
    unsigned ValWidth =
        DL.getTypeStoreSizeInBits(AI->getValOperand()->getType());
    Value *SextShamt =
        Builder.CreateSub(Builder.getIntN(GRLen, GRLen - ValWidth), ShiftAmt);
    Result = Builder.CreateCall(LlwOpScwLoop,
                                {AlignedAddr, Incr, Mask, SextShamt, Ordering});
  } else {
    Result =
        Builder.CreateCall(LlwOpScwLoop, {AlignedAddr, Incr, Mask, Ordering});
  }

  if (GRLen == 64)
    Result = Builder.CreateTrunc(Result, Builder.getInt32Ty());
  return Result;
}

bool LoongArchTargetLowering::isFMAFasterThanFMulAndFAdd(
    const MachineFunction &MF, EVT VT) const {
  VT = VT.getScalarType();

  if (!VT.isSimple())
    return false;

  switch (VT.getSimpleVT().SimpleTy) {
  case MVT::f32:
  case MVT::f64:
    return true;
  default:
    break;
  }

  return false;
}

Register LoongArchTargetLowering::getExceptionPointerRegister(
    const Constant *PersonalityFn) const {
  return LoongArch::R4;
}

Register LoongArchTargetLowering::getExceptionSelectorRegister(
    const Constant *PersonalityFn) const {
  return LoongArch::R5;
}

//===----------------------------------------------------------------------===//
//                           LoongArch Inline Assembly Support
//===----------------------------------------------------------------------===//

LoongArchTargetLowering::ConstraintType
LoongArchTargetLowering::getConstraintType(StringRef Constraint) const {
  // LoongArch specific constraints in GCC: config/loongarch/constraints.md
  //
  // 'f':  A floating-point register (if available).
  // 'k':  A memory operand whose address is formed by a base register and
  //       (optionally scaled) index register.
  // 'l':  A signed 16-bit constant.
  // 'm':  A memory operand whose address is formed by a base register and
  //       offset that is suitable for use in instructions with the same
  //       addressing mode as st.w and ld.w.
  // 'I':  A signed 12-bit constant (for arithmetic instructions).
  // 'J':  Integer zero.
  // 'K':  An unsigned 12-bit constant (for logic instructions).
  // "ZB": An address that is held in a general-purpose register. The offset is
  //       zero.
  // "ZC": A memory operand whose address is formed by a base register and
  //       offset that is suitable for use in instructions with the same
  //       addressing mode as ll.w and sc.w.
  if (Constraint.size() == 1) {
    switch (Constraint[0]) {
    default:
      break;
    case 'f':
      return C_RegisterClass;
    case 'l':
    case 'I':
    case 'J':
    case 'K':
      return C_Immediate;
    case 'k':
      return C_Memory;
    }
  }

  if (Constraint == "ZC" || Constraint == "ZB")
    return C_Memory;

  // 'm' is handled here.
  return TargetLowering::getConstraintType(Constraint);
}

InlineAsm::ConstraintCode LoongArchTargetLowering::getInlineAsmMemConstraint(
    StringRef ConstraintCode) const {
  return StringSwitch<InlineAsm::ConstraintCode>(ConstraintCode)
      .Case("k", InlineAsm::ConstraintCode::k)
      .Case("ZB", InlineAsm::ConstraintCode::ZB)
      .Case("ZC", InlineAsm::ConstraintCode::ZC)
      .Default(TargetLowering::getInlineAsmMemConstraint(ConstraintCode));
}

std::pair<unsigned, const TargetRegisterClass *>
LoongArchTargetLowering::getRegForInlineAsmConstraint(
    const TargetRegisterInfo *TRI, StringRef Constraint, MVT VT) const {
  // First, see if this is a constraint that directly corresponds to a LoongArch
  // register class.
  if (Constraint.size() == 1) {
    switch (Constraint[0]) {
    case 'r':
      // TODO: Support fixed vectors up to GRLen?
      if (VT.isVector())
        break;
      return std::make_pair(0U, &LoongArch::GPRRegClass);
    case 'f':
      if (Subtarget.hasBasicF() && VT == MVT::f32)
        return std::make_pair(0U, &LoongArch::FPR32RegClass);
      if (Subtarget.hasBasicD() && VT == MVT::f64)
        return std::make_pair(0U, &LoongArch::FPR64RegClass);
      if (Subtarget.hasExtLSX() &&
          TRI->isTypeLegalForClass(LoongArch::LSX128RegClass, VT))
        return std::make_pair(0U, &LoongArch::LSX128RegClass);
      if (Subtarget.hasExtLASX() &&
          TRI->isTypeLegalForClass(LoongArch::LASX256RegClass, VT))
        return std::make_pair(0U, &LoongArch::LASX256RegClass);
      break;
    default:
      break;
    }
  }

  // TargetLowering::getRegForInlineAsmConstraint uses the name of the TableGen
  // record (e.g. the "R0" in `def R0`) to choose registers for InlineAsm
  // constraints while the official register name is prefixed with a '$'. So we
  // clip the '$' from the original constraint string (e.g. {$r0} to {r0}.)
  // before it being parsed. And TargetLowering::getRegForInlineAsmConstraint is
  // case insensitive, so no need to convert the constraint to upper case here.
  //
  // For now, no need to support ABI names (e.g. `$a0`) as clang will correctly
  // decode the usage of register name aliases into their official names. And
  // AFAIK, the not yet upstreamed `rustc` for LoongArch will always use
  // official register names.
  if (Constraint.starts_with("{$r") || Constraint.starts_with("{$f") ||
      Constraint.starts_with("{$vr") || Constraint.starts_with("{$xr")) {
    bool IsFP = Constraint[2] == 'f';
    std::pair<StringRef, StringRef> Temp = Constraint.split('$');
    std::pair<unsigned, const TargetRegisterClass *> R;
    R = TargetLowering::getRegForInlineAsmConstraint(
        TRI, join_items("", Temp.first, Temp.second), VT);
    // Match those names to the widest floating point register type available.
    if (IsFP) {
      unsigned RegNo = R.first;
      if (LoongArch::F0 <= RegNo && RegNo <= LoongArch::F31) {
        if (Subtarget.hasBasicD() && (VT == MVT::f64 || VT == MVT::Other)) {
          unsigned DReg = RegNo - LoongArch::F0 + LoongArch::F0_64;
          return std::make_pair(DReg, &LoongArch::FPR64RegClass);
        }
      }
    }
    return R;
  }

  return TargetLowering::getRegForInlineAsmConstraint(TRI, Constraint, VT);
}

void LoongArchTargetLowering::LowerAsmOperandForConstraint(
    SDValue Op, StringRef Constraint, std::vector<SDValue> &Ops,
    SelectionDAG &DAG) const {
  // Currently only support length 1 constraints.
  if (Constraint.size() == 1) {
    switch (Constraint[0]) {
    case 'l':
      // Validate & create a 16-bit signed immediate operand.
      if (auto *C = dyn_cast<ConstantSDNode>(Op)) {
        uint64_t CVal = C->getSExtValue();
        if (isInt<16>(CVal))
          Ops.push_back(
              DAG.getTargetConstant(CVal, SDLoc(Op), Subtarget.getGRLenVT()));
      }
      return;
    case 'I':
      // Validate & create a 12-bit signed immediate operand.
      if (auto *C = dyn_cast<ConstantSDNode>(Op)) {
        uint64_t CVal = C->getSExtValue();
        if (isInt<12>(CVal))
          Ops.push_back(
              DAG.getTargetConstant(CVal, SDLoc(Op), Subtarget.getGRLenVT()));
      }
      return;
    case 'J':
      // Validate & create an integer zero operand.
      if (auto *C = dyn_cast<ConstantSDNode>(Op))
        if (C->getZExtValue() == 0)
          Ops.push_back(
              DAG.getTargetConstant(0, SDLoc(Op), Subtarget.getGRLenVT()));
      return;
    case 'K':
      // Validate & create a 12-bit unsigned immediate operand.
      if (auto *C = dyn_cast<ConstantSDNode>(Op)) {
        uint64_t CVal = C->getZExtValue();
        if (isUInt<12>(CVal))
          Ops.push_back(
              DAG.getTargetConstant(CVal, SDLoc(Op), Subtarget.getGRLenVT()));
      }
      return;
    default:
      break;
    }
  }
  TargetLowering::LowerAsmOperandForConstraint(Op, Constraint, Ops, DAG);
}

#define GET_REGISTER_MATCHER
#include "LoongArchGenAsmMatcher.inc"

Register
LoongArchTargetLowering::getRegisterByName(const char *RegName, LLT VT,
                                           const MachineFunction &MF) const {
  std::pair<StringRef, StringRef> Name = StringRef(RegName).split('$');
  std::string NewRegName = Name.second.str();
  Register Reg = MatchRegisterAltName(NewRegName);
  if (Reg == LoongArch::NoRegister)
    Reg = MatchRegisterName(NewRegName);
  if (Reg == LoongArch::NoRegister)
    report_fatal_error(
        Twine("Invalid register name \"" + StringRef(RegName) + "\"."));
  BitVector ReservedRegs = Subtarget.getRegisterInfo()->getReservedRegs(MF);
  if (!ReservedRegs.test(Reg))
    report_fatal_error(Twine("Trying to obtain non-reserved register \"" +
                             StringRef(RegName) + "\"."));
  return Reg;
}

bool LoongArchTargetLowering::decomposeMulByConstant(LLVMContext &Context,
                                                     EVT VT, SDValue C) const {
  // TODO: Support vectors.
  if (!VT.isScalarInteger())
    return false;

  // Omit the optimization if the data size exceeds GRLen.
  if (VT.getSizeInBits() > Subtarget.getGRLen())
    return false;

  if (auto *ConstNode = dyn_cast<ConstantSDNode>(C.getNode())) {
    const APInt &Imm = ConstNode->getAPIntValue();
    // Break MUL into (SLLI + ADD/SUB) or ALSL.
    if ((Imm + 1).isPowerOf2() || (Imm - 1).isPowerOf2() ||
        (1 - Imm).isPowerOf2() || (-1 - Imm).isPowerOf2())
      return true;
    // Break MUL into (ALSL x, (SLLI x, imm0), imm1).
    if (ConstNode->hasOneUse() &&
        ((Imm - 2).isPowerOf2() || (Imm - 4).isPowerOf2() ||
         (Imm - 8).isPowerOf2() || (Imm - 16).isPowerOf2()))
      return true;
    // Break (MUL x, imm) into (ADD (SLLI x, s0), (SLLI x, s1)),
    // in which the immediate has two set bits. Or Break (MUL x, imm)
    // into (SUB (SLLI x, s0), (SLLI x, s1)), in which the immediate
    // equals to (1 << s0) - (1 << s1).
    if (ConstNode->hasOneUse() && !(Imm.sge(-2048) && Imm.sle(4095))) {
      unsigned Shifts = Imm.countr_zero();
      // Reject immediates which can be composed via a single LUI.
      if (Shifts >= 12)
        return false;
      // Reject multiplications can be optimized to
      // (SLLI (ALSL x, x, 1/2/3/4), s).
      APInt ImmPop = Imm.ashr(Shifts);
      if (ImmPop == 3 || ImmPop == 5 || ImmPop == 9 || ImmPop == 17)
        return false;
      // We do not consider the case `(-Imm - ImmSmall).isPowerOf2()`,
      // since it needs one more instruction than other 3 cases.
      APInt ImmSmall = APInt(Imm.getBitWidth(), 1ULL << Shifts, true);
      if ((Imm - ImmSmall).isPowerOf2() || (Imm + ImmSmall).isPowerOf2() ||
          (ImmSmall - Imm).isPowerOf2())
        return true;
    }
  }

  return false;
}

bool LoongArchTargetLowering::isLegalAddressingMode(const DataLayout &DL,
                                                    const AddrMode &AM,
                                                    Type *Ty, unsigned AS,
                                                    Instruction *I) const {
  // LoongArch has four basic addressing modes:
  //  1. reg
  //  2. reg + 12-bit signed offset
  //  3. reg + 14-bit signed offset left-shifted by 2
  //  4. reg1 + reg2
  // TODO: Add more checks after support vector extension.

  // No global is ever allowed as a base.
  if (AM.BaseGV)
    return false;

  // Require a 12-bit signed offset or 14-bit signed offset left-shifted by 2
  // with `UAL` feature.
  if (!isInt<12>(AM.BaseOffs) &&
      !(isShiftedInt<14, 2>(AM.BaseOffs) && Subtarget.hasUAL()))
    return false;

  switch (AM.Scale) {
  case 0:
    // "r+i" or just "i", depending on HasBaseReg.
    break;
  case 1:
    // "r+r+i" is not allowed.
    if (AM.HasBaseReg && AM.BaseOffs)
      return false;
    // Otherwise we have "r+r" or "r+i".
    break;
  case 2:
    // "2*r+r" or "2*r+i" is not allowed.
    if (AM.HasBaseReg || AM.BaseOffs)
      return false;
    // Allow "2*r" as "r+r".
    break;
  default:
    return false;
  }

  return true;
}

bool LoongArchTargetLowering::isLegalICmpImmediate(int64_t Imm) const {
  return isInt<12>(Imm);
}

bool LoongArchTargetLowering::isLegalAddImmediate(int64_t Imm) const {
  return isInt<12>(Imm);
}

bool LoongArchTargetLowering::isZExtFree(SDValue Val, EVT VT2) const {
  // Zexts are free if they can be combined with a load.
  // Don't advertise i32->i64 zextload as being free for LA64. It interacts
  // poorly with type legalization of compares preferring sext.
  if (auto *LD = dyn_cast<LoadSDNode>(Val)) {
    EVT MemVT = LD->getMemoryVT();
    if ((MemVT == MVT::i8 || MemVT == MVT::i16) &&
        (LD->getExtensionType() == ISD::NON_EXTLOAD ||
         LD->getExtensionType() == ISD::ZEXTLOAD))
      return true;
  }

  return TargetLowering::isZExtFree(Val, VT2);
}

bool LoongArchTargetLowering::isSExtCheaperThanZExt(EVT SrcVT,
                                                    EVT DstVT) const {
  return Subtarget.is64Bit() && SrcVT == MVT::i32 && DstVT == MVT::i64;
}

bool LoongArchTargetLowering::signExtendConstant(const ConstantInt *CI) const {
  return Subtarget.is64Bit() && CI->getType()->isIntegerTy(32);
}

bool LoongArchTargetLowering::hasAndNotCompare(SDValue Y) const {
  // TODO: Support vectors.
  if (Y.getValueType().isVector())
    return false;

  return !isa<ConstantSDNode>(Y);
}

ISD::NodeType LoongArchTargetLowering::getExtendForAtomicCmpSwapArg() const {
  // TODO: LAMCAS will use amcas{_DB,}.[bhwd] which does not require extension.
  return ISD::SIGN_EXTEND;
}

bool LoongArchTargetLowering::shouldSignExtendTypeInLibCall(
    EVT Type, bool IsSigned) const {
  if (Subtarget.is64Bit() && Type == MVT::i32)
    return true;

  return IsSigned;
}

bool LoongArchTargetLowering::shouldExtendTypeInLibCall(EVT Type) const {
  // Return false to suppress the unnecessary extensions if the LibCall
  // arguments or return value is a float narrower than GRLEN on a soft FP ABI.
  if (Subtarget.isSoftFPABI() && (Type.isFloatingPoint() && !Type.isVector() &&
                                  Type.getSizeInBits() < Subtarget.getGRLen()))
    return false;
  return true;
}<|MERGE_RESOLUTION|>--- conflicted
+++ resolved
@@ -335,6 +335,7 @@
   setTargetDAGCombine(ISD::AND);
   setTargetDAGCombine(ISD::OR);
   setTargetDAGCombine(ISD::SRL);
+  setTargetDAGCombine(ISD::SETCC);
 
   // Set DAG combine for 'LSX' feature.
 
@@ -3445,8 +3446,6 @@
   return SDValue();
 }
 
-<<<<<<< HEAD
-=======
 static bool checkValueWidth(SDValue V, ISD::LoadExtType &ExtType) {
   ExtType = ISD::NON_EXTLOAD;
 
@@ -3610,7 +3609,6 @@
   return SDValue(N, 0);
 }
 
->>>>>>> 9d2dd009
 // Combine (loongarch_bitrev_w (loongarch_revb_2w X)) to loongarch_bitrev_4b.
 static SDValue performBITREV_WCombine(SDNode *N, SelectionDAG &DAG,
                                       TargetLowering::DAGCombinerInfo &DCI,
@@ -4238,6 +4236,8 @@
     return performANDCombine(N, DAG, DCI, Subtarget);
   case ISD::OR:
     return performORCombine(N, DAG, DCI, Subtarget);
+  case ISD::SETCC:
+    return performSETCCCombine(N, DAG, DCI, Subtarget);
   case ISD::SRL:
     return performSRLCombine(N, DAG, DCI, Subtarget);
   case LoongArchISD::BITREV_W:

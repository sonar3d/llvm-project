--- conflicted
+++ resolved
@@ -1120,13 +1120,6 @@
   SMLoc E = Parser.getTok().getEndLoc();
   int64_t PrefetchVal = 0;
 
-<<<<<<< HEAD
-  if (getLexer().getKind() == AsmToken::Hash) {
-    SMLoc TagStart = getLexer().peekTok(false).getLoc();
-    Parser.Lex(); // Eat the '#'.
-    auto PrefetchName = Parser.getTok().getString();
-    auto PrefetchTag = SparcPrefetchTag::lookupPrefetchTagByName(PrefetchName);
-=======
   switch (getLexer().getKind()) {
   case AsmToken::LParen:
   case AsmToken::Integer:
@@ -1144,26 +1137,16 @@
     const StringRef PrefetchName = Parser.getTok().getString();
     const SparcPrefetchTag::PrefetchTag *PrefetchTag =
         SparcPrefetchTag::lookupPrefetchTagByName(PrefetchName);
->>>>>>> 41f2ea0b
     Parser.Lex(); // Eat the identifier token.
 
     if (!PrefetchTag)
       return Error(TagStart, "unknown prefetch tag");
 
     PrefetchVal = PrefetchTag->Encoding;
-<<<<<<< HEAD
-  } else if (!getParser().parseAbsoluteExpression(PrefetchVal)) {
-    if (!isUInt<5>(PrefetchVal))
-      return Error(S, "invalid prefetch number, must be between 0 and 31");
-  } else {
-    return Error(S, "malformed prefetch tag, must be a constant integer "
-                    "expression, or a named tag");
-=======
     break;
   }
   default:
     return ParseStatus::NoMatch;
->>>>>>> 41f2ea0b
   }
 
   Operands.push_back(SparcOperand::CreatePrefetchTag(PrefetchVal, S, E));

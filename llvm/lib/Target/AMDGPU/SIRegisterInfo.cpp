//===-- SIRegisterInfo.cpp - SI Register Information ---------------------===//
//
// Part of the LLVM Project, under the Apache License v2.0 with LLVM Exceptions.
// See https://llvm.org/LICENSE.txt for license information.
// SPDX-License-Identifier: Apache-2.0 WITH LLVM-exception
//
//===----------------------------------------------------------------------===//
//
/// \file
/// SI implementation of the TargetRegisterInfo class.
//
//===----------------------------------------------------------------------===//

#include "AMDGPU.h"
#include "AMDGPURegisterBankInfo.h"
#include "GCNSubtarget.h"
#include "MCTargetDesc/AMDGPUInstPrinter.h"
#include "MCTargetDesc/AMDGPUMCTargetDesc.h"
#include "SIMachineFunctionInfo.h"
#include "SIRegisterInfo.h"
#include "llvm/CodeGen/LiveIntervals.h"
#include "llvm/CodeGen/LiveRegUnits.h"
#include "llvm/CodeGen/MachineDominators.h"
#include "llvm/CodeGen/MachineFrameInfo.h"
#include "llvm/CodeGen/RegisterScavenging.h"

using namespace llvm;

#define GET_REGINFO_TARGET_DESC
#include "AMDGPUGenRegisterInfo.inc"

static cl::opt<bool> EnableSpillSGPRToVGPR(
  "amdgpu-spill-sgpr-to-vgpr",
  cl::desc("Enable spilling SGPRs to VGPRs"),
  cl::ReallyHidden,
  cl::init(true));

std::array<std::vector<int16_t>, 16> SIRegisterInfo::RegSplitParts;
std::array<std::array<uint16_t, 32>, 9> SIRegisterInfo::SubRegFromChannelTable;

// Map numbers of DWORDs to indexes in SubRegFromChannelTable.
// Valid indexes are shifted 1, such that a 0 mapping means unsupported.
// e.g. for 8 DWORDs (256-bit), SubRegFromChannelTableWidthMap[8] = 8,
//      meaning index 7 in SubRegFromChannelTable.
static const std::array<unsigned, 17> SubRegFromChannelTableWidthMap = {
    0, 1, 2, 3, 4, 5, 6, 7, 8, 0, 0, 0, 0, 0, 0, 0, 9};

namespace llvm {

// A temporary struct to spill SGPRs.
// This is mostly to spill SGPRs to memory. Spilling SGPRs into VGPR lanes emits
// just v_writelane and v_readlane.
//
// When spilling to memory, the SGPRs are written into VGPR lanes and the VGPR
// is saved to scratch (or the other way around for loads).
// For this, a VGPR is required where the needed lanes can be clobbered. The
// RegScavenger can provide a VGPR where currently active lanes can be
// clobbered, but we still need to save inactive lanes.
// The high-level steps are:
// - Try to scavenge SGPR(s) to save exec
// - Try to scavenge VGPR
// - Save needed, all or inactive lanes of a TmpVGPR
// - Spill/Restore SGPRs using TmpVGPR
// - Restore TmpVGPR
//
// To save all lanes of TmpVGPR, exec needs to be saved and modified. If we
// cannot scavenge temporary SGPRs to save exec, we use the following code:
// buffer_store_dword TmpVGPR ; only if active lanes need to be saved
// s_not exec, exec
// buffer_store_dword TmpVGPR ; save inactive lanes
// s_not exec, exec
struct SGPRSpillBuilder {
  struct PerVGPRData {
    unsigned PerVGPR;
    unsigned NumVGPRs;
    int64_t VGPRLanes;
  };

  // The SGPR to save
  Register SuperReg;
  MachineBasicBlock::iterator MI;
  ArrayRef<int16_t> SplitParts;
  unsigned NumSubRegs;
  bool IsKill;
  const DebugLoc &DL;

  /* When spilling to stack */
  // The SGPRs are written into this VGPR, which is then written to scratch
  // (or vice versa for loads).
  Register TmpVGPR = AMDGPU::NoRegister;
  // Temporary spill slot to save TmpVGPR to.
  int TmpVGPRIndex = 0;
  // If TmpVGPR is live before the spill or if it is scavenged.
  bool TmpVGPRLive = false;
  // Scavenged SGPR to save EXEC.
  Register SavedExecReg = AMDGPU::NoRegister;
  // Stack index to write the SGPRs to.
  int Index;
  unsigned EltSize = 4;

  RegScavenger *RS;
  MachineBasicBlock *MBB;
  MachineFunction &MF;
  SIMachineFunctionInfo &MFI;
  const SIInstrInfo &TII;
  const SIRegisterInfo &TRI;
  bool IsWave32;
  Register ExecReg;
  unsigned MovOpc;
  unsigned NotOpc;

  SGPRSpillBuilder(const SIRegisterInfo &TRI, const SIInstrInfo &TII,
                   bool IsWave32, MachineBasicBlock::iterator MI, int Index,
                   RegScavenger *RS)
      : SGPRSpillBuilder(TRI, TII, IsWave32, MI, MI->getOperand(0).getReg(),
                         MI->getOperand(0).isKill(), Index, RS) {}

  SGPRSpillBuilder(const SIRegisterInfo &TRI, const SIInstrInfo &TII,
                   bool IsWave32, MachineBasicBlock::iterator MI, Register Reg,
                   bool IsKill, int Index, RegScavenger *RS)
      : SuperReg(Reg), MI(MI), IsKill(IsKill), DL(MI->getDebugLoc()),
        Index(Index), RS(RS), MBB(MI->getParent()), MF(*MBB->getParent()),
        MFI(*MF.getInfo<SIMachineFunctionInfo>()), TII(TII), TRI(TRI),
        IsWave32(IsWave32) {
    const TargetRegisterClass *RC = TRI.getPhysRegBaseClass(SuperReg);
    SplitParts = TRI.getRegSplitParts(RC, EltSize);
    NumSubRegs = SplitParts.empty() ? 1 : SplitParts.size();

    if (IsWave32) {
      ExecReg = AMDGPU::EXEC_LO;
      MovOpc = AMDGPU::S_MOV_B32;
      NotOpc = AMDGPU::S_NOT_B32;
    } else {
      ExecReg = AMDGPU::EXEC;
      MovOpc = AMDGPU::S_MOV_B64;
      NotOpc = AMDGPU::S_NOT_B64;
    }

    assert(SuperReg != AMDGPU::M0 && "m0 should never spill");
    assert(SuperReg != AMDGPU::EXEC_LO && SuperReg != AMDGPU::EXEC_HI &&
           SuperReg != AMDGPU::EXEC && "exec should never spill");
  }

  PerVGPRData getPerVGPRData() {
    PerVGPRData Data;
    Data.PerVGPR = IsWave32 ? 32 : 64;
    Data.NumVGPRs = (NumSubRegs + (Data.PerVGPR - 1)) / Data.PerVGPR;
    Data.VGPRLanes = (1LL << std::min(Data.PerVGPR, NumSubRegs)) - 1LL;
    return Data;
  }

  // Tries to scavenge SGPRs to save EXEC and a VGPR. Uses v0 if no VGPR is
  // free.
  // Writes these instructions if an SGPR can be scavenged:
  // s_mov_b64 s[6:7], exec   ; Save exec
  // s_mov_b64 exec, 3        ; Wanted lanemask
  // buffer_store_dword v1    ; Write scavenged VGPR to emergency slot
  //
  // Writes these instructions if no SGPR can be scavenged:
  // buffer_store_dword v0    ; Only if no free VGPR was found
  // s_not_b64 exec, exec
  // buffer_store_dword v0    ; Save inactive lanes
  //                          ; exec stays inverted, it is flipped back in
  //                          ; restore.
  void prepare() {
    // Scavenged temporary VGPR to use. It must be scavenged once for any number
    // of spilled subregs.
    // FIXME: The liveness analysis is limited and does not tell if a register
    // is in use in lanes that are currently inactive. We can never be sure if
    // a register as actually in use in another lane, so we need to save all
    // used lanes of the chosen VGPR.
    assert(RS && "Cannot spill SGPR to memory without RegScavenger");
    TmpVGPR = RS->scavengeRegisterBackwards(AMDGPU::VGPR_32RegClass, MI, false,
                                            0, false);

    // Reserve temporary stack slot
    TmpVGPRIndex = MFI.getScavengeFI(MF.getFrameInfo(), TRI);
    if (TmpVGPR) {
      // Found a register that is dead in the currently active lanes, we only
      // need to spill inactive lanes.
      TmpVGPRLive = false;
    } else {
      // Pick v0 because it doesn't make a difference.
      TmpVGPR = AMDGPU::VGPR0;
      TmpVGPRLive = true;
    }

    if (TmpVGPRLive) {
      // We need to inform the scavenger that this index is already in use until
      // we're done with the custom emergency spill.
      RS->assignRegToScavengingIndex(TmpVGPRIndex, TmpVGPR);
    }

    // We may end up recursively calling the scavenger, and don't want to re-use
    // the same register.
    RS->setRegUsed(TmpVGPR);

    // Try to scavenge SGPRs to save exec
    assert(!SavedExecReg && "Exec is already saved, refuse to save again");
    const TargetRegisterClass &RC =
        IsWave32 ? AMDGPU::SGPR_32RegClass : AMDGPU::SGPR_64RegClass;
    RS->setRegUsed(SuperReg);
    SavedExecReg = RS->scavengeRegisterBackwards(RC, MI, false, 0, false);

    int64_t VGPRLanes = getPerVGPRData().VGPRLanes;

    if (SavedExecReg) {
      RS->setRegUsed(SavedExecReg);
      // Set exec to needed lanes
      BuildMI(*MBB, MI, DL, TII.get(MovOpc), SavedExecReg).addReg(ExecReg);
      auto I =
          BuildMI(*MBB, MI, DL, TII.get(MovOpc), ExecReg).addImm(VGPRLanes);
      if (!TmpVGPRLive)
        I.addReg(TmpVGPR, RegState::ImplicitDefine);
      // Spill needed lanes
      TRI.buildVGPRSpillLoadStore(*this, TmpVGPRIndex, 0, /*IsLoad*/ false);
    } else {
      // The modify and restore of exec clobber SCC, which we would have to save
      // and restore. FIXME: We probably would need to reserve a register for
      // this.
      if (RS->isRegUsed(AMDGPU::SCC))
        MI->emitError("unhandled SGPR spill to memory");

      // Spill active lanes
      if (TmpVGPRLive)
        TRI.buildVGPRSpillLoadStore(*this, TmpVGPRIndex, 0, /*IsLoad*/ false,
                                    /*IsKill*/ false);
      // Spill inactive lanes
      auto I = BuildMI(*MBB, MI, DL, TII.get(NotOpc), ExecReg).addReg(ExecReg);
      if (!TmpVGPRLive)
        I.addReg(TmpVGPR, RegState::ImplicitDefine);
      I->getOperand(2).setIsDead(); // Mark SCC as dead.
      TRI.buildVGPRSpillLoadStore(*this, TmpVGPRIndex, 0, /*IsLoad*/ false);
    }
  }

  // Writes these instructions if an SGPR can be scavenged:
  // buffer_load_dword v1     ; Write scavenged VGPR to emergency slot
  // s_waitcnt vmcnt(0)       ; If a free VGPR was found
  // s_mov_b64 exec, s[6:7]   ; Save exec
  //
  // Writes these instructions if no SGPR can be scavenged:
  // buffer_load_dword v0     ; Restore inactive lanes
  // s_waitcnt vmcnt(0)       ; If a free VGPR was found
  // s_not_b64 exec, exec
  // buffer_load_dword v0     ; Only if no free VGPR was found
  void restore() {
    if (SavedExecReg) {
      // Restore used lanes
      TRI.buildVGPRSpillLoadStore(*this, TmpVGPRIndex, 0, /*IsLoad*/ true,
                                  /*IsKill*/ false);
      // Restore exec
      auto I = BuildMI(*MBB, MI, DL, TII.get(MovOpc), ExecReg)
                   .addReg(SavedExecReg, RegState::Kill);
      // Add an implicit use of the load so it is not dead.
      // FIXME This inserts an unnecessary waitcnt
      if (!TmpVGPRLive) {
        I.addReg(TmpVGPR, RegState::ImplicitKill);
      }
    } else {
      // Restore inactive lanes
      TRI.buildVGPRSpillLoadStore(*this, TmpVGPRIndex, 0, /*IsLoad*/ true,
                                  /*IsKill*/ false);
      auto I = BuildMI(*MBB, MI, DL, TII.get(NotOpc), ExecReg).addReg(ExecReg);
      if (!TmpVGPRLive)
        I.addReg(TmpVGPR, RegState::ImplicitKill);
      I->getOperand(2).setIsDead(); // Mark SCC as dead.

      // Restore active lanes
      if (TmpVGPRLive)
        TRI.buildVGPRSpillLoadStore(*this, TmpVGPRIndex, 0, /*IsLoad*/ true);
    }

    // Inform the scavenger where we're releasing our custom scavenged register.
    if (TmpVGPRLive) {
      MachineBasicBlock::iterator RestorePt = std::prev(MI);
      RS->assignRegToScavengingIndex(TmpVGPRIndex, TmpVGPR, &*RestorePt);
    }
  }

  // Write TmpVGPR to memory or read TmpVGPR from memory.
  // Either using a single buffer_load/store if exec is set to the needed mask
  // or using
  // buffer_load
  // s_not exec, exec
  // buffer_load
  // s_not exec, exec
  void readWriteTmpVGPR(unsigned Offset, bool IsLoad) {
    if (SavedExecReg) {
      // Spill needed lanes
      TRI.buildVGPRSpillLoadStore(*this, Index, Offset, IsLoad);
    } else {
      // The modify and restore of exec clobber SCC, which we would have to save
      // and restore. FIXME: We probably would need to reserve a register for
      // this.
      if (RS->isRegUsed(AMDGPU::SCC))
        MI->emitError("unhandled SGPR spill to memory");

      // Spill active lanes
      TRI.buildVGPRSpillLoadStore(*this, Index, Offset, IsLoad,
                                  /*IsKill*/ false);
      // Spill inactive lanes
      auto Not0 = BuildMI(*MBB, MI, DL, TII.get(NotOpc), ExecReg).addReg(ExecReg);
      Not0->getOperand(2).setIsDead(); // Mark SCC as dead.
      TRI.buildVGPRSpillLoadStore(*this, Index, Offset, IsLoad);
      auto Not1 = BuildMI(*MBB, MI, DL, TII.get(NotOpc), ExecReg).addReg(ExecReg);
      Not1->getOperand(2).setIsDead(); // Mark SCC as dead.
    }
  }

  void setMI(MachineBasicBlock *NewMBB, MachineBasicBlock::iterator NewMI) {
    assert(MBB->getParent() == &MF);
    MI = NewMI;
    MBB = NewMBB;
  }
};

} // namespace llvm

SIRegisterInfo::SIRegisterInfo(const GCNSubtarget &ST)
    : AMDGPUGenRegisterInfo(AMDGPU::PC_REG, ST.getAMDGPUDwarfFlavour(),
                            ST.getAMDGPUDwarfFlavour()),
      ST(ST), SpillSGPRToVGPR(EnableSpillSGPRToVGPR), isWave32(ST.isWave32()) {

  assert(getSubRegIndexLaneMask(AMDGPU::sub0).getAsInteger() == 3 &&
         getSubRegIndexLaneMask(AMDGPU::sub31).getAsInteger() == (3ULL << 62) &&
         (getSubRegIndexLaneMask(AMDGPU::lo16) |
          getSubRegIndexLaneMask(AMDGPU::hi16)).getAsInteger() ==
           getSubRegIndexLaneMask(AMDGPU::sub0).getAsInteger() &&
         "getNumCoveredRegs() will not work with generated subreg masks!");

  RegPressureIgnoredUnits.resize(getNumRegUnits());
  RegPressureIgnoredUnits.set(*regunits(MCRegister::from(AMDGPU::M0)).begin());
  for (auto Reg : AMDGPU::VGPR_16RegClass) {
    if (AMDGPU::isHi16Reg(Reg, *this))
      RegPressureIgnoredUnits.set(*regunits(Reg).begin());
  }

  // HACK: Until this is fully tablegen'd.
  static llvm::once_flag InitializeRegSplitPartsFlag;

  static auto InitializeRegSplitPartsOnce = [this]() {
    for (unsigned Idx = 1, E = getNumSubRegIndices() - 1; Idx < E; ++Idx) {
      unsigned Size = getSubRegIdxSize(Idx);
      if (Size & 31)
        continue;
      std::vector<int16_t> &Vec = RegSplitParts[Size / 32 - 1];
      unsigned Pos = getSubRegIdxOffset(Idx);
      if (Pos % Size)
        continue;
      Pos /= Size;
      if (Vec.empty()) {
        unsigned MaxNumParts = 1024 / Size; // Maximum register is 1024 bits.
        Vec.resize(MaxNumParts);
      }
      Vec[Pos] = Idx;
    }
  };

  static llvm::once_flag InitializeSubRegFromChannelTableFlag;

  static auto InitializeSubRegFromChannelTableOnce = [this]() {
    for (auto &Row : SubRegFromChannelTable)
      Row.fill(AMDGPU::NoSubRegister);
    for (unsigned Idx = 1; Idx < getNumSubRegIndices(); ++Idx) {
      unsigned Width = getSubRegIdxSize(Idx) / 32;
      unsigned Offset = getSubRegIdxOffset(Idx) / 32;
      assert(Width < SubRegFromChannelTableWidthMap.size());
      Width = SubRegFromChannelTableWidthMap[Width];
      if (Width == 0)
        continue;
      unsigned TableIdx = Width - 1;
      assert(TableIdx < SubRegFromChannelTable.size());
      assert(Offset < SubRegFromChannelTable[TableIdx].size());
      SubRegFromChannelTable[TableIdx][Offset] = Idx;
    }
  };

  llvm::call_once(InitializeRegSplitPartsFlag, InitializeRegSplitPartsOnce);
  llvm::call_once(InitializeSubRegFromChannelTableFlag,
                  InitializeSubRegFromChannelTableOnce);
}

void SIRegisterInfo::reserveRegisterTuples(BitVector &Reserved,
                                           MCRegister Reg) const {
  for (MCRegAliasIterator R(Reg, this, true); R.isValid(); ++R)
    Reserved.set(*R);
}

// Forced to be here by one .inc
const MCPhysReg *SIRegisterInfo::getCalleeSavedRegs(
  const MachineFunction *MF) const {
  CallingConv::ID CC = MF->getFunction().getCallingConv();
  switch (CC) {
  case CallingConv::C:
  case CallingConv::Fast:
  case CallingConv::Cold:
    return ST.hasGFX90AInsts() ? CSR_AMDGPU_GFX90AInsts_SaveList
                               : CSR_AMDGPU_SaveList;
  case CallingConv::AMDGPU_Gfx:
    return ST.hasGFX90AInsts() ? CSR_AMDGPU_SI_Gfx_GFX90AInsts_SaveList
                               : CSR_AMDGPU_SI_Gfx_SaveList;
  case CallingConv::AMDGPU_CS_ChainPreserve:
    return CSR_AMDGPU_CS_ChainPreserve_SaveList;
  default: {
    // Dummy to not crash RegisterClassInfo.
    static const MCPhysReg NoCalleeSavedReg = AMDGPU::NoRegister;
    return &NoCalleeSavedReg;
  }
  }
}

const MCPhysReg *
SIRegisterInfo::getCalleeSavedRegsViaCopy(const MachineFunction *MF) const {
  return nullptr;
}

const uint32_t *SIRegisterInfo::getCallPreservedMask(const MachineFunction &MF,
                                                     CallingConv::ID CC) const {
  switch (CC) {
  case CallingConv::C:
  case CallingConv::Fast:
  case CallingConv::Cold:
    return ST.hasGFX90AInsts() ? CSR_AMDGPU_GFX90AInsts_RegMask
                               : CSR_AMDGPU_RegMask;
  case CallingConv::AMDGPU_Gfx:
    return ST.hasGFX90AInsts() ? CSR_AMDGPU_SI_Gfx_GFX90AInsts_RegMask
                               : CSR_AMDGPU_SI_Gfx_RegMask;
  case CallingConv::AMDGPU_CS_Chain:
  case CallingConv::AMDGPU_CS_ChainPreserve:
    // Calls to these functions never return, so we can pretend everything is
    // preserved.
    return AMDGPU_AllVGPRs_RegMask;
  default:
    return nullptr;
  }
}

const uint32_t *SIRegisterInfo::getNoPreservedMask() const {
  return CSR_AMDGPU_NoRegs_RegMask;
}

bool SIRegisterInfo::isChainScratchRegister(Register VGPR) {
  return VGPR >= AMDGPU::VGPR0 && VGPR < AMDGPU::VGPR8;
}

const TargetRegisterClass *
SIRegisterInfo::getLargestLegalSuperClass(const TargetRegisterClass *RC,
                                          const MachineFunction &MF) const {
  // FIXME: Should have a helper function like getEquivalentVGPRClass to get the
  // equivalent AV class. If used one, the verifier will crash after
  // RegBankSelect in the GISel flow. The aligned regclasses are not fully given
  // until Instruction selection.
  if (ST.hasMAIInsts() && (isVGPRClass(RC) || isAGPRClass(RC))) {
    if (RC == &AMDGPU::VGPR_32RegClass || RC == &AMDGPU::AGPR_32RegClass)
      return &AMDGPU::AV_32RegClass;
    if (RC == &AMDGPU::VReg_64RegClass || RC == &AMDGPU::AReg_64RegClass)
      return &AMDGPU::AV_64RegClass;
    if (RC == &AMDGPU::VReg_64_Align2RegClass ||
        RC == &AMDGPU::AReg_64_Align2RegClass)
      return &AMDGPU::AV_64_Align2RegClass;
    if (RC == &AMDGPU::VReg_96RegClass || RC == &AMDGPU::AReg_96RegClass)
      return &AMDGPU::AV_96RegClass;
    if (RC == &AMDGPU::VReg_96_Align2RegClass ||
        RC == &AMDGPU::AReg_96_Align2RegClass)
      return &AMDGPU::AV_96_Align2RegClass;
    if (RC == &AMDGPU::VReg_128RegClass || RC == &AMDGPU::AReg_128RegClass)
      return &AMDGPU::AV_128RegClass;
    if (RC == &AMDGPU::VReg_128_Align2RegClass ||
        RC == &AMDGPU::AReg_128_Align2RegClass)
      return &AMDGPU::AV_128_Align2RegClass;
    if (RC == &AMDGPU::VReg_160RegClass || RC == &AMDGPU::AReg_160RegClass)
      return &AMDGPU::AV_160RegClass;
    if (RC == &AMDGPU::VReg_160_Align2RegClass ||
        RC == &AMDGPU::AReg_160_Align2RegClass)
      return &AMDGPU::AV_160_Align2RegClass;
    if (RC == &AMDGPU::VReg_192RegClass || RC == &AMDGPU::AReg_192RegClass)
      return &AMDGPU::AV_192RegClass;
    if (RC == &AMDGPU::VReg_192_Align2RegClass ||
        RC == &AMDGPU::AReg_192_Align2RegClass)
      return &AMDGPU::AV_192_Align2RegClass;
    if (RC == &AMDGPU::VReg_256RegClass || RC == &AMDGPU::AReg_256RegClass)
      return &AMDGPU::AV_256RegClass;
    if (RC == &AMDGPU::VReg_256_Align2RegClass ||
        RC == &AMDGPU::AReg_256_Align2RegClass)
      return &AMDGPU::AV_256_Align2RegClass;
    if (RC == &AMDGPU::VReg_512RegClass || RC == &AMDGPU::AReg_512RegClass)
      return &AMDGPU::AV_512RegClass;
    if (RC == &AMDGPU::VReg_512_Align2RegClass ||
        RC == &AMDGPU::AReg_512_Align2RegClass)
      return &AMDGPU::AV_512_Align2RegClass;
    if (RC == &AMDGPU::VReg_1024RegClass || RC == &AMDGPU::AReg_1024RegClass)
      return &AMDGPU::AV_1024RegClass;
    if (RC == &AMDGPU::VReg_1024_Align2RegClass ||
        RC == &AMDGPU::AReg_1024_Align2RegClass)
      return &AMDGPU::AV_1024_Align2RegClass;
  }

  return TargetRegisterInfo::getLargestLegalSuperClass(RC, MF);
}

Register SIRegisterInfo::getFrameRegister(const MachineFunction &MF) const {
  const SIFrameLowering *TFI = ST.getFrameLowering();
  const SIMachineFunctionInfo *FuncInfo = MF.getInfo<SIMachineFunctionInfo>();
  // During ISel lowering we always reserve the stack pointer in entry and chain
  // functions, but never actually want to reference it when accessing our own
  // frame. If we need a frame pointer we use it, but otherwise we can just use
  // an immediate "0" which we represent by returning NoRegister.
  if (FuncInfo->isBottomOfStack()) {
    return TFI->hasFP(MF) ? FuncInfo->getFrameOffsetReg() : Register();
  }
  return TFI->hasFP(MF) ? FuncInfo->getFrameOffsetReg()
                        : FuncInfo->getStackPtrOffsetReg();
}

bool SIRegisterInfo::hasBasePointer(const MachineFunction &MF) const {
  // When we need stack realignment, we can't reference off of the
  // stack pointer, so we reserve a base pointer.
  const MachineFrameInfo &MFI = MF.getFrameInfo();
  return MFI.getNumFixedObjects() && shouldRealignStack(MF);
}

Register SIRegisterInfo::getBaseRegister() const { return AMDGPU::SGPR34; }

const uint32_t *SIRegisterInfo::getAllVGPRRegMask() const {
  return AMDGPU_AllVGPRs_RegMask;
}

const uint32_t *SIRegisterInfo::getAllAGPRRegMask() const {
  return AMDGPU_AllAGPRs_RegMask;
}

const uint32_t *SIRegisterInfo::getAllVectorRegMask() const {
  return AMDGPU_AllVectorRegs_RegMask;
}

const uint32_t *SIRegisterInfo::getAllAllocatableSRegMask() const {
  return AMDGPU_AllAllocatableSRegs_RegMask;
}

unsigned SIRegisterInfo::getSubRegFromChannel(unsigned Channel,
                                              unsigned NumRegs) {
  assert(NumRegs < SubRegFromChannelTableWidthMap.size());
  unsigned NumRegIndex = SubRegFromChannelTableWidthMap[NumRegs];
  assert(NumRegIndex && "Not implemented");
  assert(Channel < SubRegFromChannelTable[NumRegIndex - 1].size());
  return SubRegFromChannelTable[NumRegIndex - 1][Channel];
}

MCRegister
SIRegisterInfo::getAlignedHighSGPRForRC(const MachineFunction &MF,
                                        const unsigned Align,
                                        const TargetRegisterClass *RC) const {
  unsigned BaseIdx = alignDown(ST.getMaxNumSGPRs(MF), Align) - Align;
  MCRegister BaseReg(AMDGPU::SGPR_32RegClass.getRegister(BaseIdx));
  return getMatchingSuperReg(BaseReg, AMDGPU::sub0, RC);
}

MCRegister SIRegisterInfo::reservedPrivateSegmentBufferReg(
  const MachineFunction &MF) const {
  return getAlignedHighSGPRForRC(MF, /*Align=*/4, &AMDGPU::SGPR_128RegClass);
}

std::pair<unsigned, unsigned>
SIRegisterInfo::getMaxNumVectorRegs(const MachineFunction &MF) const {
  const SIMachineFunctionInfo *MFI = MF.getInfo<SIMachineFunctionInfo>();
  unsigned MaxNumVGPRs = ST.getMaxNumVGPRs(MF);
  unsigned MaxNumAGPRs = MaxNumVGPRs;
  unsigned TotalNumVGPRs = AMDGPU::VGPR_32RegClass.getNumRegs();

  // On GFX90A, the number of VGPRs and AGPRs need not be equal. Theoretically,
  // a wave may have up to 512 total vector registers combining together both
  // VGPRs and AGPRs. Hence, in an entry function without calls and without
  // AGPRs used within it, it is possible to use the whole vector register
  // budget for VGPRs.
  //
  // TODO: it shall be possible to estimate maximum AGPR/VGPR pressure and split
  //       register file accordingly.
  if (ST.hasGFX90AInsts()) {
    if (MFI->usesAGPRs(MF)) {
      MaxNumVGPRs /= 2;
      MaxNumAGPRs = MaxNumVGPRs;
    } else {
      if (MaxNumVGPRs > TotalNumVGPRs) {
        MaxNumAGPRs = MaxNumVGPRs - TotalNumVGPRs;
        MaxNumVGPRs = TotalNumVGPRs;
      } else
        MaxNumAGPRs = 0;
    }
  }

  return std::pair(MaxNumVGPRs, MaxNumAGPRs);
}

BitVector SIRegisterInfo::getReservedRegs(const MachineFunction &MF) const {
  BitVector Reserved(getNumRegs());
  Reserved.set(AMDGPU::MODE);

  const SIMachineFunctionInfo *MFI = MF.getInfo<SIMachineFunctionInfo>();

  // Reserve special purpose registers.
  //
  // EXEC_LO and EXEC_HI could be allocated and used as regular register, but
  // this seems likely to result in bugs, so I'm marking them as reserved.
  reserveRegisterTuples(Reserved, AMDGPU::EXEC);
  reserveRegisterTuples(Reserved, AMDGPU::FLAT_SCR);

  // M0 has to be reserved so that llvm accepts it as a live-in into a block.
  reserveRegisterTuples(Reserved, AMDGPU::M0);

  // Reserve src_vccz, src_execz, src_scc.
  reserveRegisterTuples(Reserved, AMDGPU::SRC_VCCZ);
  reserveRegisterTuples(Reserved, AMDGPU::SRC_EXECZ);
  reserveRegisterTuples(Reserved, AMDGPU::SRC_SCC);

  // Reserve the memory aperture registers
  reserveRegisterTuples(Reserved, AMDGPU::SRC_SHARED_BASE);
  reserveRegisterTuples(Reserved, AMDGPU::SRC_SHARED_LIMIT);
  reserveRegisterTuples(Reserved, AMDGPU::SRC_PRIVATE_BASE);
  reserveRegisterTuples(Reserved, AMDGPU::SRC_PRIVATE_LIMIT);

  // Reserve src_pops_exiting_wave_id - support is not implemented in Codegen.
  reserveRegisterTuples(Reserved, AMDGPU::SRC_POPS_EXITING_WAVE_ID);

  // Reserve xnack_mask registers - support is not implemented in Codegen.
  reserveRegisterTuples(Reserved, AMDGPU::XNACK_MASK);

  // Reserve lds_direct register - support is not implemented in Codegen.
  reserveRegisterTuples(Reserved, AMDGPU::LDS_DIRECT);

  // Reserve Trap Handler registers - support is not implemented in Codegen.
  reserveRegisterTuples(Reserved, AMDGPU::TBA);
  reserveRegisterTuples(Reserved, AMDGPU::TMA);
  reserveRegisterTuples(Reserved, AMDGPU::TTMP0_TTMP1);
  reserveRegisterTuples(Reserved, AMDGPU::TTMP2_TTMP3);
  reserveRegisterTuples(Reserved, AMDGPU::TTMP4_TTMP5);
  reserveRegisterTuples(Reserved, AMDGPU::TTMP6_TTMP7);
  reserveRegisterTuples(Reserved, AMDGPU::TTMP8_TTMP9);
  reserveRegisterTuples(Reserved, AMDGPU::TTMP10_TTMP11);
  reserveRegisterTuples(Reserved, AMDGPU::TTMP12_TTMP13);
  reserveRegisterTuples(Reserved, AMDGPU::TTMP14_TTMP15);

  // Reserve null register - it shall never be allocated
  reserveRegisterTuples(Reserved, AMDGPU::SGPR_NULL64);

  // Reserve SGPRs.
  //
  unsigned MaxNumSGPRs = ST.getMaxNumSGPRs(MF);
  unsigned TotalNumSGPRs = AMDGPU::SGPR_32RegClass.getNumRegs();
  for (const TargetRegisterClass *RC : regclasses()) {
    if (RC->isBaseClass() && isSGPRClass(RC)) {
      unsigned NumRegs = divideCeil(getRegSizeInBits(*RC), 32);
      for (MCPhysReg Reg : *RC) {
        unsigned Index = getHWRegIndex(Reg);
        if (Index + NumRegs > MaxNumSGPRs && Index < TotalNumSGPRs)
          Reserved.set(Reg);
      }
    }
  }

  Register ScratchRSrcReg = MFI->getScratchRSrcReg();
  if (ScratchRSrcReg != AMDGPU::NoRegister) {
    // Reserve 4 SGPRs for the scratch buffer resource descriptor in case we
    // need to spill.
    // TODO: May need to reserve a VGPR if doing LDS spilling.
    reserveRegisterTuples(Reserved, ScratchRSrcReg);
  }

  Register LongBranchReservedReg = MFI->getLongBranchReservedReg();
  if (LongBranchReservedReg)
    reserveRegisterTuples(Reserved, LongBranchReservedReg);

  // We have to assume the SP is needed in case there are calls in the function,
  // which is detected after the function is lowered. If we aren't really going
  // to need SP, don't bother reserving it.
  MCRegister StackPtrReg = MFI->getStackPtrOffsetReg();
  if (StackPtrReg) {
    reserveRegisterTuples(Reserved, StackPtrReg);
    assert(!isSubRegister(ScratchRSrcReg, StackPtrReg));
  }

  MCRegister FrameReg = MFI->getFrameOffsetReg();
  if (FrameReg) {
    reserveRegisterTuples(Reserved, FrameReg);
    assert(!isSubRegister(ScratchRSrcReg, FrameReg));
  }

  if (hasBasePointer(MF)) {
    MCRegister BasePtrReg = getBaseRegister();
    reserveRegisterTuples(Reserved, BasePtrReg);
    assert(!isSubRegister(ScratchRSrcReg, BasePtrReg));
  }

  // FIXME: Use same reserved register introduced in D149775
  // SGPR used to preserve EXEC MASK around WWM spill/copy instructions.
  Register ExecCopyReg = MFI->getSGPRForEXECCopy();
  if (ExecCopyReg)
    reserveRegisterTuples(Reserved, ExecCopyReg);

  // Reserve VGPRs/AGPRs.
  //
  auto [MaxNumVGPRs, MaxNumAGPRs] = getMaxNumVectorRegs(MF);

  for (const TargetRegisterClass *RC : regclasses()) {
    if (RC->isBaseClass() && isVGPRClass(RC)) {
      unsigned NumRegs = divideCeil(getRegSizeInBits(*RC), 32);
      for (MCPhysReg Reg : *RC) {
        unsigned Index = getHWRegIndex(Reg);
        if (Index + NumRegs > MaxNumVGPRs)
          Reserved.set(Reg);
      }
    }
  }

  // Reserve all the AGPRs if there are no instructions to use it.
  if (!ST.hasMAIInsts())
    MaxNumAGPRs = 0;
  for (const TargetRegisterClass *RC : regclasses()) {
    if (RC->isBaseClass() && isAGPRClass(RC)) {
      unsigned NumRegs = divideCeil(getRegSizeInBits(*RC), 32);
      for (MCPhysReg Reg : *RC) {
        unsigned Index = getHWRegIndex(Reg);
        if (Index + NumRegs > MaxNumAGPRs)
          Reserved.set(Reg);
      }
    }
  }

  // On GFX908, in order to guarantee copying between AGPRs, we need a scratch
  // VGPR available at all times.
  if (ST.hasMAIInsts() && !ST.hasGFX90AInsts()) {
    reserveRegisterTuples(Reserved, MFI->getVGPRForAGPRCopy());
  }

  // During wwm-regalloc, reserve the registers for perlane VGPR allocation. The
  // MFI->getNonWWMRegMask() field will have a valid bitmask only during
  // wwm-regalloc and it would be empty otherwise.
  BitVector NonWWMRegMask = MFI->getNonWWMRegMask();
  if (!NonWWMRegMask.empty()) {
    for (unsigned RegI = AMDGPU::VGPR0, RegE = AMDGPU::VGPR0 + MaxNumVGPRs;
         RegI < RegE; ++RegI) {
      if (NonWWMRegMask.test(RegI))
        reserveRegisterTuples(Reserved, RegI);
    }
  }

  for (Register Reg : MFI->getWWMReservedRegs())
    reserveRegisterTuples(Reserved, Reg);

  // FIXME: Stop using reserved registers for this.
  for (MCPhysReg Reg : MFI->getAGPRSpillVGPRs())
    reserveRegisterTuples(Reserved, Reg);

  for (MCPhysReg Reg : MFI->getVGPRSpillAGPRs())
    reserveRegisterTuples(Reserved, Reg);

  return Reserved;
}

bool SIRegisterInfo::isAsmClobberable(const MachineFunction &MF,
                                      MCRegister PhysReg) const {
  return !MF.getRegInfo().isReserved(PhysReg);
}

bool SIRegisterInfo::shouldRealignStack(const MachineFunction &MF) const {
  const SIMachineFunctionInfo *Info = MF.getInfo<SIMachineFunctionInfo>();
  // On entry or in chain functions, the base address is 0, so it can't possibly
  // need any more alignment.

  // FIXME: Should be able to specify the entry frame alignment per calling
  // convention instead.
  if (Info->isBottomOfStack())
    return false;

  return TargetRegisterInfo::shouldRealignStack(MF);
}

bool SIRegisterInfo::requiresRegisterScavenging(const MachineFunction &Fn) const {
  const SIMachineFunctionInfo *Info = Fn.getInfo<SIMachineFunctionInfo>();
  if (Info->isEntryFunction()) {
    const MachineFrameInfo &MFI = Fn.getFrameInfo();
    return MFI.hasStackObjects() || MFI.hasCalls();
  }

  // May need scavenger for dealing with callee saved registers.
  return true;
}

bool SIRegisterInfo::requiresFrameIndexScavenging(
  const MachineFunction &MF) const {
  // Do not use frame virtual registers. They used to be used for SGPRs, but
  // once we reach PrologEpilogInserter, we can no longer spill SGPRs. If the
  // scavenger fails, we can increment/decrement the necessary SGPRs to avoid a
  // spill.
  return false;
}

bool SIRegisterInfo::requiresFrameIndexReplacementScavenging(
  const MachineFunction &MF) const {
  const MachineFrameInfo &MFI = MF.getFrameInfo();
  return MFI.hasStackObjects();
}

bool SIRegisterInfo::requiresVirtualBaseRegisters(
  const MachineFunction &) const {
  // There are no special dedicated stack or frame pointers.
  return true;
}

int64_t SIRegisterInfo::getScratchInstrOffset(const MachineInstr *MI) const {
  assert(SIInstrInfo::isMUBUF(*MI) || SIInstrInfo::isFLATScratch(*MI));

  int OffIdx = AMDGPU::getNamedOperandIdx(MI->getOpcode(),
                                          AMDGPU::OpName::offset);
  return MI->getOperand(OffIdx).getImm();
}

int64_t SIRegisterInfo::getFrameIndexInstrOffset(const MachineInstr *MI,
                                                 int Idx) const {
  switch (MI->getOpcode()) {
  case AMDGPU::V_ADD_U32_e32:
  case AMDGPU::V_ADD_U32_e64:
  case AMDGPU::V_ADD_CO_U32_e32: {
    int OtherIdx = Idx == 1 ? 2 : 1;
    const MachineOperand &OtherOp = MI->getOperand(OtherIdx);
    return OtherOp.isImm() ? OtherOp.getImm() : 0;
  }
  case AMDGPU::V_ADD_CO_U32_e64: {
    int OtherIdx = Idx == 2 ? 3 : 2;
    const MachineOperand &OtherOp = MI->getOperand(OtherIdx);
    return OtherOp.isImm() ? OtherOp.getImm() : 0;
  }
  default:
    break;
  }

  if (!SIInstrInfo::isMUBUF(*MI) && !SIInstrInfo::isFLATScratch(*MI))
    return 0;

  assert((Idx == AMDGPU::getNamedOperandIdx(MI->getOpcode(),
                                            AMDGPU::OpName::vaddr) ||
         (Idx == AMDGPU::getNamedOperandIdx(MI->getOpcode(),
                                            AMDGPU::OpName::saddr))) &&
         "Should never see frame index on non-address operand");

  return getScratchInstrOffset(MI);
}

static bool isFIPlusImmOrVGPR(const SIRegisterInfo &TRI,
                              const MachineInstr &MI) {
  assert(MI.getDesc().isAdd());
  const MachineOperand &Src0 = MI.getOperand(1);
  const MachineOperand &Src1 = MI.getOperand(2);

  if (Src0.isFI()) {
    return Src1.isImm() || (Src1.isReg() && TRI.isVGPR(MI.getMF()->getRegInfo(),
                                                       Src1.getReg()));
  }

  if (Src1.isFI()) {
    return Src0.isImm() || (Src0.isReg() && TRI.isVGPR(MI.getMF()->getRegInfo(),
                                                       Src0.getReg()));
  }

  return false;
}

bool SIRegisterInfo::needsFrameBaseReg(MachineInstr *MI, int64_t Offset) const {
  // TODO: Handle v_add_co_u32, v_or_b32, v_and_b32 and scalar opcodes.
  switch (MI->getOpcode()) {
  case AMDGPU::V_ADD_U32_e32: {
    // TODO: We could handle this but it requires work to avoid violating
    // operand restrictions.
    if (ST.getConstantBusLimit(AMDGPU::V_ADD_U32_e32) < 2 &&
        !isFIPlusImmOrVGPR(*this, *MI))
      return false;
    [[fallthrough]];
  }
  case AMDGPU::V_ADD_U32_e64:
    // FIXME: This optimization is barely profitable enableFlatScratch as-is.
    //
    // Much of the benefit with the MUBUF handling is we avoid duplicating the
    // shift of the frame register, which isn't needed with scratch.
    //
    // materializeFrameBaseRegister doesn't know the register classes of the
    // uses, and unconditionally uses an s_add_i32, which will end up using a
    // copy for the vector uses.
    return !ST.enableFlatScratch();
  case AMDGPU::V_ADD_CO_U32_e32:
    if (ST.getConstantBusLimit(AMDGPU::V_ADD_CO_U32_e32) < 2 &&
        !isFIPlusImmOrVGPR(*this, *MI))
      return false;
    // We can't deal with the case where the carry out has a use (though this
    // should never happen)
    return MI->getOperand(3).isDead();
  case AMDGPU::V_ADD_CO_U32_e64:
    // TODO: Should we check use_empty instead?
    return MI->getOperand(1).isDead();
  default:
    break;
  }

  if (!SIInstrInfo::isMUBUF(*MI) && !SIInstrInfo::isFLATScratch(*MI))
    return false;

  int64_t FullOffset = Offset + getScratchInstrOffset(MI);

  const SIInstrInfo *TII = ST.getInstrInfo();
  if (SIInstrInfo::isMUBUF(*MI))
    return !TII->isLegalMUBUFImmOffset(FullOffset);

  return !TII->isLegalFLATOffset(FullOffset, AMDGPUAS::PRIVATE_ADDRESS,
                                 SIInstrFlags::FlatScratch);
}

Register SIRegisterInfo::materializeFrameBaseRegister(MachineBasicBlock *MBB,
                                                      int FrameIdx,
                                                      int64_t Offset) const {
  MachineBasicBlock::iterator Ins = MBB->begin();
  DebugLoc DL; // Defaults to "unknown"

  if (Ins != MBB->end())
    DL = Ins->getDebugLoc();

  MachineFunction *MF = MBB->getParent();
  const SIInstrInfo *TII = ST.getInstrInfo();
  MachineRegisterInfo &MRI = MF->getRegInfo();
  unsigned MovOpc = ST.enableFlatScratch() ? AMDGPU::S_MOV_B32
                                           : AMDGPU::V_MOV_B32_e32;

  Register BaseReg = MRI.createVirtualRegister(
      ST.enableFlatScratch() ? &AMDGPU::SReg_32_XEXEC_HIRegClass
                             : &AMDGPU::VGPR_32RegClass);

  if (Offset == 0) {
    BuildMI(*MBB, Ins, DL, TII->get(MovOpc), BaseReg)
      .addFrameIndex(FrameIdx);
    return BaseReg;
  }

  Register OffsetReg = MRI.createVirtualRegister(&AMDGPU::SReg_32_XM0RegClass);

  Register FIReg = MRI.createVirtualRegister(
      ST.enableFlatScratch() ? &AMDGPU::SReg_32_XM0RegClass
                             : &AMDGPU::VGPR_32RegClass);

  BuildMI(*MBB, Ins, DL, TII->get(AMDGPU::S_MOV_B32), OffsetReg)
    .addImm(Offset);
  BuildMI(*MBB, Ins, DL, TII->get(MovOpc), FIReg)
    .addFrameIndex(FrameIdx);

  if (ST.enableFlatScratch() ) {
    // FIXME: Make sure scc isn't live in.
    BuildMI(*MBB, Ins, DL, TII->get(AMDGPU::S_ADD_I32), BaseReg)
        .addReg(OffsetReg, RegState::Kill)
        .addReg(FIReg)
        .setOperandDead(3); // scc
    return BaseReg;
  }

  TII->getAddNoCarry(*MBB, Ins, DL, BaseReg)
    .addReg(OffsetReg, RegState::Kill)
    .addReg(FIReg)
    .addImm(0); // clamp bit

  return BaseReg;
}

void SIRegisterInfo::resolveFrameIndex(MachineInstr &MI, Register BaseReg,
                                       int64_t Offset) const {
  const SIInstrInfo *TII = ST.getInstrInfo();

  switch (MI.getOpcode()) {
  case AMDGPU::V_ADD_U32_e32:
  case AMDGPU::V_ADD_CO_U32_e32: {
    MachineOperand *FIOp = &MI.getOperand(2);
    MachineOperand *ImmOp = &MI.getOperand(1);
    if (!FIOp->isFI())
      std::swap(FIOp, ImmOp);

    if (!ImmOp->isImm()) {
      assert(Offset == 0);
      FIOp->ChangeToRegister(BaseReg, false);
      TII->legalizeOperandsVOP2(MI.getMF()->getRegInfo(), MI);
      return;
    }

    int64_t TotalOffset = ImmOp->getImm() + Offset;
    if (TotalOffset == 0) {
      MI.setDesc(TII->get(AMDGPU::COPY));
      for (unsigned I = MI.getNumOperands() - 1; I != 1; --I)
        MI.removeOperand(I);

      MI.getOperand(1).ChangeToRegister(BaseReg, false);
      return;
    }

    ImmOp->setImm(TotalOffset);

    MachineBasicBlock *MBB = MI.getParent();
    MachineFunction *MF = MBB->getParent();
    MachineRegisterInfo &MRI = MF->getRegInfo();

    // FIXME: materializeFrameBaseRegister does not know the register class of
    // the uses of the frame index, and assumes SGPR for enableFlatScratch. Emit
    // a copy so we have a legal operand and hope the register coalescer can
    // clean it up.
    if (isSGPRReg(MRI, BaseReg)) {
      Register BaseRegVGPR =
          MRI.createVirtualRegister(&AMDGPU::VGPR_32RegClass);
      BuildMI(*MBB, MI, MI.getDebugLoc(), TII->get(AMDGPU::COPY), BaseRegVGPR)
          .addReg(BaseReg);
      MI.getOperand(2).ChangeToRegister(BaseRegVGPR, false);
    } else {
      MI.getOperand(2).ChangeToRegister(BaseReg, false);
    }
    return;
  }
  case AMDGPU::V_ADD_U32_e64:
  case AMDGPU::V_ADD_CO_U32_e64: {
    int Src0Idx = MI.getNumExplicitDefs();
    MachineOperand *FIOp = &MI.getOperand(Src0Idx);
    MachineOperand *ImmOp = &MI.getOperand(Src0Idx + 1);
    if (!FIOp->isFI())
      std::swap(FIOp, ImmOp);

    if (!ImmOp->isImm()) {
      FIOp->ChangeToRegister(BaseReg, false);
      TII->legalizeOperandsVOP3(MI.getMF()->getRegInfo(), MI);
      return;
    }

    int64_t TotalOffset = ImmOp->getImm() + Offset;
    if (TotalOffset == 0) {
      MI.setDesc(TII->get(AMDGPU::COPY));

      for (unsigned I = MI.getNumOperands() - 1; I != 1; --I)
        MI.removeOperand(I);

      MI.getOperand(1).ChangeToRegister(BaseReg, false);
    } else {
      FIOp->ChangeToRegister(BaseReg, false);
      ImmOp->setImm(TotalOffset);
    }

    return;
  }
  default:
    break;
  }

  bool IsFlat = TII->isFLATScratch(MI);

#ifndef NDEBUG
  // FIXME: Is it possible to be storing a frame index to itself?
  bool SeenFI = false;
  for (const MachineOperand &MO: MI.operands()) {
    if (MO.isFI()) {
      if (SeenFI)
        llvm_unreachable("should not see multiple frame indices");

      SeenFI = true;
    }
  }
#endif

  MachineOperand *FIOp =
      TII->getNamedOperand(MI, IsFlat ? AMDGPU::OpName::saddr
                                      : AMDGPU::OpName::vaddr);

  MachineOperand *OffsetOp = TII->getNamedOperand(MI, AMDGPU::OpName::offset);
  int64_t NewOffset = OffsetOp->getImm() + Offset;

  assert(FIOp && FIOp->isFI() && "frame index must be address operand");
  assert(TII->isMUBUF(MI) || TII->isFLATScratch(MI));

  if (IsFlat) {
    assert(TII->isLegalFLATOffset(NewOffset, AMDGPUAS::PRIVATE_ADDRESS,
                                  SIInstrFlags::FlatScratch) &&
           "offset should be legal");
    FIOp->ChangeToRegister(BaseReg, false);
    OffsetOp->setImm(NewOffset);
    return;
  }

#ifndef NDEBUG
  MachineOperand *SOffset = TII->getNamedOperand(MI, AMDGPU::OpName::soffset);
  assert(SOffset->isImm() && SOffset->getImm() == 0);
#endif

  assert(TII->isLegalMUBUFImmOffset(NewOffset) && "offset should be legal");

  FIOp->ChangeToRegister(BaseReg, false);
  OffsetOp->setImm(NewOffset);
}

bool SIRegisterInfo::isFrameOffsetLegal(const MachineInstr *MI,
                                        Register BaseReg,
                                        int64_t Offset) const {

  switch (MI->getOpcode()) {
  case AMDGPU::V_ADD_U32_e32:
  case AMDGPU::V_ADD_CO_U32_e32:
    return true;
  case AMDGPU::V_ADD_U32_e64:
  case AMDGPU::V_ADD_CO_U32_e64:
    return ST.hasVOP3Literal() || AMDGPU::isInlinableIntLiteral(Offset);
  default:
    break;
  }

  if (!SIInstrInfo::isMUBUF(*MI) && !SIInstrInfo::isFLATScratch(*MI))
    return false;

  int64_t NewOffset = Offset + getScratchInstrOffset(MI);

  const SIInstrInfo *TII = ST.getInstrInfo();
  if (SIInstrInfo::isMUBUF(*MI))
    return TII->isLegalMUBUFImmOffset(NewOffset);

  return TII->isLegalFLATOffset(NewOffset, AMDGPUAS::PRIVATE_ADDRESS,
                                SIInstrFlags::FlatScratch);
}

const TargetRegisterClass *SIRegisterInfo::getPointerRegClass(
  const MachineFunction &MF, unsigned Kind) const {
  // This is inaccurate. It depends on the instruction and address space. The
  // only place where we should hit this is for dealing with frame indexes /
  // private accesses, so this is correct in that case.
  return &AMDGPU::VGPR_32RegClass;
}

const TargetRegisterClass *
SIRegisterInfo::getCrossCopyRegClass(const TargetRegisterClass *RC) const {
  if (isAGPRClass(RC) && !ST.hasGFX90AInsts())
    return getEquivalentVGPRClass(RC);
  if (RC == &AMDGPU::SCC_CLASSRegClass)
    return getWaveMaskRegClass();

  return RC;
}

static unsigned getNumSubRegsForSpillOp(unsigned Op) {

  switch (Op) {
  case AMDGPU::SI_SPILL_S1024_SAVE:
  case AMDGPU::SI_SPILL_S1024_RESTORE:
  case AMDGPU::SI_SPILL_V1024_SAVE:
  case AMDGPU::SI_SPILL_V1024_RESTORE:
  case AMDGPU::SI_SPILL_A1024_SAVE:
  case AMDGPU::SI_SPILL_A1024_RESTORE:
  case AMDGPU::SI_SPILL_AV1024_SAVE:
  case AMDGPU::SI_SPILL_AV1024_RESTORE:
    return 32;
  case AMDGPU::SI_SPILL_S512_SAVE:
  case AMDGPU::SI_SPILL_S512_RESTORE:
  case AMDGPU::SI_SPILL_V512_SAVE:
  case AMDGPU::SI_SPILL_V512_RESTORE:
  case AMDGPU::SI_SPILL_A512_SAVE:
  case AMDGPU::SI_SPILL_A512_RESTORE:
  case AMDGPU::SI_SPILL_AV512_SAVE:
  case AMDGPU::SI_SPILL_AV512_RESTORE:
    return 16;
  case AMDGPU::SI_SPILL_S384_SAVE:
  case AMDGPU::SI_SPILL_S384_RESTORE:
  case AMDGPU::SI_SPILL_V384_SAVE:
  case AMDGPU::SI_SPILL_V384_RESTORE:
  case AMDGPU::SI_SPILL_A384_SAVE:
  case AMDGPU::SI_SPILL_A384_RESTORE:
  case AMDGPU::SI_SPILL_AV384_SAVE:
  case AMDGPU::SI_SPILL_AV384_RESTORE:
    return 12;
  case AMDGPU::SI_SPILL_S352_SAVE:
  case AMDGPU::SI_SPILL_S352_RESTORE:
  case AMDGPU::SI_SPILL_V352_SAVE:
  case AMDGPU::SI_SPILL_V352_RESTORE:
  case AMDGPU::SI_SPILL_A352_SAVE:
  case AMDGPU::SI_SPILL_A352_RESTORE:
  case AMDGPU::SI_SPILL_AV352_SAVE:
  case AMDGPU::SI_SPILL_AV352_RESTORE:
    return 11;
  case AMDGPU::SI_SPILL_S320_SAVE:
  case AMDGPU::SI_SPILL_S320_RESTORE:
  case AMDGPU::SI_SPILL_V320_SAVE:
  case AMDGPU::SI_SPILL_V320_RESTORE:
  case AMDGPU::SI_SPILL_A320_SAVE:
  case AMDGPU::SI_SPILL_A320_RESTORE:
  case AMDGPU::SI_SPILL_AV320_SAVE:
  case AMDGPU::SI_SPILL_AV320_RESTORE:
    return 10;
  case AMDGPU::SI_SPILL_S288_SAVE:
  case AMDGPU::SI_SPILL_S288_RESTORE:
  case AMDGPU::SI_SPILL_V288_SAVE:
  case AMDGPU::SI_SPILL_V288_RESTORE:
  case AMDGPU::SI_SPILL_A288_SAVE:
  case AMDGPU::SI_SPILL_A288_RESTORE:
  case AMDGPU::SI_SPILL_AV288_SAVE:
  case AMDGPU::SI_SPILL_AV288_RESTORE:
    return 9;
  case AMDGPU::SI_SPILL_S256_SAVE:
  case AMDGPU::SI_SPILL_S256_RESTORE:
  case AMDGPU::SI_SPILL_V256_SAVE:
  case AMDGPU::SI_SPILL_V256_RESTORE:
  case AMDGPU::SI_SPILL_A256_SAVE:
  case AMDGPU::SI_SPILL_A256_RESTORE:
  case AMDGPU::SI_SPILL_AV256_SAVE:
  case AMDGPU::SI_SPILL_AV256_RESTORE:
    return 8;
  case AMDGPU::SI_SPILL_S224_SAVE:
  case AMDGPU::SI_SPILL_S224_RESTORE:
  case AMDGPU::SI_SPILL_V224_SAVE:
  case AMDGPU::SI_SPILL_V224_RESTORE:
  case AMDGPU::SI_SPILL_A224_SAVE:
  case AMDGPU::SI_SPILL_A224_RESTORE:
  case AMDGPU::SI_SPILL_AV224_SAVE:
  case AMDGPU::SI_SPILL_AV224_RESTORE:
    return 7;
  case AMDGPU::SI_SPILL_S192_SAVE:
  case AMDGPU::SI_SPILL_S192_RESTORE:
  case AMDGPU::SI_SPILL_V192_SAVE:
  case AMDGPU::SI_SPILL_V192_RESTORE:
  case AMDGPU::SI_SPILL_A192_SAVE:
  case AMDGPU::SI_SPILL_A192_RESTORE:
  case AMDGPU::SI_SPILL_AV192_SAVE:
  case AMDGPU::SI_SPILL_AV192_RESTORE:
    return 6;
  case AMDGPU::SI_SPILL_S160_SAVE:
  case AMDGPU::SI_SPILL_S160_RESTORE:
  case AMDGPU::SI_SPILL_V160_SAVE:
  case AMDGPU::SI_SPILL_V160_RESTORE:
  case AMDGPU::SI_SPILL_A160_SAVE:
  case AMDGPU::SI_SPILL_A160_RESTORE:
  case AMDGPU::SI_SPILL_AV160_SAVE:
  case AMDGPU::SI_SPILL_AV160_RESTORE:
    return 5;
  case AMDGPU::SI_SPILL_S128_SAVE:
  case AMDGPU::SI_SPILL_S128_RESTORE:
  case AMDGPU::SI_SPILL_V128_SAVE:
  case AMDGPU::SI_SPILL_V128_RESTORE:
  case AMDGPU::SI_SPILL_A128_SAVE:
  case AMDGPU::SI_SPILL_A128_RESTORE:
  case AMDGPU::SI_SPILL_AV128_SAVE:
  case AMDGPU::SI_SPILL_AV128_RESTORE:
    return 4;
  case AMDGPU::SI_SPILL_S96_SAVE:
  case AMDGPU::SI_SPILL_S96_RESTORE:
  case AMDGPU::SI_SPILL_V96_SAVE:
  case AMDGPU::SI_SPILL_V96_RESTORE:
  case AMDGPU::SI_SPILL_A96_SAVE:
  case AMDGPU::SI_SPILL_A96_RESTORE:
  case AMDGPU::SI_SPILL_AV96_SAVE:
  case AMDGPU::SI_SPILL_AV96_RESTORE:
    return 3;
  case AMDGPU::SI_SPILL_S64_SAVE:
  case AMDGPU::SI_SPILL_S64_RESTORE:
  case AMDGPU::SI_SPILL_V64_SAVE:
  case AMDGPU::SI_SPILL_V64_RESTORE:
  case AMDGPU::SI_SPILL_A64_SAVE:
  case AMDGPU::SI_SPILL_A64_RESTORE:
  case AMDGPU::SI_SPILL_AV64_SAVE:
  case AMDGPU::SI_SPILL_AV64_RESTORE:
    return 2;
  case AMDGPU::SI_SPILL_S32_SAVE:
  case AMDGPU::SI_SPILL_S32_RESTORE:
  case AMDGPU::SI_SPILL_V32_SAVE:
  case AMDGPU::SI_SPILL_V32_RESTORE:
  case AMDGPU::SI_SPILL_A32_SAVE:
  case AMDGPU::SI_SPILL_A32_RESTORE:
  case AMDGPU::SI_SPILL_AV32_SAVE:
  case AMDGPU::SI_SPILL_AV32_RESTORE:
  case AMDGPU::SI_SPILL_WWM_V32_SAVE:
  case AMDGPU::SI_SPILL_WWM_V32_RESTORE:
  case AMDGPU::SI_SPILL_WWM_AV32_SAVE:
  case AMDGPU::SI_SPILL_WWM_AV32_RESTORE:
    return 1;
  default: llvm_unreachable("Invalid spill opcode");
  }
}

static int getOffsetMUBUFStore(unsigned Opc) {
  switch (Opc) {
  case AMDGPU::BUFFER_STORE_DWORD_OFFEN:
    return AMDGPU::BUFFER_STORE_DWORD_OFFSET;
  case AMDGPU::BUFFER_STORE_BYTE_OFFEN:
    return AMDGPU::BUFFER_STORE_BYTE_OFFSET;
  case AMDGPU::BUFFER_STORE_SHORT_OFFEN:
    return AMDGPU::BUFFER_STORE_SHORT_OFFSET;
  case AMDGPU::BUFFER_STORE_DWORDX2_OFFEN:
    return AMDGPU::BUFFER_STORE_DWORDX2_OFFSET;
  case AMDGPU::BUFFER_STORE_DWORDX3_OFFEN:
    return AMDGPU::BUFFER_STORE_DWORDX3_OFFSET;
  case AMDGPU::BUFFER_STORE_DWORDX4_OFFEN:
    return AMDGPU::BUFFER_STORE_DWORDX4_OFFSET;
  case AMDGPU::BUFFER_STORE_SHORT_D16_HI_OFFEN:
    return AMDGPU::BUFFER_STORE_SHORT_D16_HI_OFFSET;
  case AMDGPU::BUFFER_STORE_BYTE_D16_HI_OFFEN:
    return AMDGPU::BUFFER_STORE_BYTE_D16_HI_OFFSET;
  default:
    return -1;
  }
}

static int getOffsetMUBUFLoad(unsigned Opc) {
  switch (Opc) {
  case AMDGPU::BUFFER_LOAD_DWORD_OFFEN:
    return AMDGPU::BUFFER_LOAD_DWORD_OFFSET;
  case AMDGPU::BUFFER_LOAD_UBYTE_OFFEN:
    return AMDGPU::BUFFER_LOAD_UBYTE_OFFSET;
  case AMDGPU::BUFFER_LOAD_SBYTE_OFFEN:
    return AMDGPU::BUFFER_LOAD_SBYTE_OFFSET;
  case AMDGPU::BUFFER_LOAD_USHORT_OFFEN:
    return AMDGPU::BUFFER_LOAD_USHORT_OFFSET;
  case AMDGPU::BUFFER_LOAD_SSHORT_OFFEN:
    return AMDGPU::BUFFER_LOAD_SSHORT_OFFSET;
  case AMDGPU::BUFFER_LOAD_DWORDX2_OFFEN:
    return AMDGPU::BUFFER_LOAD_DWORDX2_OFFSET;
  case AMDGPU::BUFFER_LOAD_DWORDX3_OFFEN:
    return AMDGPU::BUFFER_LOAD_DWORDX3_OFFSET;
  case AMDGPU::BUFFER_LOAD_DWORDX4_OFFEN:
    return AMDGPU::BUFFER_LOAD_DWORDX4_OFFSET;
  case AMDGPU::BUFFER_LOAD_UBYTE_D16_OFFEN:
    return AMDGPU::BUFFER_LOAD_UBYTE_D16_OFFSET;
  case AMDGPU::BUFFER_LOAD_UBYTE_D16_HI_OFFEN:
    return AMDGPU::BUFFER_LOAD_UBYTE_D16_HI_OFFSET;
  case AMDGPU::BUFFER_LOAD_SBYTE_D16_OFFEN:
    return AMDGPU::BUFFER_LOAD_SBYTE_D16_OFFSET;
  case AMDGPU::BUFFER_LOAD_SBYTE_D16_HI_OFFEN:
    return AMDGPU::BUFFER_LOAD_SBYTE_D16_HI_OFFSET;
  case AMDGPU::BUFFER_LOAD_SHORT_D16_OFFEN:
    return AMDGPU::BUFFER_LOAD_SHORT_D16_OFFSET;
  case AMDGPU::BUFFER_LOAD_SHORT_D16_HI_OFFEN:
    return AMDGPU::BUFFER_LOAD_SHORT_D16_HI_OFFSET;
  default:
    return -1;
  }
}

static int getOffenMUBUFStore(unsigned Opc) {
  switch (Opc) {
  case AMDGPU::BUFFER_STORE_DWORD_OFFSET:
    return AMDGPU::BUFFER_STORE_DWORD_OFFEN;
  case AMDGPU::BUFFER_STORE_BYTE_OFFSET:
    return AMDGPU::BUFFER_STORE_BYTE_OFFEN;
  case AMDGPU::BUFFER_STORE_SHORT_OFFSET:
    return AMDGPU::BUFFER_STORE_SHORT_OFFEN;
  case AMDGPU::BUFFER_STORE_DWORDX2_OFFSET:
    return AMDGPU::BUFFER_STORE_DWORDX2_OFFEN;
  case AMDGPU::BUFFER_STORE_DWORDX3_OFFSET:
    return AMDGPU::BUFFER_STORE_DWORDX3_OFFEN;
  case AMDGPU::BUFFER_STORE_DWORDX4_OFFSET:
    return AMDGPU::BUFFER_STORE_DWORDX4_OFFEN;
  case AMDGPU::BUFFER_STORE_SHORT_D16_HI_OFFSET:
    return AMDGPU::BUFFER_STORE_SHORT_D16_HI_OFFEN;
  case AMDGPU::BUFFER_STORE_BYTE_D16_HI_OFFSET:
    return AMDGPU::BUFFER_STORE_BYTE_D16_HI_OFFEN;
  default:
    return -1;
  }
}

static int getOffenMUBUFLoad(unsigned Opc) {
  switch (Opc) {
  case AMDGPU::BUFFER_LOAD_DWORD_OFFSET:
    return AMDGPU::BUFFER_LOAD_DWORD_OFFEN;
  case AMDGPU::BUFFER_LOAD_UBYTE_OFFSET:
    return AMDGPU::BUFFER_LOAD_UBYTE_OFFEN;
  case AMDGPU::BUFFER_LOAD_SBYTE_OFFSET:
    return AMDGPU::BUFFER_LOAD_SBYTE_OFFEN;
  case AMDGPU::BUFFER_LOAD_USHORT_OFFSET:
    return AMDGPU::BUFFER_LOAD_USHORT_OFFEN;
  case AMDGPU::BUFFER_LOAD_SSHORT_OFFSET:
    return AMDGPU::BUFFER_LOAD_SSHORT_OFFEN;
  case AMDGPU::BUFFER_LOAD_DWORDX2_OFFSET:
    return AMDGPU::BUFFER_LOAD_DWORDX2_OFFEN;
  case AMDGPU::BUFFER_LOAD_DWORDX3_OFFSET:
    return AMDGPU::BUFFER_LOAD_DWORDX3_OFFEN;
  case AMDGPU::BUFFER_LOAD_DWORDX4_OFFSET:
    return AMDGPU::BUFFER_LOAD_DWORDX4_OFFEN;
  case AMDGPU::BUFFER_LOAD_UBYTE_D16_OFFSET:
    return AMDGPU::BUFFER_LOAD_UBYTE_D16_OFFEN;
  case AMDGPU::BUFFER_LOAD_UBYTE_D16_HI_OFFSET:
    return AMDGPU::BUFFER_LOAD_UBYTE_D16_HI_OFFEN;
  case AMDGPU::BUFFER_LOAD_SBYTE_D16_OFFSET:
    return AMDGPU::BUFFER_LOAD_SBYTE_D16_OFFEN;
  case AMDGPU::BUFFER_LOAD_SBYTE_D16_HI_OFFSET:
    return AMDGPU::BUFFER_LOAD_SBYTE_D16_HI_OFFEN;
  case AMDGPU::BUFFER_LOAD_SHORT_D16_OFFSET:
    return AMDGPU::BUFFER_LOAD_SHORT_D16_OFFEN;
  case AMDGPU::BUFFER_LOAD_SHORT_D16_HI_OFFSET:
    return AMDGPU::BUFFER_LOAD_SHORT_D16_HI_OFFEN;
  default:
    return -1;
  }
}

static MachineInstrBuilder spillVGPRtoAGPR(const GCNSubtarget &ST,
                                           MachineBasicBlock &MBB,
                                           MachineBasicBlock::iterator MI,
                                           int Index, unsigned Lane,
                                           unsigned ValueReg, bool IsKill) {
  MachineFunction *MF = MBB.getParent();
  SIMachineFunctionInfo *MFI = MF->getInfo<SIMachineFunctionInfo>();
  const SIInstrInfo *TII = ST.getInstrInfo();

  MCPhysReg Reg = MFI->getVGPRToAGPRSpill(Index, Lane);

  if (Reg == AMDGPU::NoRegister)
    return MachineInstrBuilder();

  bool IsStore = MI->mayStore();
  MachineRegisterInfo &MRI = MF->getRegInfo();
  auto *TRI = static_cast<const SIRegisterInfo*>(MRI.getTargetRegisterInfo());

  unsigned Dst = IsStore ? Reg : ValueReg;
  unsigned Src = IsStore ? ValueReg : Reg;
  bool IsVGPR = TRI->isVGPR(MRI, Reg);
  DebugLoc DL = MI->getDebugLoc();
  if (IsVGPR == TRI->isVGPR(MRI, ValueReg)) {
    // Spiller during regalloc may restore a spilled register to its superclass.
    // It could result in AGPR spills restored to VGPRs or the other way around,
    // making the src and dst with identical regclasses at this point. It just
    // needs a copy in such cases.
    auto CopyMIB = BuildMI(MBB, MI, DL, TII->get(AMDGPU::COPY), Dst)
                       .addReg(Src, getKillRegState(IsKill));
    CopyMIB->setAsmPrinterFlag(MachineInstr::ReloadReuse);
    return CopyMIB;
  }
  unsigned Opc = (IsStore ^ IsVGPR) ? AMDGPU::V_ACCVGPR_WRITE_B32_e64
                                    : AMDGPU::V_ACCVGPR_READ_B32_e64;

  auto MIB = BuildMI(MBB, MI, DL, TII->get(Opc), Dst)
                 .addReg(Src, getKillRegState(IsKill));
  MIB->setAsmPrinterFlag(MachineInstr::ReloadReuse);
  return MIB;
}

// This differs from buildSpillLoadStore by only scavenging a VGPR. It does not
// need to handle the case where an SGPR may need to be spilled while spilling.
static bool buildMUBUFOffsetLoadStore(const GCNSubtarget &ST,
                                      MachineFrameInfo &MFI,
                                      MachineBasicBlock::iterator MI,
                                      int Index,
                                      int64_t Offset) {
  const SIInstrInfo *TII = ST.getInstrInfo();
  MachineBasicBlock *MBB = MI->getParent();
  const DebugLoc &DL = MI->getDebugLoc();
  bool IsStore = MI->mayStore();

  unsigned Opc = MI->getOpcode();
  int LoadStoreOp = IsStore ?
    getOffsetMUBUFStore(Opc) : getOffsetMUBUFLoad(Opc);
  if (LoadStoreOp == -1)
    return false;

  const MachineOperand *Reg = TII->getNamedOperand(*MI, AMDGPU::OpName::vdata);
  if (spillVGPRtoAGPR(ST, *MBB, MI, Index, 0, Reg->getReg(), false).getInstr())
    return true;

  MachineInstrBuilder NewMI =
      BuildMI(*MBB, MI, DL, TII->get(LoadStoreOp))
          .add(*Reg)
          .add(*TII->getNamedOperand(*MI, AMDGPU::OpName::srsrc))
          .add(*TII->getNamedOperand(*MI, AMDGPU::OpName::soffset))
          .addImm(Offset)
          .addImm(0) // cpol
          .addImm(0) // swz
          .cloneMemRefs(*MI);

  const MachineOperand *VDataIn = TII->getNamedOperand(*MI,
                                                       AMDGPU::OpName::vdata_in);
  if (VDataIn)
    NewMI.add(*VDataIn);
  return true;
}

static unsigned getFlatScratchSpillOpcode(const SIInstrInfo *TII,
                                          unsigned LoadStoreOp,
                                          unsigned EltSize) {
  bool IsStore = TII->get(LoadStoreOp).mayStore();
  bool HasVAddr = AMDGPU::hasNamedOperand(LoadStoreOp, AMDGPU::OpName::vaddr);
  bool UseST =
      !HasVAddr && !AMDGPU::hasNamedOperand(LoadStoreOp, AMDGPU::OpName::saddr);

  switch (EltSize) {
  case 4:
    LoadStoreOp = IsStore ? AMDGPU::SCRATCH_STORE_DWORD_SADDR
                          : AMDGPU::SCRATCH_LOAD_DWORD_SADDR;
    break;
  case 8:
    LoadStoreOp = IsStore ? AMDGPU::SCRATCH_STORE_DWORDX2_SADDR
                          : AMDGPU::SCRATCH_LOAD_DWORDX2_SADDR;
    break;
  case 12:
    LoadStoreOp = IsStore ? AMDGPU::SCRATCH_STORE_DWORDX3_SADDR
                          : AMDGPU::SCRATCH_LOAD_DWORDX3_SADDR;
    break;
  case 16:
    LoadStoreOp = IsStore ? AMDGPU::SCRATCH_STORE_DWORDX4_SADDR
                          : AMDGPU::SCRATCH_LOAD_DWORDX4_SADDR;
    break;
  default:
    llvm_unreachable("Unexpected spill load/store size!");
  }

  if (HasVAddr)
    LoadStoreOp = AMDGPU::getFlatScratchInstSVfromSS(LoadStoreOp);
  else if (UseST)
    LoadStoreOp = AMDGPU::getFlatScratchInstSTfromSS(LoadStoreOp);

  return LoadStoreOp;
}

void SIRegisterInfo::buildSpillLoadStore(
    MachineBasicBlock &MBB, MachineBasicBlock::iterator MI, const DebugLoc &DL,
    unsigned LoadStoreOp, int Index, Register ValueReg, bool IsKill,
    MCRegister ScratchOffsetReg, int64_t InstOffset, MachineMemOperand *MMO,
    RegScavenger *RS, LiveRegUnits *LiveUnits) const {
  assert((!RS || !LiveUnits) && "Only RS or LiveUnits can be set but not both");

  MachineFunction *MF = MBB.getParent();
  const SIInstrInfo *TII = ST.getInstrInfo();
  const MachineFrameInfo &MFI = MF->getFrameInfo();
  const SIMachineFunctionInfo *FuncInfo = MF->getInfo<SIMachineFunctionInfo>();

  const MCInstrDesc *Desc = &TII->get(LoadStoreOp);
  bool IsStore = Desc->mayStore();
  bool IsFlat = TII->isFLATScratch(LoadStoreOp);

  bool CanClobberSCC = false;
  bool Scavenged = false;
  MCRegister SOffset = ScratchOffsetReg;

  const TargetRegisterClass *RC = getRegClassForReg(MF->getRegInfo(), ValueReg);
  // On gfx90a+ AGPR is a regular VGPR acceptable for loads and stores.
  const bool IsAGPR = !ST.hasGFX90AInsts() && isAGPRClass(RC);
  const unsigned RegWidth = AMDGPU::getRegBitWidth(*RC) / 8;

  // Always use 4 byte operations for AGPRs because we need to scavenge
  // a temporary VGPR.
  unsigned EltSize = (IsFlat && !IsAGPR) ? std::min(RegWidth, 16u) : 4u;
  unsigned NumSubRegs = RegWidth / EltSize;
  unsigned Size = NumSubRegs * EltSize;
  unsigned RemSize = RegWidth - Size;
  unsigned NumRemSubRegs = RemSize ? 1 : 0;
  int64_t Offset = InstOffset + MFI.getObjectOffset(Index);
  int64_t MaterializedOffset = Offset;

  int64_t MaxOffset = Offset + Size + RemSize - EltSize;
  int64_t ScratchOffsetRegDelta = 0;

  if (IsFlat && EltSize > 4) {
    LoadStoreOp = getFlatScratchSpillOpcode(TII, LoadStoreOp, EltSize);
    Desc = &TII->get(LoadStoreOp);
  }

  Align Alignment = MFI.getObjectAlign(Index);
  const MachinePointerInfo &BasePtrInfo = MMO->getPointerInfo();

  assert((IsFlat || ((Offset % EltSize) == 0)) &&
         "unexpected VGPR spill offset");

  // Track a VGPR to use for a constant offset we need to materialize.
  Register TmpOffsetVGPR;

  // Track a VGPR to use as an intermediate value.
  Register TmpIntermediateVGPR;
  bool UseVGPROffset = false;

  // Materialize a VGPR offset required for the given SGPR/VGPR/Immediate
  // combination.
  auto MaterializeVOffset = [&](Register SGPRBase, Register TmpVGPR,
                                int64_t VOffset) {
    // We are using a VGPR offset
    if (IsFlat && SGPRBase) {
      // We only have 1 VGPR offset, or 1 SGPR offset. We don't have a free
      // SGPR, so perform the add as vector.
      // We don't need a base SGPR in the kernel.

      if (ST.getConstantBusLimit(AMDGPU::V_ADD_U32_e64) >= 2) {
        BuildMI(MBB, MI, DL, TII->get(AMDGPU::V_ADD_U32_e64), TmpVGPR)
          .addReg(SGPRBase)
          .addImm(VOffset)
          .addImm(0); // clamp
      } else {
        BuildMI(MBB, MI, DL, TII->get(AMDGPU::V_MOV_B32_e32), TmpVGPR)
          .addReg(SGPRBase);
        BuildMI(MBB, MI, DL, TII->get(AMDGPU::V_ADD_U32_e32), TmpVGPR)
          .addImm(VOffset)
          .addReg(TmpOffsetVGPR);
      }
    } else {
      assert(TmpOffsetVGPR);
      BuildMI(MBB, MI, DL, TII->get(AMDGPU::V_MOV_B32_e32), TmpVGPR)
        .addImm(VOffset);
    }
  };

  bool IsOffsetLegal =
      IsFlat ? TII->isLegalFLATOffset(MaxOffset, AMDGPUAS::PRIVATE_ADDRESS,
                                      SIInstrFlags::FlatScratch)
             : TII->isLegalMUBUFImmOffset(MaxOffset);
  if (!IsOffsetLegal || (IsFlat && !SOffset && !ST.hasFlatScratchSTMode())) {
    SOffset = MCRegister();

    // We don't have access to the register scavenger if this function is called
    // during  PEI::scavengeFrameVirtualRegs() so use LiveUnits in this case.
    // TODO: Clobbering SCC is not necessary for scratch instructions in the
    // entry.
    if (RS) {
      SOffset = RS->scavengeRegisterBackwards(AMDGPU::SGPR_32RegClass, MI, false, 0, false);

      // Piggy back on the liveness scan we just did see if SCC is dead.
      CanClobberSCC = !RS->isRegUsed(AMDGPU::SCC);
    } else if (LiveUnits) {
      CanClobberSCC = LiveUnits->available(AMDGPU::SCC);
      for (MCRegister Reg : AMDGPU::SGPR_32RegClass) {
        if (LiveUnits->available(Reg) && !MF->getRegInfo().isReserved(Reg)) {
          SOffset = Reg;
          break;
        }
      }
    }

    if (ScratchOffsetReg != AMDGPU::NoRegister && !CanClobberSCC)
      SOffset = Register();

    if (!SOffset) {
      UseVGPROffset = true;

      if (RS) {
        TmpOffsetVGPR = RS->scavengeRegisterBackwards(AMDGPU::VGPR_32RegClass, MI, false, 0);
      } else {
        assert(LiveUnits);
        for (MCRegister Reg : AMDGPU::VGPR_32RegClass) {
          if (LiveUnits->available(Reg) && !MF->getRegInfo().isReserved(Reg)) {
            TmpOffsetVGPR = Reg;
            break;
          }
        }
      }

      assert(TmpOffsetVGPR);
    } else if (!SOffset && CanClobberSCC) {
      // There are no free SGPRs, and since we are in the process of spilling
      // VGPRs too.  Since we need a VGPR in order to spill SGPRs (this is true
      // on SI/CI and on VI it is true until we implement spilling using scalar
      // stores), we have no way to free up an SGPR.  Our solution here is to
      // add the offset directly to the ScratchOffset or StackPtrOffset
      // register, and then subtract the offset after the spill to return the
      // register to it's original value.

      // TODO: If we don't have to do an emergency stack slot spill, converting
      // to use the VGPR offset is fewer instructions.
      if (!ScratchOffsetReg)
        ScratchOffsetReg = FuncInfo->getStackPtrOffsetReg();
      SOffset = ScratchOffsetReg;
      ScratchOffsetRegDelta = Offset;
    } else {
      Scavenged = true;
    }

    // We currently only support spilling VGPRs to EltSize boundaries, meaning
    // we can simplify the adjustment of Offset here to just scale with
    // WavefrontSize.
    if (!IsFlat && !UseVGPROffset)
      Offset *= ST.getWavefrontSize();

    if (!UseVGPROffset && !SOffset)
      report_fatal_error("could not scavenge SGPR to spill in entry function");

    if (UseVGPROffset) {
      // We are using a VGPR offset
      MaterializeVOffset(ScratchOffsetReg, TmpOffsetVGPR, Offset);
    } else if (ScratchOffsetReg == AMDGPU::NoRegister) {
      BuildMI(MBB, MI, DL, TII->get(AMDGPU::S_MOV_B32), SOffset).addImm(Offset);
    } else {
      assert(Offset != 0);
      auto Add = BuildMI(MBB, MI, DL, TII->get(AMDGPU::S_ADD_I32), SOffset)
          .addReg(ScratchOffsetReg)
          .addImm(Offset);
      Add->getOperand(3).setIsDead(); // Mark SCC as dead.
    }

    Offset = 0;
  }

  if (IsFlat && SOffset == AMDGPU::NoRegister) {
    assert(AMDGPU::getNamedOperandIdx(LoadStoreOp, AMDGPU::OpName::vaddr) < 0
           && "Unexpected vaddr for flat scratch with a FI operand");

    if (UseVGPROffset) {
      LoadStoreOp = AMDGPU::getFlatScratchInstSVfromSS(LoadStoreOp);
    } else {
      assert(ST.hasFlatScratchSTMode());
      LoadStoreOp = AMDGPU::getFlatScratchInstSTfromSS(LoadStoreOp);
    }

    Desc = &TII->get(LoadStoreOp);
  }

  for (unsigned i = 0, e = NumSubRegs + NumRemSubRegs, RegOffset = 0; i != e;
       ++i, RegOffset += EltSize) {
    if (i == NumSubRegs) {
      EltSize = RemSize;
      LoadStoreOp = getFlatScratchSpillOpcode(TII, LoadStoreOp, EltSize);
    }
    Desc = &TII->get(LoadStoreOp);

    if (!IsFlat && UseVGPROffset) {
      int NewLoadStoreOp = IsStore ? getOffenMUBUFStore(LoadStoreOp)
                                   : getOffenMUBUFLoad(LoadStoreOp);
      Desc = &TII->get(NewLoadStoreOp);
    }

    if (UseVGPROffset && TmpOffsetVGPR == TmpIntermediateVGPR) {
      // If we are spilling an AGPR beyond the range of the memory instruction
      // offset and need to use a VGPR offset, we ideally have at least 2
      // scratch VGPRs. If we don't have a second free VGPR without spilling,
      // recycle the VGPR used for the offset which requires resetting after
      // each subregister.

      MaterializeVOffset(ScratchOffsetReg, TmpOffsetVGPR, MaterializedOffset);
    }

    unsigned NumRegs = EltSize / 4;
    Register SubReg = e == 1
            ? ValueReg
            : Register(getSubReg(ValueReg,
                                 getSubRegFromChannel(RegOffset / 4, NumRegs)));

    unsigned SOffsetRegState = 0;
    unsigned SrcDstRegState = getDefRegState(!IsStore);
    const bool IsLastSubReg = i + 1 == e;
    const bool IsFirstSubReg = i == 0;
    if (IsLastSubReg) {
      SOffsetRegState |= getKillRegState(Scavenged);
      // The last implicit use carries the "Kill" flag.
      SrcDstRegState |= getKillRegState(IsKill);
    }

    // Make sure the whole register is defined if there are undef components by
    // adding an implicit def of the super-reg on the first instruction.
    bool NeedSuperRegDef = e > 1 && IsStore && IsFirstSubReg;
    bool NeedSuperRegImpOperand = e > 1;

    // Remaining element size to spill into memory after some parts of it
    // spilled into either AGPRs or VGPRs.
    unsigned RemEltSize = EltSize;

    // AGPRs to spill VGPRs and vice versa are allocated in a reverse order,
    // starting from the last lane. In case if a register cannot be completely
    // spilled into another register that will ensure its alignment does not
    // change. For targets with VGPR alignment requirement this is important
    // in case of flat scratch usage as we might get a scratch_load or
    // scratch_store of an unaligned register otherwise.
    for (int LaneS = (RegOffset + EltSize) / 4 - 1, Lane = LaneS,
             LaneE = RegOffset / 4;
         Lane >= LaneE; --Lane) {
      bool IsSubReg = e > 1 || EltSize > 4;
      Register Sub = IsSubReg
             ? Register(getSubReg(ValueReg, getSubRegFromChannel(Lane)))
             : ValueReg;
      auto MIB = spillVGPRtoAGPR(ST, MBB, MI, Index, Lane, Sub, IsKill);
      if (!MIB.getInstr())
        break;
      if (NeedSuperRegDef || (IsSubReg && IsStore && Lane == LaneS && IsFirstSubReg)) {
        MIB.addReg(ValueReg, RegState::ImplicitDefine);
        NeedSuperRegDef = false;
      }
      if ((IsSubReg || NeedSuperRegImpOperand) && (IsFirstSubReg || IsLastSubReg)) {
        NeedSuperRegImpOperand = true;
        unsigned State = SrcDstRegState;
        if (!IsLastSubReg || (Lane != LaneE))
          State &= ~RegState::Kill;
        if (!IsFirstSubReg || (Lane != LaneS))
          State &= ~RegState::Define;
        MIB.addReg(ValueReg, RegState::Implicit | State);
      }
      RemEltSize -= 4;
    }

    if (!RemEltSize) // Fully spilled into AGPRs.
      continue;

    if (RemEltSize != EltSize) { // Partially spilled to AGPRs
      assert(IsFlat && EltSize > 4);

      unsigned NumRegs = RemEltSize / 4;
      SubReg = Register(getSubReg(ValueReg,
                        getSubRegFromChannel(RegOffset / 4, NumRegs)));
      unsigned Opc = getFlatScratchSpillOpcode(TII, LoadStoreOp, RemEltSize);
      Desc = &TII->get(Opc);
    }

    unsigned FinalReg = SubReg;

    if (IsAGPR) {
      assert(EltSize == 4);

      if (!TmpIntermediateVGPR) {
        TmpIntermediateVGPR = FuncInfo->getVGPRForAGPRCopy();
        assert(MF->getRegInfo().isReserved(TmpIntermediateVGPR));
      }
      if (IsStore) {
        auto AccRead = BuildMI(MBB, MI, DL,
                               TII->get(AMDGPU::V_ACCVGPR_READ_B32_e64),
                               TmpIntermediateVGPR)
                           .addReg(SubReg, getKillRegState(IsKill));
        if (NeedSuperRegDef)
          AccRead.addReg(ValueReg, RegState::ImplicitDefine);
        AccRead->setAsmPrinterFlag(MachineInstr::ReloadReuse);
      }
      SubReg = TmpIntermediateVGPR;
    } else if (UseVGPROffset) {
      if (!TmpOffsetVGPR) {
        TmpOffsetVGPR = RS->scavengeRegisterBackwards(AMDGPU::VGPR_32RegClass,
                                                      MI, false, 0);
        RS->setRegUsed(TmpOffsetVGPR);
      }
    }

    MachinePointerInfo PInfo = BasePtrInfo.getWithOffset(RegOffset);
    MachineMemOperand *NewMMO =
        MF->getMachineMemOperand(PInfo, MMO->getFlags(), RemEltSize,
                                 commonAlignment(Alignment, RegOffset));

    auto MIB =
        BuildMI(MBB, MI, DL, *Desc)
            .addReg(SubReg, getDefRegState(!IsStore) | getKillRegState(IsKill));

    if (UseVGPROffset) {
      // For an AGPR spill, we reuse the same temp VGPR for the offset and the
      // intermediate accvgpr_write.
      MIB.addReg(TmpOffsetVGPR, getKillRegState(IsLastSubReg && !IsAGPR));
    }

    if (!IsFlat)
      MIB.addReg(FuncInfo->getScratchRSrcReg());

    if (SOffset == AMDGPU::NoRegister) {
      if (!IsFlat) {
        if (UseVGPROffset && ScratchOffsetReg) {
          MIB.addReg(ScratchOffsetReg);
        } else {
          assert(FuncInfo->isBottomOfStack());
          MIB.addImm(0);
        }
      }
    } else {
      MIB.addReg(SOffset, SOffsetRegState);
    }

    MIB.addImm(Offset + RegOffset);

    bool LastUse = MMO->getFlags() & MOLastUse;
    MIB.addImm(LastUse ? AMDGPU::CPol::TH_LU : 0); // cpol

    if (!IsFlat)
      MIB.addImm(0); // swz
    MIB.addMemOperand(NewMMO);

    if (!IsAGPR && NeedSuperRegDef)
      MIB.addReg(ValueReg, RegState::ImplicitDefine);

    if (!IsStore && IsAGPR && TmpIntermediateVGPR != AMDGPU::NoRegister) {
      MIB = BuildMI(MBB, MI, DL, TII->get(AMDGPU::V_ACCVGPR_WRITE_B32_e64),
                    FinalReg)
                .addReg(TmpIntermediateVGPR, RegState::Kill);
      MIB->setAsmPrinterFlag(MachineInstr::ReloadReuse);
    }

    if (NeedSuperRegImpOperand && (IsFirstSubReg || IsLastSubReg))
      MIB.addReg(ValueReg, RegState::Implicit | SrcDstRegState);

    // The epilog restore of a wwm-scratch register can cause undesired
    // optimization during machine-cp post PrologEpilogInserter if the same
    // register was assigned for return value ABI lowering with a COPY
    // instruction. As given below, with the epilog reload, the earlier COPY
    // appeared to be dead during machine-cp.
    // ...
    // v0 in WWM operation, needs the WWM spill at prolog/epilog.
    // $vgpr0 = V_WRITELANE_B32 $sgpr20, 0, $vgpr0
    // ...
    // Epilog block:
    // $vgpr0 = COPY $vgpr1 // outgoing value moved to v0
    // ...
    // WWM spill restore to preserve the inactive lanes of v0.
    // $sgpr4_sgpr5 = S_XOR_SAVEEXEC_B64 -1
    // $vgpr0 = BUFFER_LOAD $sgpr0_sgpr1_sgpr2_sgpr3, $sgpr32, 0, 0, 0
    // $exec = S_MOV_B64 killed $sgpr4_sgpr5
    // ...
    // SI_RETURN implicit $vgpr0
    // ...
    // To fix it, mark the same reg as a tied op for such restore instructions
    // so that it marks a usage for the preceding COPY.
    if (!IsStore && MI != MBB.end() && MI->isReturn() &&
        MI->readsRegister(SubReg, this)) {
      MIB.addReg(SubReg, RegState::Implicit);
      MIB->tieOperands(0, MIB->getNumOperands() - 1);
    }
  }

  if (ScratchOffsetRegDelta != 0) {
    // Subtract the offset we added to the ScratchOffset register.
    BuildMI(MBB, MI, DL, TII->get(AMDGPU::S_ADD_I32), SOffset)
        .addReg(SOffset)
        .addImm(-ScratchOffsetRegDelta);
  }
}

void SIRegisterInfo::buildVGPRSpillLoadStore(SGPRSpillBuilder &SB, int Index,
                                             int Offset, bool IsLoad,
                                             bool IsKill) const {
  // Load/store VGPR
  MachineFrameInfo &FrameInfo = SB.MF.getFrameInfo();
  assert(FrameInfo.getStackID(Index) != TargetStackID::SGPRSpill);

  Register FrameReg =
      FrameInfo.isFixedObjectIndex(Index) && hasBasePointer(SB.MF)
          ? getBaseRegister()
          : getFrameRegister(SB.MF);

  Align Alignment = FrameInfo.getObjectAlign(Index);
  MachinePointerInfo PtrInfo = MachinePointerInfo::getFixedStack(SB.MF, Index);
  MachineMemOperand *MMO = SB.MF.getMachineMemOperand(
      PtrInfo, IsLoad ? MachineMemOperand::MOLoad : MachineMemOperand::MOStore,
      SB.EltSize, Alignment);

  if (IsLoad) {
    unsigned Opc = ST.enableFlatScratch() ? AMDGPU::SCRATCH_LOAD_DWORD_SADDR
                                          : AMDGPU::BUFFER_LOAD_DWORD_OFFSET;
    buildSpillLoadStore(*SB.MBB, SB.MI, SB.DL, Opc, Index, SB.TmpVGPR, false,
                        FrameReg, (int64_t)Offset * SB.EltSize, MMO, SB.RS);
  } else {
    unsigned Opc = ST.enableFlatScratch() ? AMDGPU::SCRATCH_STORE_DWORD_SADDR
                                          : AMDGPU::BUFFER_STORE_DWORD_OFFSET;
    buildSpillLoadStore(*SB.MBB, SB.MI, SB.DL, Opc, Index, SB.TmpVGPR, IsKill,
                        FrameReg, (int64_t)Offset * SB.EltSize, MMO, SB.RS);
    // This only ever adds one VGPR spill
    SB.MFI.addToSpilledVGPRs(1);
  }
}

bool SIRegisterInfo::spillSGPR(MachineBasicBlock::iterator MI, int Index,
                               RegScavenger *RS, SlotIndexes *Indexes,
                               LiveIntervals *LIS, bool OnlyToVGPR,
                               bool SpillToPhysVGPRLane) const {
  SGPRSpillBuilder SB(*this, *ST.getInstrInfo(), isWave32, MI, Index, RS);

  ArrayRef<SpilledReg> VGPRSpills =
      SpillToPhysVGPRLane ? SB.MFI.getSGPRSpillToPhysicalVGPRLanes(Index)
                          : SB.MFI.getSGPRSpillToVirtualVGPRLanes(Index);
  bool SpillToVGPR = !VGPRSpills.empty();
  if (OnlyToVGPR && !SpillToVGPR)
    return false;

  assert(SpillToVGPR || (SB.SuperReg != SB.MFI.getStackPtrOffsetReg() &&
                         SB.SuperReg != SB.MFI.getFrameOffsetReg()));

  if (SpillToVGPR) {

    // Since stack slot coloring pass is trying to optimize SGPR spills,
    // VGPR lanes (mapped from spill stack slot) may be shared for SGPR
    // spills of different sizes. This accounts for number of VGPR lanes alloted
    // equal to the largest SGPR being spilled in them.
    assert(SB.NumSubRegs <= VGPRSpills.size() &&
           "Num of SGPRs spilled should be less than or equal to num of "
           "the VGPR lanes.");

    for (unsigned i = 0, e = SB.NumSubRegs; i < e; ++i) {
      Register SubReg =
          SB.NumSubRegs == 1
              ? SB.SuperReg
              : Register(getSubReg(SB.SuperReg, SB.SplitParts[i]));
      SpilledReg Spill = VGPRSpills[i];

      bool IsFirstSubreg = i == 0;
      bool IsLastSubreg = i == SB.NumSubRegs - 1;
      bool UseKill = SB.IsKill && IsLastSubreg;


      // Mark the "old value of vgpr" input undef only if this is the first sgpr
      // spill to this specific vgpr in the first basic block.
      auto MIB = BuildMI(*SB.MBB, MI, SB.DL,
                         SB.TII.get(AMDGPU::SI_SPILL_S32_TO_VGPR), Spill.VGPR)
                     .addReg(SubReg, getKillRegState(UseKill))
                     .addImm(Spill.Lane)
                     .addReg(Spill.VGPR);
      if (Indexes) {
        if (IsFirstSubreg)
          Indexes->replaceMachineInstrInMaps(*MI, *MIB);
        else
          Indexes->insertMachineInstrInMaps(*MIB);
      }

      if (IsFirstSubreg && SB.NumSubRegs > 1) {
        // We may be spilling a super-register which is only partially defined,
        // and need to ensure later spills think the value is defined.
        MIB.addReg(SB.SuperReg, RegState::ImplicitDefine);
      }

      if (SB.NumSubRegs > 1 && (IsFirstSubreg || IsLastSubreg))
        MIB.addReg(SB.SuperReg, getKillRegState(UseKill) | RegState::Implicit);

      // FIXME: Since this spills to another register instead of an actual
      // frame index, we should delete the frame index when all references to
      // it are fixed.
    }
  } else {
    SB.prepare();

    // SubReg carries the "Kill" flag when SubReg == SB.SuperReg.
    unsigned SubKillState = getKillRegState((SB.NumSubRegs == 1) && SB.IsKill);

    // Per VGPR helper data
    auto PVD = SB.getPerVGPRData();

    for (unsigned Offset = 0; Offset < PVD.NumVGPRs; ++Offset) {
      unsigned TmpVGPRFlags = RegState::Undef;

      // Write sub registers into the VGPR
      for (unsigned i = Offset * PVD.PerVGPR,
                    e = std::min((Offset + 1) * PVD.PerVGPR, SB.NumSubRegs);
           i < e; ++i) {
        Register SubReg =
            SB.NumSubRegs == 1
                ? SB.SuperReg
                : Register(getSubReg(SB.SuperReg, SB.SplitParts[i]));

        MachineInstrBuilder WriteLane =
            BuildMI(*SB.MBB, MI, SB.DL,
                    SB.TII.get(AMDGPU::SI_SPILL_S32_TO_VGPR), SB.TmpVGPR)
                .addReg(SubReg, SubKillState)
                .addImm(i % PVD.PerVGPR)
                .addReg(SB.TmpVGPR, TmpVGPRFlags);
        TmpVGPRFlags = 0;

        if (Indexes) {
          if (i == 0)
            Indexes->replaceMachineInstrInMaps(*MI, *WriteLane);
          else
            Indexes->insertMachineInstrInMaps(*WriteLane);
        }

        // There could be undef components of a spilled super register.
        // TODO: Can we detect this and skip the spill?
        if (SB.NumSubRegs > 1) {
          // The last implicit use of the SB.SuperReg carries the "Kill" flag.
          unsigned SuperKillState = 0;
          if (i + 1 == SB.NumSubRegs)
            SuperKillState |= getKillRegState(SB.IsKill);
          WriteLane.addReg(SB.SuperReg, RegState::Implicit | SuperKillState);
        }
      }

      // Write out VGPR
      SB.readWriteTmpVGPR(Offset, /*IsLoad*/ false);
    }

    SB.restore();
  }

  MI->eraseFromParent();
  SB.MFI.addToSpilledSGPRs(SB.NumSubRegs);

  if (LIS)
    LIS->removeAllRegUnitsForPhysReg(SB.SuperReg);

  return true;
}

bool SIRegisterInfo::restoreSGPR(MachineBasicBlock::iterator MI, int Index,
                                 RegScavenger *RS, SlotIndexes *Indexes,
                                 LiveIntervals *LIS, bool OnlyToVGPR,
                                 bool SpillToPhysVGPRLane) const {
  SGPRSpillBuilder SB(*this, *ST.getInstrInfo(), isWave32, MI, Index, RS);

  ArrayRef<SpilledReg> VGPRSpills =
      SpillToPhysVGPRLane ? SB.MFI.getSGPRSpillToPhysicalVGPRLanes(Index)
                          : SB.MFI.getSGPRSpillToVirtualVGPRLanes(Index);
  bool SpillToVGPR = !VGPRSpills.empty();
  if (OnlyToVGPR && !SpillToVGPR)
    return false;

  if (SpillToVGPR) {
    for (unsigned i = 0, e = SB.NumSubRegs; i < e; ++i) {
      Register SubReg =
          SB.NumSubRegs == 1
              ? SB.SuperReg
              : Register(getSubReg(SB.SuperReg, SB.SplitParts[i]));

      SpilledReg Spill = VGPRSpills[i];
      auto MIB = BuildMI(*SB.MBB, MI, SB.DL,
                         SB.TII.get(AMDGPU::SI_RESTORE_S32_FROM_VGPR), SubReg)
                     .addReg(Spill.VGPR)
                     .addImm(Spill.Lane);
      if (SB.NumSubRegs > 1 && i == 0)
        MIB.addReg(SB.SuperReg, RegState::ImplicitDefine);
      if (Indexes) {
        if (i == e - 1)
          Indexes->replaceMachineInstrInMaps(*MI, *MIB);
        else
          Indexes->insertMachineInstrInMaps(*MIB);
      }
    }
  } else {
    SB.prepare();

    // Per VGPR helper data
    auto PVD = SB.getPerVGPRData();

    for (unsigned Offset = 0; Offset < PVD.NumVGPRs; ++Offset) {
      // Load in VGPR data
      SB.readWriteTmpVGPR(Offset, /*IsLoad*/ true);

      // Unpack lanes
      for (unsigned i = Offset * PVD.PerVGPR,
                    e = std::min((Offset + 1) * PVD.PerVGPR, SB.NumSubRegs);
           i < e; ++i) {
        Register SubReg =
            SB.NumSubRegs == 1
                ? SB.SuperReg
                : Register(getSubReg(SB.SuperReg, SB.SplitParts[i]));

        bool LastSubReg = (i + 1 == e);
        auto MIB = BuildMI(*SB.MBB, MI, SB.DL,
                           SB.TII.get(AMDGPU::SI_RESTORE_S32_FROM_VGPR), SubReg)
                       .addReg(SB.TmpVGPR, getKillRegState(LastSubReg))
                       .addImm(i);
        if (SB.NumSubRegs > 1 && i == 0)
          MIB.addReg(SB.SuperReg, RegState::ImplicitDefine);
        if (Indexes) {
          if (i == e - 1)
            Indexes->replaceMachineInstrInMaps(*MI, *MIB);
          else
            Indexes->insertMachineInstrInMaps(*MIB);
        }
      }
    }

    SB.restore();
  }

  MI->eraseFromParent();

  if (LIS)
    LIS->removeAllRegUnitsForPhysReg(SB.SuperReg);

  return true;
}

bool SIRegisterInfo::spillEmergencySGPR(MachineBasicBlock::iterator MI,
                                        MachineBasicBlock &RestoreMBB,
                                        Register SGPR, RegScavenger *RS) const {
  SGPRSpillBuilder SB(*this, *ST.getInstrInfo(), isWave32, MI, SGPR, false, 0,
                      RS);
  SB.prepare();
  // Generate the spill of SGPR to SB.TmpVGPR.
  unsigned SubKillState = getKillRegState((SB.NumSubRegs == 1) && SB.IsKill);
  auto PVD = SB.getPerVGPRData();
  for (unsigned Offset = 0; Offset < PVD.NumVGPRs; ++Offset) {
    unsigned TmpVGPRFlags = RegState::Undef;
    // Write sub registers into the VGPR
    for (unsigned i = Offset * PVD.PerVGPR,
                  e = std::min((Offset + 1) * PVD.PerVGPR, SB.NumSubRegs);
         i < e; ++i) {
      Register SubReg =
          SB.NumSubRegs == 1
              ? SB.SuperReg
              : Register(getSubReg(SB.SuperReg, SB.SplitParts[i]));

      MachineInstrBuilder WriteLane =
          BuildMI(*SB.MBB, MI, SB.DL, SB.TII.get(AMDGPU::V_WRITELANE_B32),
                  SB.TmpVGPR)
              .addReg(SubReg, SubKillState)
              .addImm(i % PVD.PerVGPR)
              .addReg(SB.TmpVGPR, TmpVGPRFlags);
      TmpVGPRFlags = 0;
      // There could be undef components of a spilled super register.
      // TODO: Can we detect this and skip the spill?
      if (SB.NumSubRegs > 1) {
        // The last implicit use of the SB.SuperReg carries the "Kill" flag.
        unsigned SuperKillState = 0;
        if (i + 1 == SB.NumSubRegs)
          SuperKillState |= getKillRegState(SB.IsKill);
        WriteLane.addReg(SB.SuperReg, RegState::Implicit | SuperKillState);
      }
    }
    // Don't need to write VGPR out.
  }

  // Restore clobbered registers in the specified restore block.
  MI = RestoreMBB.end();
  SB.setMI(&RestoreMBB, MI);
  // Generate the restore of SGPR from SB.TmpVGPR.
  for (unsigned Offset = 0; Offset < PVD.NumVGPRs; ++Offset) {
    // Don't need to load VGPR in.
    // Unpack lanes
    for (unsigned i = Offset * PVD.PerVGPR,
                  e = std::min((Offset + 1) * PVD.PerVGPR, SB.NumSubRegs);
         i < e; ++i) {
      Register SubReg =
          SB.NumSubRegs == 1
              ? SB.SuperReg
              : Register(getSubReg(SB.SuperReg, SB.SplitParts[i]));
      bool LastSubReg = (i + 1 == e);
      auto MIB = BuildMI(*SB.MBB, MI, SB.DL, SB.TII.get(AMDGPU::V_READLANE_B32),
                         SubReg)
                     .addReg(SB.TmpVGPR, getKillRegState(LastSubReg))
                     .addImm(i);
      if (SB.NumSubRegs > 1 && i == 0)
        MIB.addReg(SB.SuperReg, RegState::ImplicitDefine);
    }
  }
  SB.restore();

  SB.MFI.addToSpilledSGPRs(SB.NumSubRegs);
  return false;
}

/// Special case of eliminateFrameIndex. Returns true if the SGPR was spilled to
/// a VGPR and the stack slot can be safely eliminated when all other users are
/// handled.
bool SIRegisterInfo::eliminateSGPRToVGPRSpillFrameIndex(
    MachineBasicBlock::iterator MI, int FI, RegScavenger *RS,
    SlotIndexes *Indexes, LiveIntervals *LIS, bool SpillToPhysVGPRLane) const {
  switch (MI->getOpcode()) {
  case AMDGPU::SI_SPILL_S1024_SAVE:
  case AMDGPU::SI_SPILL_S512_SAVE:
  case AMDGPU::SI_SPILL_S384_SAVE:
  case AMDGPU::SI_SPILL_S352_SAVE:
  case AMDGPU::SI_SPILL_S320_SAVE:
  case AMDGPU::SI_SPILL_S288_SAVE:
  case AMDGPU::SI_SPILL_S256_SAVE:
  case AMDGPU::SI_SPILL_S224_SAVE:
  case AMDGPU::SI_SPILL_S192_SAVE:
  case AMDGPU::SI_SPILL_S160_SAVE:
  case AMDGPU::SI_SPILL_S128_SAVE:
  case AMDGPU::SI_SPILL_S96_SAVE:
  case AMDGPU::SI_SPILL_S64_SAVE:
  case AMDGPU::SI_SPILL_S32_SAVE:
    return spillSGPR(MI, FI, RS, Indexes, LIS, true, SpillToPhysVGPRLane);
  case AMDGPU::SI_SPILL_S1024_RESTORE:
  case AMDGPU::SI_SPILL_S512_RESTORE:
  case AMDGPU::SI_SPILL_S384_RESTORE:
  case AMDGPU::SI_SPILL_S352_RESTORE:
  case AMDGPU::SI_SPILL_S320_RESTORE:
  case AMDGPU::SI_SPILL_S288_RESTORE:
  case AMDGPU::SI_SPILL_S256_RESTORE:
  case AMDGPU::SI_SPILL_S224_RESTORE:
  case AMDGPU::SI_SPILL_S192_RESTORE:
  case AMDGPU::SI_SPILL_S160_RESTORE:
  case AMDGPU::SI_SPILL_S128_RESTORE:
  case AMDGPU::SI_SPILL_S96_RESTORE:
  case AMDGPU::SI_SPILL_S64_RESTORE:
  case AMDGPU::SI_SPILL_S32_RESTORE:
    return restoreSGPR(MI, FI, RS, Indexes, LIS, true, SpillToPhysVGPRLane);
  default:
    llvm_unreachable("not an SGPR spill instruction");
  }
}

bool SIRegisterInfo::eliminateFrameIndex(MachineBasicBlock::iterator MI,
                                        int SPAdj, unsigned FIOperandNum,
                                        RegScavenger *RS) const {
  MachineFunction *MF = MI->getParent()->getParent();
  MachineBasicBlock *MBB = MI->getParent();
  SIMachineFunctionInfo *MFI = MF->getInfo<SIMachineFunctionInfo>();
  MachineFrameInfo &FrameInfo = MF->getFrameInfo();
  const SIInstrInfo *TII = ST.getInstrInfo();
  DebugLoc DL = MI->getDebugLoc();

  assert(SPAdj == 0 && "unhandled SP adjustment in call sequence?");

  assert(MF->getRegInfo().isReserved(MFI->getScratchRSrcReg()) &&
         "unreserved scratch RSRC register");

  MachineOperand *FIOp = &MI->getOperand(FIOperandNum);
  int Index = MI->getOperand(FIOperandNum).getIndex();

  Register FrameReg = FrameInfo.isFixedObjectIndex(Index) && hasBasePointer(*MF)
                          ? getBaseRegister()
                          : getFrameRegister(*MF);

  switch (MI->getOpcode()) {
    // SGPR register spill
    case AMDGPU::SI_SPILL_S1024_SAVE:
    case AMDGPU::SI_SPILL_S512_SAVE:
    case AMDGPU::SI_SPILL_S384_SAVE:
    case AMDGPU::SI_SPILL_S352_SAVE:
    case AMDGPU::SI_SPILL_S320_SAVE:
    case AMDGPU::SI_SPILL_S288_SAVE:
    case AMDGPU::SI_SPILL_S256_SAVE:
    case AMDGPU::SI_SPILL_S224_SAVE:
    case AMDGPU::SI_SPILL_S192_SAVE:
    case AMDGPU::SI_SPILL_S160_SAVE:
    case AMDGPU::SI_SPILL_S128_SAVE:
    case AMDGPU::SI_SPILL_S96_SAVE:
    case AMDGPU::SI_SPILL_S64_SAVE:
    case AMDGPU::SI_SPILL_S32_SAVE: {
      return spillSGPR(MI, Index, RS);
    }

    // SGPR register restore
    case AMDGPU::SI_SPILL_S1024_RESTORE:
    case AMDGPU::SI_SPILL_S512_RESTORE:
    case AMDGPU::SI_SPILL_S384_RESTORE:
    case AMDGPU::SI_SPILL_S352_RESTORE:
    case AMDGPU::SI_SPILL_S320_RESTORE:
    case AMDGPU::SI_SPILL_S288_RESTORE:
    case AMDGPU::SI_SPILL_S256_RESTORE:
    case AMDGPU::SI_SPILL_S224_RESTORE:
    case AMDGPU::SI_SPILL_S192_RESTORE:
    case AMDGPU::SI_SPILL_S160_RESTORE:
    case AMDGPU::SI_SPILL_S128_RESTORE:
    case AMDGPU::SI_SPILL_S96_RESTORE:
    case AMDGPU::SI_SPILL_S64_RESTORE:
    case AMDGPU::SI_SPILL_S32_RESTORE: {
      return restoreSGPR(MI, Index, RS);
    }

    // VGPR register spill
    case AMDGPU::SI_SPILL_V1024_SAVE:
    case AMDGPU::SI_SPILL_V512_SAVE:
    case AMDGPU::SI_SPILL_V384_SAVE:
    case AMDGPU::SI_SPILL_V352_SAVE:
    case AMDGPU::SI_SPILL_V320_SAVE:
    case AMDGPU::SI_SPILL_V288_SAVE:
    case AMDGPU::SI_SPILL_V256_SAVE:
    case AMDGPU::SI_SPILL_V224_SAVE:
    case AMDGPU::SI_SPILL_V192_SAVE:
    case AMDGPU::SI_SPILL_V160_SAVE:
    case AMDGPU::SI_SPILL_V128_SAVE:
    case AMDGPU::SI_SPILL_V96_SAVE:
    case AMDGPU::SI_SPILL_V64_SAVE:
    case AMDGPU::SI_SPILL_V32_SAVE:
    case AMDGPU::SI_SPILL_A1024_SAVE:
    case AMDGPU::SI_SPILL_A512_SAVE:
    case AMDGPU::SI_SPILL_A384_SAVE:
    case AMDGPU::SI_SPILL_A352_SAVE:
    case AMDGPU::SI_SPILL_A320_SAVE:
    case AMDGPU::SI_SPILL_A288_SAVE:
    case AMDGPU::SI_SPILL_A256_SAVE:
    case AMDGPU::SI_SPILL_A224_SAVE:
    case AMDGPU::SI_SPILL_A192_SAVE:
    case AMDGPU::SI_SPILL_A160_SAVE:
    case AMDGPU::SI_SPILL_A128_SAVE:
    case AMDGPU::SI_SPILL_A96_SAVE:
    case AMDGPU::SI_SPILL_A64_SAVE:
    case AMDGPU::SI_SPILL_A32_SAVE:
    case AMDGPU::SI_SPILL_AV1024_SAVE:
    case AMDGPU::SI_SPILL_AV512_SAVE:
    case AMDGPU::SI_SPILL_AV384_SAVE:
    case AMDGPU::SI_SPILL_AV352_SAVE:
    case AMDGPU::SI_SPILL_AV320_SAVE:
    case AMDGPU::SI_SPILL_AV288_SAVE:
    case AMDGPU::SI_SPILL_AV256_SAVE:
    case AMDGPU::SI_SPILL_AV224_SAVE:
    case AMDGPU::SI_SPILL_AV192_SAVE:
    case AMDGPU::SI_SPILL_AV160_SAVE:
    case AMDGPU::SI_SPILL_AV128_SAVE:
    case AMDGPU::SI_SPILL_AV96_SAVE:
    case AMDGPU::SI_SPILL_AV64_SAVE:
    case AMDGPU::SI_SPILL_AV32_SAVE:
    case AMDGPU::SI_SPILL_WWM_V32_SAVE:
    case AMDGPU::SI_SPILL_WWM_AV32_SAVE: {
      const MachineOperand *VData = TII->getNamedOperand(*MI,
                                                         AMDGPU::OpName::vdata);
      assert(TII->getNamedOperand(*MI, AMDGPU::OpName::soffset)->getReg() ==
             MFI->getStackPtrOffsetReg());

      unsigned Opc = ST.enableFlatScratch() ? AMDGPU::SCRATCH_STORE_DWORD_SADDR
                                            : AMDGPU::BUFFER_STORE_DWORD_OFFSET;
      auto *MBB = MI->getParent();
      bool IsWWMRegSpill = TII->isWWMRegSpillOpcode(MI->getOpcode());
      if (IsWWMRegSpill) {
        TII->insertScratchExecCopy(*MF, *MBB, MI, DL, MFI->getSGPRForEXECCopy(),
                                  RS->isRegUsed(AMDGPU::SCC));
      }
      buildSpillLoadStore(
          *MBB, MI, DL, Opc, Index, VData->getReg(), VData->isKill(), FrameReg,
          TII->getNamedOperand(*MI, AMDGPU::OpName::offset)->getImm(),
          *MI->memoperands_begin(), RS);
      MFI->addToSpilledVGPRs(getNumSubRegsForSpillOp(MI->getOpcode()));
      if (IsWWMRegSpill)
        TII->restoreExec(*MF, *MBB, MI, DL, MFI->getSGPRForEXECCopy());

      MI->eraseFromParent();
      return true;
    }
    case AMDGPU::SI_SPILL_V32_RESTORE:
    case AMDGPU::SI_SPILL_V64_RESTORE:
    case AMDGPU::SI_SPILL_V96_RESTORE:
    case AMDGPU::SI_SPILL_V128_RESTORE:
    case AMDGPU::SI_SPILL_V160_RESTORE:
    case AMDGPU::SI_SPILL_V192_RESTORE:
    case AMDGPU::SI_SPILL_V224_RESTORE:
    case AMDGPU::SI_SPILL_V256_RESTORE:
    case AMDGPU::SI_SPILL_V288_RESTORE:
    case AMDGPU::SI_SPILL_V320_RESTORE:
    case AMDGPU::SI_SPILL_V352_RESTORE:
    case AMDGPU::SI_SPILL_V384_RESTORE:
    case AMDGPU::SI_SPILL_V512_RESTORE:
    case AMDGPU::SI_SPILL_V1024_RESTORE:
    case AMDGPU::SI_SPILL_A32_RESTORE:
    case AMDGPU::SI_SPILL_A64_RESTORE:
    case AMDGPU::SI_SPILL_A96_RESTORE:
    case AMDGPU::SI_SPILL_A128_RESTORE:
    case AMDGPU::SI_SPILL_A160_RESTORE:
    case AMDGPU::SI_SPILL_A192_RESTORE:
    case AMDGPU::SI_SPILL_A224_RESTORE:
    case AMDGPU::SI_SPILL_A256_RESTORE:
    case AMDGPU::SI_SPILL_A288_RESTORE:
    case AMDGPU::SI_SPILL_A320_RESTORE:
    case AMDGPU::SI_SPILL_A352_RESTORE:
    case AMDGPU::SI_SPILL_A384_RESTORE:
    case AMDGPU::SI_SPILL_A512_RESTORE:
    case AMDGPU::SI_SPILL_A1024_RESTORE:
    case AMDGPU::SI_SPILL_AV32_RESTORE:
    case AMDGPU::SI_SPILL_AV64_RESTORE:
    case AMDGPU::SI_SPILL_AV96_RESTORE:
    case AMDGPU::SI_SPILL_AV128_RESTORE:
    case AMDGPU::SI_SPILL_AV160_RESTORE:
    case AMDGPU::SI_SPILL_AV192_RESTORE:
    case AMDGPU::SI_SPILL_AV224_RESTORE:
    case AMDGPU::SI_SPILL_AV256_RESTORE:
    case AMDGPU::SI_SPILL_AV288_RESTORE:
    case AMDGPU::SI_SPILL_AV320_RESTORE:
    case AMDGPU::SI_SPILL_AV352_RESTORE:
    case AMDGPU::SI_SPILL_AV384_RESTORE:
    case AMDGPU::SI_SPILL_AV512_RESTORE:
    case AMDGPU::SI_SPILL_AV1024_RESTORE:
    case AMDGPU::SI_SPILL_WWM_V32_RESTORE:
    case AMDGPU::SI_SPILL_WWM_AV32_RESTORE: {
      const MachineOperand *VData = TII->getNamedOperand(*MI,
                                                         AMDGPU::OpName::vdata);
      assert(TII->getNamedOperand(*MI, AMDGPU::OpName::soffset)->getReg() ==
             MFI->getStackPtrOffsetReg());

      unsigned Opc = ST.enableFlatScratch() ? AMDGPU::SCRATCH_LOAD_DWORD_SADDR
                                            : AMDGPU::BUFFER_LOAD_DWORD_OFFSET;
      auto *MBB = MI->getParent();
      bool IsWWMRegSpill = TII->isWWMRegSpillOpcode(MI->getOpcode());
      if (IsWWMRegSpill) {
        TII->insertScratchExecCopy(*MF, *MBB, MI, DL, MFI->getSGPRForEXECCopy(),
                                  RS->isRegUsed(AMDGPU::SCC));
      }

      buildSpillLoadStore(
          *MBB, MI, DL, Opc, Index, VData->getReg(), VData->isKill(), FrameReg,
          TII->getNamedOperand(*MI, AMDGPU::OpName::offset)->getImm(),
          *MI->memoperands_begin(), RS);

      if (IsWWMRegSpill)
        TII->restoreExec(*MF, *MBB, MI, DL, MFI->getSGPRForEXECCopy());

      MI->eraseFromParent();
      return true;
    }
    case AMDGPU::V_ADD_U32_e32:
    case AMDGPU::V_ADD_U32_e64:
    case AMDGPU::V_ADD_CO_U32_e32:
    case AMDGPU::V_ADD_CO_U32_e64: {
      // TODO: Handle sub, and, or.
      unsigned NumDefs = MI->getNumExplicitDefs();
      unsigned Src0Idx = NumDefs;

      bool HasClamp = false;
      MachineOperand *VCCOp = nullptr;

      switch (MI->getOpcode()) {
      case AMDGPU::V_ADD_U32_e32:
        break;
      case AMDGPU::V_ADD_U32_e64:
        HasClamp = MI->getOperand(3).getImm();
        break;
      case AMDGPU::V_ADD_CO_U32_e32:
        VCCOp = &MI->getOperand(3);
        break;
      case AMDGPU::V_ADD_CO_U32_e64:
        VCCOp = &MI->getOperand(1);
        HasClamp = MI->getOperand(4).getImm();
        break;
      default:
        break;
      }
      bool DeadVCC = !VCCOp || VCCOp->isDead();
      MachineOperand &DstOp = MI->getOperand(0);
      Register DstReg = DstOp.getReg();

      unsigned OtherOpIdx =
          FIOperandNum == Src0Idx ? FIOperandNum + 1 : Src0Idx;
      MachineOperand *OtherOp = &MI->getOperand(OtherOpIdx);

      unsigned Src1Idx = Src0Idx + 1;
      Register MaterializedReg = FrameReg;
      Register ScavengedVGPR;

      if (FrameReg && !ST.enableFlatScratch()) {
        // We should just do an in-place update of the result register. However,
        // the value there may also be used by the add, in which case we need a
        // temporary register.
        //
        // FIXME: The scavenger is not finding the result register in the
        // common case where the add does not read the register.

        ScavengedVGPR = RS->scavengeRegisterBackwards(
            AMDGPU::VGPR_32RegClass, MI, /*RestoreAfter=*/false, /*SPAdj=*/0);

        // TODO: If we have a free SGPR, it's sometimes better to use a scalar
        // shift.
        BuildMI(*MBB, *MI, DL, TII->get(AMDGPU::V_LSHRREV_B32_e64))
            .addDef(ScavengedVGPR, RegState::Renamable)
            .addImm(ST.getWavefrontSizeLog2())
            .addReg(FrameReg);
        MaterializedReg = ScavengedVGPR;
      }

      int64_t Offset = FrameInfo.getObjectOffset(Index);
      // For the non-immediate case, we could fall through to the default
      // handling, but we do an in-place update of the result register here to
      // avoid scavenging another register.
      if (OtherOp->isImm()) {
        OtherOp->setImm(OtherOp->getImm() + Offset);
        Offset = 0;
      }

      if ((!OtherOp->isImm() || OtherOp->getImm() != 0) && MaterializedReg) {
        if (ST.enableFlatScratch() &&
            !TII->isOperandLegal(*MI, Src1Idx, OtherOp)) {
          // We didn't need the shift above, so we have an SGPR for the frame
          // register, but may have a VGPR only operand.
          //
          // TODO: On gfx10+, we can easily change the opcode to the e64 version
          // and use the higher constant bus restriction to avoid this copy.

          if (!ScavengedVGPR) {
            ScavengedVGPR = RS->scavengeRegisterBackwards(
                AMDGPU::VGPR_32RegClass, MI, /*RestoreAfter=*/false,
                /*SPAdj=*/0);
          }

          assert(ScavengedVGPR != DstReg);

          BuildMI(*MBB, *MI, DL, TII->get(AMDGPU::V_MOV_B32_e32), ScavengedVGPR)
              .addReg(MaterializedReg,
                      MaterializedReg != FrameReg ? RegState::Kill : 0);
          MaterializedReg = ScavengedVGPR;
        }

        // TODO: In the flat scratch case, if this is an add of an SGPR, and SCC
        // is not live, we could use a scalar add + vector add instead of 2
        // vector adds.
        auto AddI32 = BuildMI(*MBB, *MI, DL, TII->get(MI->getOpcode()))
                          .addDef(DstReg, RegState::Renamable);
        if (NumDefs == 2)
          AddI32.add(MI->getOperand(1));

        unsigned MaterializedRegFlags =
            MaterializedReg != FrameReg ? RegState::Kill : 0;

        if (isVGPRClass(getPhysRegBaseClass(MaterializedReg))) {
          // If we know we have a VGPR already, it's more likely the other
          // operand is a legal vsrc0.
          AddI32
            .add(*OtherOp)
            .addReg(MaterializedReg, MaterializedRegFlags);
        } else {
          // Commute operands to avoid violating VOP2 restrictions. This will
          // typically happen when using scratch.
          AddI32
            .addReg(MaterializedReg, MaterializedRegFlags)
            .add(*OtherOp);
        }

        if (MI->getOpcode() == AMDGPU::V_ADD_CO_U32_e64 ||
            MI->getOpcode() == AMDGPU::V_ADD_U32_e64)
          AddI32.addImm(0); // clamp

        if (MI->getOpcode() == AMDGPU::V_ADD_CO_U32_e32)
          AddI32.setOperandDead(3); // Dead vcc

        MaterializedReg = DstReg;

        OtherOp->ChangeToRegister(MaterializedReg, false);
        OtherOp->setIsKill(true);
        FIOp->ChangeToImmediate(Offset);
        Offset = 0;
      } else if (Offset != 0) {
        assert(!MaterializedReg);
        FIOp->ChangeToImmediate(Offset);
        Offset = 0;
      } else {
        if (DeadVCC && !HasClamp) {
          assert(Offset == 0);

          // TODO: Losing kills and implicit operands. Just mutate to copy and
          // let lowerCopy deal with it?
          if (OtherOp->isReg() && OtherOp->getReg() == DstReg) {
            // Folded to an identity copy.
            MI->eraseFromParent();
            return true;
          }

          // The immediate value should be in OtherOp
          MI->setDesc(TII->get(AMDGPU::V_MOV_B32_e32));
          MI->removeOperand(FIOperandNum);

          unsigned NumOps = MI->getNumOperands();
          for (unsigned I = NumOps - 2; I >= NumDefs + 1; --I)
            MI->removeOperand(I);

          if (NumDefs == 2)
            MI->removeOperand(1);

          // The code below can't deal with a mov.
          return true;
        }

        // This folded to a constant, but we have to keep the add around for
        // pointless implicit defs or clamp modifier.
        FIOp->ChangeToImmediate(0);
      }

      // Try to improve legality by commuting.
      if (!TII->isOperandLegal(*MI, Src1Idx) && TII->commuteInstruction(*MI)) {
        std::swap(FIOp, OtherOp);
        std::swap(FIOperandNum, OtherOpIdx);
      }

      // We need at most one mov to satisfy the operand constraints. Prefer to
      // move the FI operand first, as it may be a literal in a VOP3
      // instruction.
      for (unsigned SrcIdx : {FIOperandNum, OtherOpIdx}) {
        if (!TII->isOperandLegal(*MI, SrcIdx)) {
          // If commuting didn't make the operands legal, we need to materialize
          // in a register.
          // TODO: Can use SGPR on gfx10+ in some cases.
          if (!ScavengedVGPR) {
            ScavengedVGPR = RS->scavengeRegisterBackwards(
                AMDGPU::VGPR_32RegClass, MI, /*RestoreAfter=*/false,
                /*SPAdj=*/0);
          }

          assert(ScavengedVGPR != DstReg);

          MachineOperand &Src = MI->getOperand(SrcIdx);
          BuildMI(*MBB, *MI, DL, TII->get(AMDGPU::V_MOV_B32_e32), ScavengedVGPR)
              .add(Src);

          Src.ChangeToRegister(ScavengedVGPR, false);
          Src.setIsKill(true);
          break;
        }
      }

      // Fold out add of 0 case that can appear in kernels.
      if (FIOp->isImm() && FIOp->getImm() == 0 && DeadVCC && !HasClamp) {
        if (OtherOp->isReg() && OtherOp->getReg() != DstReg) {
          BuildMI(*MBB, *MI, DL, TII->get(AMDGPU::COPY), DstReg).add(*OtherOp);
        }

        MI->eraseFromParent();
      }

      return true;
    }
    case AMDGPU::S_ADD_I32: {
      // TODO: Handle s_or_b32, s_and_b32.
      unsigned OtherOpIdx = FIOperandNum == 1 ? 2 : 1;
      MachineOperand &OtherOp = MI->getOperand(OtherOpIdx);

      assert(FrameReg || MFI->isBottomOfStack());

      MachineOperand &DstOp = MI->getOperand(0);
      const DebugLoc &DL = MI->getDebugLoc();
      Register MaterializedReg = FrameReg;

      // Defend against live scc, which should never happen in practice.
      bool DeadSCC = MI->getOperand(3).isDead();

      Register TmpReg;

      // FIXME: Scavenger should figure out that the result register is
      // available. Also should do this for the v_add case.
      if (OtherOp.isReg() && OtherOp.getReg() != DstOp.getReg())
        TmpReg = DstOp.getReg();

      if (FrameReg && !ST.enableFlatScratch()) {
        // FIXME: In the common case where the add does not also read its result
        // (i.e. this isn't a reg += fi), it's not finding the dest reg as
        // available.
        if (!TmpReg)
          TmpReg = RS->scavengeRegisterBackwards(AMDGPU::SReg_32_XM0RegClass,
                                                 MI, false, 0);
        BuildMI(*MBB, *MI, DL, TII->get(AMDGPU::S_LSHR_B32))
            .addDef(TmpReg, RegState::Renamable)
            .addReg(FrameReg)
            .addImm(ST.getWavefrontSizeLog2())
            .setOperandDead(3); // Set SCC dead
        MaterializedReg = TmpReg;
      }

      int64_t Offset = FrameInfo.getObjectOffset(Index);

      // For the non-immediate case, we could fall through to the default
      // handling, but we do an in-place update of the result register here to
      // avoid scavenging another register.
      if (OtherOp.isImm()) {
        OtherOp.setImm(OtherOp.getImm() + Offset);
        Offset = 0;

        if (MaterializedReg)
          FIOp->ChangeToRegister(MaterializedReg, false);
        else
          FIOp->ChangeToImmediate(0);
      } else if (MaterializedReg) {
        // If we can't fold the other operand, do another increment.
        Register DstReg = DstOp.getReg();

        if (!TmpReg && MaterializedReg == FrameReg) {
          TmpReg = RS->scavengeRegisterBackwards(AMDGPU::SReg_32_XM0RegClass,
                                                 MI, /*RestoreAfter=*/false, 0,
                                                 /*AllowSpill=*/false);
          DstReg = TmpReg;
        }

        auto AddI32 = BuildMI(*MBB, *MI, DL, TII->get(AMDGPU::S_ADD_I32))
                          .addDef(DstReg, RegState::Renamable)
                          .addReg(MaterializedReg, RegState::Kill)
                          .add(OtherOp);
        if (DeadSCC)
          AddI32.setOperandDead(3);

        MaterializedReg = DstReg;

        OtherOp.ChangeToRegister(MaterializedReg, false);
        OtherOp.setIsKill(true);
        OtherOp.setIsRenamable(true);
        FIOp->ChangeToImmediate(Offset);
      } else {
        // If we don't have any other offset to apply, we can just directly
        // interpret the frame index as the offset.
        FIOp->ChangeToImmediate(Offset);
      }

      if (DeadSCC && OtherOp.isImm() && OtherOp.getImm() == 0) {
        assert(Offset == 0);
        MI->removeOperand(3);
        MI->removeOperand(OtherOpIdx);
        MI->setDesc(TII->get(FIOp->isReg() ? AMDGPU::COPY : AMDGPU::S_MOV_B32));
      } else if (DeadSCC && FIOp->isImm() && FIOp->getImm() == 0) {
        assert(Offset == 0);
        MI->removeOperand(3);
        MI->removeOperand(FIOperandNum);
        MI->setDesc(
            TII->get(OtherOp.isReg() ? AMDGPU::COPY : AMDGPU::S_MOV_B32));
      }

      assert(!FIOp->isFI());
      return true;
    }
    default: {
      // Other access to frame index
      const DebugLoc &DL = MI->getDebugLoc();

      int64_t Offset = FrameInfo.getObjectOffset(Index);
      if (ST.enableFlatScratch()) {
        if (TII->isFLATScratch(*MI)) {
          assert((int16_t)FIOperandNum ==
                 AMDGPU::getNamedOperandIdx(MI->getOpcode(),
                                            AMDGPU::OpName::saddr));

          // The offset is always swizzled, just replace it
          if (FrameReg)
            FIOp->ChangeToRegister(FrameReg, false);

          MachineOperand *OffsetOp =
            TII->getNamedOperand(*MI, AMDGPU::OpName::offset);
          int64_t NewOffset = Offset + OffsetOp->getImm();
          if (TII->isLegalFLATOffset(NewOffset, AMDGPUAS::PRIVATE_ADDRESS,
                                     SIInstrFlags::FlatScratch)) {
            OffsetOp->setImm(NewOffset);
            if (FrameReg)
              return false;
            Offset = 0;
          }

          if (!Offset) {
            unsigned Opc = MI->getOpcode();
            int NewOpc = -1;
            if (AMDGPU::hasNamedOperand(Opc, AMDGPU::OpName::vaddr)) {
              NewOpc = AMDGPU::getFlatScratchInstSVfromSVS(Opc);
            } else if (ST.hasFlatScratchSTMode()) {
              // On GFX10 we have ST mode to use no registers for an address.
              // Otherwise we need to materialize 0 into an SGPR.
              NewOpc = AMDGPU::getFlatScratchInstSTfromSS(Opc);
            }

            if (NewOpc != -1) {
              // removeOperand doesn't fixup tied operand indexes as it goes, so
              // it asserts. Untie vdst_in for now and retie them afterwards.
              int VDstIn = AMDGPU::getNamedOperandIdx(Opc,
                                                     AMDGPU::OpName::vdst_in);
              bool TiedVDst = VDstIn != -1 &&
                              MI->getOperand(VDstIn).isReg() &&
                              MI->getOperand(VDstIn).isTied();
              if (TiedVDst)
                MI->untieRegOperand(VDstIn);

              MI->removeOperand(
                  AMDGPU::getNamedOperandIdx(Opc, AMDGPU::OpName::saddr));

              if (TiedVDst) {
                int NewVDst =
                    AMDGPU::getNamedOperandIdx(NewOpc, AMDGPU::OpName::vdst);
                int NewVDstIn =
                    AMDGPU::getNamedOperandIdx(NewOpc, AMDGPU::OpName::vdst_in);
                assert (NewVDst != -1 && NewVDstIn != -1 && "Must be tied!");
                MI->tieOperands(NewVDst, NewVDstIn);
              }
              MI->setDesc(TII->get(NewOpc));
              return false;
            }
          }
        }

        if (!FrameReg) {
          FIOp->ChangeToImmediate(Offset);
          if (TII->isImmOperandLegal(*MI, FIOperandNum, *FIOp))
            return false;
        }

        // We need to use register here. Check if we can use an SGPR or need
        // a VGPR.
        FIOp->ChangeToRegister(AMDGPU::M0, false);
        bool UseSGPR = TII->isOperandLegal(*MI, FIOperandNum, FIOp);

        if (!Offset && FrameReg && UseSGPR) {
          FIOp->setReg(FrameReg);
          return false;
        }

        const TargetRegisterClass *RC = UseSGPR ? &AMDGPU::SReg_32_XM0RegClass
                                                : &AMDGPU::VGPR_32RegClass;

        Register TmpReg =
            RS->scavengeRegisterBackwards(*RC, MI, false, 0, !UseSGPR);
        FIOp->setReg(TmpReg);
        FIOp->setIsKill();

        if ((!FrameReg || !Offset) && TmpReg) {
          unsigned Opc = UseSGPR ? AMDGPU::S_MOV_B32 : AMDGPU::V_MOV_B32_e32;
          auto MIB = BuildMI(*MBB, MI, DL, TII->get(Opc), TmpReg);
          if (FrameReg)
            MIB.addReg(FrameReg);
          else
            MIB.addImm(Offset);

          return false;
        }

        bool NeedSaveSCC = RS->isRegUsed(AMDGPU::SCC) &&
                           !MI->definesRegister(AMDGPU::SCC, /*TRI=*/nullptr);

        Register TmpSReg =
            UseSGPR ? TmpReg
                    : RS->scavengeRegisterBackwards(AMDGPU::SReg_32_XM0RegClass,
                                                    MI, false, 0, !UseSGPR);

        // TODO: for flat scratch another attempt can be made with a VGPR index
        //       if no SGPRs can be scavenged.
        if ((!TmpSReg && !FrameReg) || (!TmpReg && !UseSGPR))
          report_fatal_error("Cannot scavenge register in FI elimination!");

        if (!TmpSReg) {
          // Use frame register and restore it after.
          TmpSReg = FrameReg;
          FIOp->setReg(FrameReg);
          FIOp->setIsKill(false);
        }

        if (NeedSaveSCC) {
          assert(!(Offset & 0x1) && "Flat scratch offset must be aligned!");
          BuildMI(*MBB, MI, DL, TII->get(AMDGPU::S_ADDC_U32), TmpSReg)
              .addReg(FrameReg)
              .addImm(Offset);
          BuildMI(*MBB, MI, DL, TII->get(AMDGPU::S_BITCMP1_B32))
              .addReg(TmpSReg)
              .addImm(0);
          BuildMI(*MBB, MI, DL, TII->get(AMDGPU::S_BITSET0_B32), TmpSReg)
              .addImm(0)
              .addReg(TmpSReg);
        } else {
          BuildMI(*MBB, MI, DL, TII->get(AMDGPU::S_ADD_I32), TmpSReg)
              .addReg(FrameReg)
              .addImm(Offset);
        }

        if (!UseSGPR)
          BuildMI(*MBB, MI, DL, TII->get(AMDGPU::V_MOV_B32_e32), TmpReg)
            .addReg(TmpSReg, RegState::Kill);

        if (TmpSReg == FrameReg) {
          // Undo frame register modification.
          if (NeedSaveSCC &&
              !MI->registerDefIsDead(AMDGPU::SCC, /*TRI=*/nullptr)) {
            MachineBasicBlock::iterator I =
                BuildMI(*MBB, std::next(MI), DL, TII->get(AMDGPU::S_ADDC_U32),
                        TmpSReg)
                    .addReg(FrameReg)
                    .addImm(-Offset);
            I = BuildMI(*MBB, std::next(I), DL, TII->get(AMDGPU::S_BITCMP1_B32))
                    .addReg(TmpSReg)
                    .addImm(0);
            BuildMI(*MBB, std::next(I), DL, TII->get(AMDGPU::S_BITSET0_B32),
                    TmpSReg)
                .addImm(0)
                .addReg(TmpSReg);
          } else {
            BuildMI(*MBB, std::next(MI), DL, TII->get(AMDGPU::S_ADD_I32),
                    FrameReg)
                .addReg(FrameReg)
                .addImm(-Offset);
          }
        }

        return false;
      }

      bool IsMUBUF = TII->isMUBUF(*MI);

      if (!IsMUBUF && !MFI->isBottomOfStack()) {
        // Convert to a swizzled stack address by scaling by the wave size.
        // In an entry function/kernel the offset is already swizzled.
        bool IsSALU = isSGPRClass(TII->getOpRegClass(*MI, FIOperandNum));
        bool LiveSCC = RS->isRegUsed(AMDGPU::SCC) &&
                       !MI->definesRegister(AMDGPU::SCC, /*TRI=*/nullptr);
        const TargetRegisterClass *RC = IsSALU && !LiveSCC
                                            ? &AMDGPU::SReg_32RegClass
                                            : &AMDGPU::VGPR_32RegClass;
        bool IsCopy = MI->getOpcode() == AMDGPU::V_MOV_B32_e32 ||
                      MI->getOpcode() == AMDGPU::V_MOV_B32_e64 ||
                      MI->getOpcode() == AMDGPU::S_MOV_B32;
        Register ResultReg =
            IsCopy ? MI->getOperand(0).getReg()
                   : RS->scavengeRegisterBackwards(*RC, MI, false, 0);

        int64_t Offset = FrameInfo.getObjectOffset(Index);
        if (Offset == 0) {
          unsigned OpCode = IsSALU && !LiveSCC ? AMDGPU::S_LSHR_B32
                                               : AMDGPU::V_LSHRREV_B32_e64;
          Register TmpResultReg = ResultReg;
          if (IsSALU && LiveSCC) {
            TmpResultReg = RS->scavengeRegisterBackwards(
                AMDGPU::VGPR_32RegClass, MI, false, 0);
          }

          auto Shift = BuildMI(*MBB, MI, DL, TII->get(OpCode), TmpResultReg);
          if (OpCode == AMDGPU::V_LSHRREV_B32_e64)
            // For V_LSHRREV, the operands are reversed (the shift count goes
            // first).
            Shift.addImm(ST.getWavefrontSizeLog2()).addReg(FrameReg);
          else
            Shift.addReg(FrameReg).addImm(ST.getWavefrontSizeLog2());
          if (IsSALU && !LiveSCC)
            Shift.getInstr()->getOperand(3).setIsDead(); // Mark SCC as dead.
          if (IsSALU && LiveSCC) {
            Register NewDest =
                IsCopy ? ResultReg
                       : RS->scavengeRegisterBackwards(AMDGPU::SReg_32RegClass,
                                                       Shift, false, 0);
            BuildMI(*MBB, MI, DL, TII->get(AMDGPU::V_READFIRSTLANE_B32),
                    NewDest)
                .addReg(TmpResultReg);
            ResultReg = NewDest;
          }
        } else {
          MachineInstrBuilder MIB;
          if (!IsSALU) {
            if ((MIB = TII->getAddNoCarry(*MBB, MI, DL, ResultReg, *RS)) !=
                nullptr) {
              // Reuse ResultReg in intermediate step.
              Register ScaledReg = ResultReg;

              BuildMI(*MBB, *MIB, DL, TII->get(AMDGPU::V_LSHRREV_B32_e64),
                      ScaledReg)
                .addImm(ST.getWavefrontSizeLog2())
                .addReg(FrameReg);

              const bool IsVOP2 = MIB->getOpcode() == AMDGPU::V_ADD_U32_e32;

              // TODO: Fold if use instruction is another add of a constant.
              if (IsVOP2 || AMDGPU::isInlinableLiteral32(Offset, ST.hasInv2PiInlineImm())) {
                // FIXME: This can fail
                MIB.addImm(Offset);
                MIB.addReg(ScaledReg, RegState::Kill);
                if (!IsVOP2)
                  MIB.addImm(0); // clamp bit
              } else {
                assert(MIB->getOpcode() == AMDGPU::V_ADD_CO_U32_e64 &&
                       "Need to reuse carry out register");

                // Use scavenged unused carry out as offset register.
                Register ConstOffsetReg;
                if (!isWave32)
                  ConstOffsetReg = getSubReg(MIB.getReg(1), AMDGPU::sub0);
                else
                  ConstOffsetReg = MIB.getReg(1);

                BuildMI(*MBB, *MIB, DL, TII->get(AMDGPU::S_MOV_B32), ConstOffsetReg)
                    .addImm(Offset);
                MIB.addReg(ConstOffsetReg, RegState::Kill);
                MIB.addReg(ScaledReg, RegState::Kill);
                MIB.addImm(0); // clamp bit
              }
            }
          }
          if (!MIB || IsSALU) {
            // We have to produce a carry out, and there isn't a free SGPR pair
            // for it. We can keep the whole computation on the SALU to avoid
            // clobbering an additional register at the cost of an extra mov.

            // We may have 1 free scratch SGPR even though a carry out is
            // unavailable. Only one additional mov is needed.
            Register TmpScaledReg = IsCopy && IsSALU
                                        ? ResultReg
                                        : RS->scavengeRegisterBackwards(
                                              AMDGPU::SReg_32_XM0RegClass, MI,
                                              false, 0, /*AllowSpill=*/false);
            Register ScaledReg =
                TmpScaledReg.isValid() ? TmpScaledReg : FrameReg;
            Register TmpResultReg = ScaledReg;

            if (!LiveSCC) {
              BuildMI(*MBB, MI, DL, TII->get(AMDGPU::S_LSHR_B32), TmpResultReg)
                  .addReg(FrameReg)
                  .addImm(ST.getWavefrontSizeLog2());
              BuildMI(*MBB, MI, DL, TII->get(AMDGPU::S_ADD_I32), TmpResultReg)
                  .addReg(TmpResultReg, RegState::Kill)
                  .addImm(Offset);
            } else {
              TmpResultReg = RS->scavengeRegisterBackwards(
                  AMDGPU::VGPR_32RegClass, MI, false, 0, /*AllowSpill=*/true);

              MachineInstrBuilder Add;
              if ((Add = TII->getAddNoCarry(*MBB, MI, DL, TmpResultReg, *RS))) {
                BuildMI(*MBB, *Add, DL, TII->get(AMDGPU::V_LSHRREV_B32_e64),
                        TmpResultReg)
                    .addImm(ST.getWavefrontSizeLog2())
                    .addReg(FrameReg);
                if (Add->getOpcode() == AMDGPU::V_ADD_CO_U32_e64) {
                  BuildMI(*MBB, *Add, DL, TII->get(AMDGPU::S_MOV_B32),
                          ResultReg)
                      .addImm(Offset);
                  Add.addReg(ResultReg, RegState::Kill)
                      .addReg(TmpResultReg, RegState::Kill)
                      .addImm(0);
                } else
                  Add.addImm(Offset).addReg(TmpResultReg, RegState::Kill);
              } else {
                assert(Offset > 0 &&
                       isUInt<24>(2 * ST.getMaxWaveScratchSize()) &&
                       "offset is unsafe for v_mad_u32_u24");

                // We start with a frame pointer with a wave space value, and
                // an offset in lane-space. We are materializing a lane space
                // value. We can either do a right shift of the frame pointer
                // to get to lane space, or a left shift of the offset to get
                // to wavespace. We can right shift after the computation to
                // get back to the desired per-lane value. We are using the
                // mad_u32_u24 primarily as an add with no carry out clobber.
                bool IsInlinableLiteral = AMDGPU::isInlinableLiteral32(
                    Offset, ST.hasInv2PiInlineImm());
                if (!IsInlinableLiteral) {
                  BuildMI(*MBB, MI, DL, TII->get(AMDGPU::V_MOV_B32_e32),
                          TmpResultReg)
                      .addImm(Offset);
                }

                Add = BuildMI(*MBB, MI, DL, TII->get(AMDGPU::V_MAD_U32_U24_e64),
                              TmpResultReg);

                if (!IsInlinableLiteral) {
                  Add.addReg(TmpResultReg, RegState::Kill);
                } else {
                  // We fold the offset into mad itself if its inlinable.
                  Add.addImm(Offset);
                }
                Add.addImm(ST.getWavefrontSize()).addReg(FrameReg).addImm(0);
                BuildMI(*MBB, MI, DL, TII->get(AMDGPU::V_LSHRREV_B32_e64),
                        TmpResultReg)
                    .addImm(ST.getWavefrontSizeLog2())
                    .addReg(TmpResultReg);
              }

              Register NewDest = IsCopy ? ResultReg
                                        : RS->scavengeRegisterBackwards(
                                              AMDGPU::SReg_32RegClass, *Add,
                                              false, 0, /*AllowSpill=*/true);
              BuildMI(*MBB, MI, DL, TII->get(AMDGPU::V_READFIRSTLANE_B32),
                      NewDest)
                  .addReg(TmpResultReg);
              ResultReg = NewDest;
            }
            if (!IsSALU)
              BuildMI(*MBB, MI, DL, TII->get(AMDGPU::COPY), ResultReg)
                  .addReg(TmpResultReg, RegState::Kill);
            else
              ResultReg = TmpResultReg;
            // If there were truly no free SGPRs, we need to undo everything.
            if (!TmpScaledReg.isValid()) {
              BuildMI(*MBB, MI, DL, TII->get(AMDGPU::S_ADD_I32), ScaledReg)
                .addReg(ScaledReg, RegState::Kill)
                .addImm(-Offset);
              BuildMI(*MBB, MI, DL, TII->get(AMDGPU::S_LSHL_B32), ScaledReg)
                .addReg(FrameReg)
                .addImm(ST.getWavefrontSizeLog2());
            }
          }
        }

        // Don't introduce an extra copy if we're just materializing in a mov.
        if (IsCopy) {
          MI->eraseFromParent();
          return true;
        }
        FIOp->ChangeToRegister(ResultReg, false, false, true);
        return false;
      }

      if (IsMUBUF) {
        // Disable offen so we don't need a 0 vgpr base.
        assert(static_cast<int>(FIOperandNum) ==
               AMDGPU::getNamedOperandIdx(MI->getOpcode(),
                                          AMDGPU::OpName::vaddr));

        auto &SOffset = *TII->getNamedOperand(*MI, AMDGPU::OpName::soffset);
        assert((SOffset.isImm() && SOffset.getImm() == 0));

        if (FrameReg != AMDGPU::NoRegister)
          SOffset.ChangeToRegister(FrameReg, false);

        int64_t Offset = FrameInfo.getObjectOffset(Index);
        int64_t OldImm
          = TII->getNamedOperand(*MI, AMDGPU::OpName::offset)->getImm();
        int64_t NewOffset = OldImm + Offset;

        if (TII->isLegalMUBUFImmOffset(NewOffset) &&
            buildMUBUFOffsetLoadStore(ST, FrameInfo, MI, Index, NewOffset)) {
          MI->eraseFromParent();
          return true;
        }
      }

      // If the offset is simply too big, don't convert to a scratch wave offset
      // relative index.

      FIOp->ChangeToImmediate(Offset);
      if (!TII->isImmOperandLegal(*MI, FIOperandNum, *FIOp)) {
        Register TmpReg = RS->scavengeRegisterBackwards(AMDGPU::VGPR_32RegClass,
                                                        MI, false, 0);
        BuildMI(*MBB, MI, DL, TII->get(AMDGPU::V_MOV_B32_e32), TmpReg)
          .addImm(Offset);
        FIOp->ChangeToRegister(TmpReg, false, false, true);
      }
    }
  }
  return false;
}

StringRef SIRegisterInfo::getRegAsmName(MCRegister Reg) const {
  return AMDGPUInstPrinter::getRegisterName(Reg);
}

unsigned AMDGPU::getRegBitWidth(const TargetRegisterClass &RC) {
  return getRegBitWidth(RC.getID());
}

static const TargetRegisterClass *
getAnyVGPRClassForBitWidth(unsigned BitWidth) {
  if (BitWidth == 64)
    return &AMDGPU::VReg_64RegClass;
  if (BitWidth == 96)
    return &AMDGPU::VReg_96RegClass;
  if (BitWidth == 128)
    return &AMDGPU::VReg_128RegClass;
  if (BitWidth == 160)
    return &AMDGPU::VReg_160RegClass;
  if (BitWidth == 192)
    return &AMDGPU::VReg_192RegClass;
  if (BitWidth == 224)
    return &AMDGPU::VReg_224RegClass;
  if (BitWidth == 256)
    return &AMDGPU::VReg_256RegClass;
  if (BitWidth == 288)
    return &AMDGPU::VReg_288RegClass;
  if (BitWidth == 320)
    return &AMDGPU::VReg_320RegClass;
  if (BitWidth == 352)
    return &AMDGPU::VReg_352RegClass;
  if (BitWidth == 384)
    return &AMDGPU::VReg_384RegClass;
  if (BitWidth == 512)
    return &AMDGPU::VReg_512RegClass;
  if (BitWidth == 1024)
    return &AMDGPU::VReg_1024RegClass;

  return nullptr;
}

static const TargetRegisterClass *
getAlignedVGPRClassForBitWidth(unsigned BitWidth) {
  if (BitWidth == 64)
    return &AMDGPU::VReg_64_Align2RegClass;
  if (BitWidth == 96)
    return &AMDGPU::VReg_96_Align2RegClass;
  if (BitWidth == 128)
    return &AMDGPU::VReg_128_Align2RegClass;
  if (BitWidth == 160)
    return &AMDGPU::VReg_160_Align2RegClass;
  if (BitWidth == 192)
    return &AMDGPU::VReg_192_Align2RegClass;
  if (BitWidth == 224)
    return &AMDGPU::VReg_224_Align2RegClass;
  if (BitWidth == 256)
    return &AMDGPU::VReg_256_Align2RegClass;
  if (BitWidth == 288)
    return &AMDGPU::VReg_288_Align2RegClass;
  if (BitWidth == 320)
    return &AMDGPU::VReg_320_Align2RegClass;
  if (BitWidth == 352)
    return &AMDGPU::VReg_352_Align2RegClass;
  if (BitWidth == 384)
    return &AMDGPU::VReg_384_Align2RegClass;
  if (BitWidth == 512)
    return &AMDGPU::VReg_512_Align2RegClass;
  if (BitWidth == 1024)
    return &AMDGPU::VReg_1024_Align2RegClass;

  return nullptr;
}

const TargetRegisterClass *
SIRegisterInfo::getVGPRClassForBitWidth(unsigned BitWidth) const {
  if (BitWidth == 1)
    return &AMDGPU::VReg_1RegClass;
  if (BitWidth == 16)
    return &AMDGPU::VGPR_16RegClass;
  if (BitWidth == 32)
    return &AMDGPU::VGPR_32RegClass;
  return ST.needsAlignedVGPRs() ? getAlignedVGPRClassForBitWidth(BitWidth)
                                : getAnyVGPRClassForBitWidth(BitWidth);
}

static const TargetRegisterClass *
getAnyAGPRClassForBitWidth(unsigned BitWidth) {
  if (BitWidth == 64)
    return &AMDGPU::AReg_64RegClass;
  if (BitWidth == 96)
    return &AMDGPU::AReg_96RegClass;
  if (BitWidth == 128)
    return &AMDGPU::AReg_128RegClass;
  if (BitWidth == 160)
    return &AMDGPU::AReg_160RegClass;
  if (BitWidth == 192)
    return &AMDGPU::AReg_192RegClass;
  if (BitWidth == 224)
    return &AMDGPU::AReg_224RegClass;
  if (BitWidth == 256)
    return &AMDGPU::AReg_256RegClass;
  if (BitWidth == 288)
    return &AMDGPU::AReg_288RegClass;
  if (BitWidth == 320)
    return &AMDGPU::AReg_320RegClass;
  if (BitWidth == 352)
    return &AMDGPU::AReg_352RegClass;
  if (BitWidth == 384)
    return &AMDGPU::AReg_384RegClass;
  if (BitWidth == 512)
    return &AMDGPU::AReg_512RegClass;
  if (BitWidth == 1024)
    return &AMDGPU::AReg_1024RegClass;

  return nullptr;
}

static const TargetRegisterClass *
getAlignedAGPRClassForBitWidth(unsigned BitWidth) {
  if (BitWidth == 64)
    return &AMDGPU::AReg_64_Align2RegClass;
  if (BitWidth == 96)
    return &AMDGPU::AReg_96_Align2RegClass;
  if (BitWidth == 128)
    return &AMDGPU::AReg_128_Align2RegClass;
  if (BitWidth == 160)
    return &AMDGPU::AReg_160_Align2RegClass;
  if (BitWidth == 192)
    return &AMDGPU::AReg_192_Align2RegClass;
  if (BitWidth == 224)
    return &AMDGPU::AReg_224_Align2RegClass;
  if (BitWidth == 256)
    return &AMDGPU::AReg_256_Align2RegClass;
  if (BitWidth == 288)
    return &AMDGPU::AReg_288_Align2RegClass;
  if (BitWidth == 320)
    return &AMDGPU::AReg_320_Align2RegClass;
  if (BitWidth == 352)
    return &AMDGPU::AReg_352_Align2RegClass;
  if (BitWidth == 384)
    return &AMDGPU::AReg_384_Align2RegClass;
  if (BitWidth == 512)
    return &AMDGPU::AReg_512_Align2RegClass;
  if (BitWidth == 1024)
    return &AMDGPU::AReg_1024_Align2RegClass;

  return nullptr;
}

const TargetRegisterClass *
SIRegisterInfo::getAGPRClassForBitWidth(unsigned BitWidth) const {
  if (BitWidth == 16)
    return &AMDGPU::AGPR_LO16RegClass;
  if (BitWidth == 32)
    return &AMDGPU::AGPR_32RegClass;
  return ST.needsAlignedVGPRs() ? getAlignedAGPRClassForBitWidth(BitWidth)
                                : getAnyAGPRClassForBitWidth(BitWidth);
}

static const TargetRegisterClass *
getAnyVectorSuperClassForBitWidth(unsigned BitWidth) {
  if (BitWidth == 64)
    return &AMDGPU::AV_64RegClass;
  if (BitWidth == 96)
    return &AMDGPU::AV_96RegClass;
  if (BitWidth == 128)
    return &AMDGPU::AV_128RegClass;
  if (BitWidth == 160)
    return &AMDGPU::AV_160RegClass;
  if (BitWidth == 192)
    return &AMDGPU::AV_192RegClass;
  if (BitWidth == 224)
    return &AMDGPU::AV_224RegClass;
  if (BitWidth == 256)
    return &AMDGPU::AV_256RegClass;
  if (BitWidth == 288)
    return &AMDGPU::AV_288RegClass;
  if (BitWidth == 320)
    return &AMDGPU::AV_320RegClass;
  if (BitWidth == 352)
    return &AMDGPU::AV_352RegClass;
  if (BitWidth == 384)
    return &AMDGPU::AV_384RegClass;
  if (BitWidth == 512)
    return &AMDGPU::AV_512RegClass;
  if (BitWidth == 1024)
    return &AMDGPU::AV_1024RegClass;

  return nullptr;
}

static const TargetRegisterClass *
getAlignedVectorSuperClassForBitWidth(unsigned BitWidth) {
  if (BitWidth == 64)
    return &AMDGPU::AV_64_Align2RegClass;
  if (BitWidth == 96)
    return &AMDGPU::AV_96_Align2RegClass;
  if (BitWidth == 128)
    return &AMDGPU::AV_128_Align2RegClass;
  if (BitWidth == 160)
    return &AMDGPU::AV_160_Align2RegClass;
  if (BitWidth == 192)
    return &AMDGPU::AV_192_Align2RegClass;
  if (BitWidth == 224)
    return &AMDGPU::AV_224_Align2RegClass;
  if (BitWidth == 256)
    return &AMDGPU::AV_256_Align2RegClass;
  if (BitWidth == 288)
    return &AMDGPU::AV_288_Align2RegClass;
  if (BitWidth == 320)
    return &AMDGPU::AV_320_Align2RegClass;
  if (BitWidth == 352)
    return &AMDGPU::AV_352_Align2RegClass;
  if (BitWidth == 384)
    return &AMDGPU::AV_384_Align2RegClass;
  if (BitWidth == 512)
    return &AMDGPU::AV_512_Align2RegClass;
  if (BitWidth == 1024)
    return &AMDGPU::AV_1024_Align2RegClass;

  return nullptr;
}

const TargetRegisterClass *
SIRegisterInfo::getVectorSuperClassForBitWidth(unsigned BitWidth) const {
  if (BitWidth == 32)
    return &AMDGPU::AV_32RegClass;
  return ST.needsAlignedVGPRs()
             ? getAlignedVectorSuperClassForBitWidth(BitWidth)
             : getAnyVectorSuperClassForBitWidth(BitWidth);
}

const TargetRegisterClass *
SIRegisterInfo::getSGPRClassForBitWidth(unsigned BitWidth) {
  if (BitWidth == 16)
    return &AMDGPU::SGPR_LO16RegClass;
  if (BitWidth == 32)
    return &AMDGPU::SReg_32RegClass;
  if (BitWidth == 64)
    return &AMDGPU::SReg_64RegClass;
  if (BitWidth == 96)
    return &AMDGPU::SGPR_96RegClass;
  if (BitWidth == 128)
    return &AMDGPU::SGPR_128RegClass;
  if (BitWidth == 160)
    return &AMDGPU::SGPR_160RegClass;
  if (BitWidth == 192)
    return &AMDGPU::SGPR_192RegClass;
  if (BitWidth == 224)
    return &AMDGPU::SGPR_224RegClass;
  if (BitWidth == 256)
    return &AMDGPU::SGPR_256RegClass;
  if (BitWidth == 288)
    return &AMDGPU::SGPR_288RegClass;
  if (BitWidth == 320)
    return &AMDGPU::SGPR_320RegClass;
  if (BitWidth == 352)
    return &AMDGPU::SGPR_352RegClass;
  if (BitWidth == 384)
    return &AMDGPU::SGPR_384RegClass;
  if (BitWidth == 512)
    return &AMDGPU::SGPR_512RegClass;
  if (BitWidth == 1024)
    return &AMDGPU::SGPR_1024RegClass;

  return nullptr;
}

bool SIRegisterInfo::isSGPRReg(const MachineRegisterInfo &MRI,
                               Register Reg) const {
  const TargetRegisterClass *RC;
  if (Reg.isVirtual())
    RC = MRI.getRegClass(Reg);
  else
    RC = getPhysRegBaseClass(Reg);
  return RC ? isSGPRClass(RC) : false;
}

const TargetRegisterClass *
SIRegisterInfo::getEquivalentVGPRClass(const TargetRegisterClass *SRC) const {
  unsigned Size = getRegSizeInBits(*SRC);
  const TargetRegisterClass *VRC = getVGPRClassForBitWidth(Size);
  assert(VRC && "Invalid register class size");
  return VRC;
}

const TargetRegisterClass *
SIRegisterInfo::getEquivalentAGPRClass(const TargetRegisterClass *SRC) const {
  unsigned Size = getRegSizeInBits(*SRC);
  const TargetRegisterClass *ARC = getAGPRClassForBitWidth(Size);
  assert(ARC && "Invalid register class size");
  return ARC;
}

const TargetRegisterClass *
SIRegisterInfo::getEquivalentSGPRClass(const TargetRegisterClass *VRC) const {
  unsigned Size = getRegSizeInBits(*VRC);
  if (Size == 32)
    return &AMDGPU::SGPR_32RegClass;
  const TargetRegisterClass *SRC = getSGPRClassForBitWidth(Size);
  assert(SRC && "Invalid register class size");
  return SRC;
}

const TargetRegisterClass *
SIRegisterInfo::getCompatibleSubRegClass(const TargetRegisterClass *SuperRC,
                                         const TargetRegisterClass *SubRC,
                                         unsigned SubIdx) const {
  // Ensure this subregister index is aligned in the super register.
  const TargetRegisterClass *MatchRC =
      getMatchingSuperRegClass(SuperRC, SubRC, SubIdx);
  return MatchRC && MatchRC->hasSubClassEq(SuperRC) ? MatchRC : nullptr;
}

bool SIRegisterInfo::opCanUseInlineConstant(unsigned OpType) const {
  if (OpType >= AMDGPU::OPERAND_REG_INLINE_AC_FIRST &&
      OpType <= AMDGPU::OPERAND_REG_INLINE_AC_LAST)
    return !ST.hasMFMAInlineLiteralBug();

  return OpType >= AMDGPU::OPERAND_SRC_FIRST &&
         OpType <= AMDGPU::OPERAND_SRC_LAST;
}

bool SIRegisterInfo::shouldRewriteCopySrc(
  const TargetRegisterClass *DefRC,
  unsigned DefSubReg,
  const TargetRegisterClass *SrcRC,
  unsigned SrcSubReg) const {
  // We want to prefer the smallest register class possible, so we don't want to
  // stop and rewrite on anything that looks like a subregister
  // extract. Operations mostly don't care about the super register class, so we
  // only want to stop on the most basic of copies between the same register
  // class.
  //
  // e.g. if we have something like
  // %0 = ...
  // %1 = ...
  // %2 = REG_SEQUENCE %0, sub0, %1, sub1, %2, sub2
  // %3 = COPY %2, sub0
  //
  // We want to look through the COPY to find:
  //  => %3 = COPY %0

  // Plain copy.
  return getCommonSubClass(DefRC, SrcRC) != nullptr;
}

bool SIRegisterInfo::opCanUseLiteralConstant(unsigned OpType) const {
  // TODO: 64-bit operands have extending behavior from 32-bit literal.
  return OpType >= AMDGPU::OPERAND_REG_IMM_FIRST &&
         OpType <= AMDGPU::OPERAND_REG_IMM_LAST;
}

/// Returns a lowest register that is not used at any point in the function.
///        If all registers are used, then this function will return
///         AMDGPU::NoRegister. If \p ReserveHighestRegister = true, then return
///         highest unused register.
MCRegister SIRegisterInfo::findUnusedRegister(
    const MachineRegisterInfo &MRI, const TargetRegisterClass *RC,
    const MachineFunction &MF, bool ReserveHighestRegister) const {
  if (ReserveHighestRegister) {
    for (MCRegister Reg : reverse(*RC))
      if (MRI.isAllocatable(Reg) && !MRI.isPhysRegUsed(Reg))
        return Reg;
  } else {
    for (MCRegister Reg : *RC)
      if (MRI.isAllocatable(Reg) && !MRI.isPhysRegUsed(Reg))
        return Reg;
  }
  return MCRegister();
}

bool SIRegisterInfo::isUniformReg(const MachineRegisterInfo &MRI,
                                  const RegisterBankInfo &RBI,
                                  Register Reg) const {
  auto *RB = RBI.getRegBank(Reg, MRI, *MRI.getTargetRegisterInfo());
  if (!RB)
    return false;

  return !RBI.isDivergentRegBank(RB);
}

ArrayRef<int16_t> SIRegisterInfo::getRegSplitParts(const TargetRegisterClass *RC,
                                                   unsigned EltSize) const {
  const unsigned RegBitWidth = AMDGPU::getRegBitWidth(*RC);
  assert(RegBitWidth >= 32 && RegBitWidth <= 1024);

  const unsigned RegDWORDs = RegBitWidth / 32;
  const unsigned EltDWORDs = EltSize / 4;
  assert(RegSplitParts.size() + 1 >= EltDWORDs);

  const std::vector<int16_t> &Parts = RegSplitParts[EltDWORDs - 1];
  const unsigned NumParts = RegDWORDs / EltDWORDs;

  return ArrayRef(Parts.data(), NumParts);
}

const TargetRegisterClass*
SIRegisterInfo::getRegClassForReg(const MachineRegisterInfo &MRI,
                                  Register Reg) const {
  return Reg.isVirtual() ? MRI.getRegClass(Reg) : getPhysRegBaseClass(Reg);
}

const TargetRegisterClass *
SIRegisterInfo::getRegClassForOperandReg(const MachineRegisterInfo &MRI,
                                         const MachineOperand &MO) const {
  const TargetRegisterClass *SrcRC = getRegClassForReg(MRI, MO.getReg());
  return getSubRegisterClass(SrcRC, MO.getSubReg());
}

bool SIRegisterInfo::isVGPR(const MachineRegisterInfo &MRI,
                            Register Reg) const {
  const TargetRegisterClass *RC = getRegClassForReg(MRI, Reg);
  // Registers without classes are unaddressable, SGPR-like registers.
  return RC && isVGPRClass(RC);
}

bool SIRegisterInfo::isAGPR(const MachineRegisterInfo &MRI,
                            Register Reg) const {
  const TargetRegisterClass *RC = getRegClassForReg(MRI, Reg);

  // Registers without classes are unaddressable, SGPR-like registers.
  return RC && isAGPRClass(RC);
}

bool SIRegisterInfo::shouldCoalesce(MachineInstr *MI,
                                    const TargetRegisterClass *SrcRC,
                                    unsigned SubReg,
                                    const TargetRegisterClass *DstRC,
                                    unsigned DstSubReg,
                                    const TargetRegisterClass *NewRC,
                                    LiveIntervals &LIS) const {
  unsigned SrcSize = getRegSizeInBits(*SrcRC);
  unsigned DstSize = getRegSizeInBits(*DstRC);
  unsigned NewSize = getRegSizeInBits(*NewRC);

  // Do not increase size of registers beyond dword, we would need to allocate
  // adjacent registers and constraint regalloc more than needed.

  // Always allow dword coalescing.
  if (SrcSize <= 32 || DstSize <= 32)
    return true;

  return NewSize <= DstSize || NewSize <= SrcSize;
}

unsigned SIRegisterInfo::getRegPressureLimit(const TargetRegisterClass *RC,
                                             MachineFunction &MF) const {
  const SIMachineFunctionInfo *MFI = MF.getInfo<SIMachineFunctionInfo>();

  unsigned Occupancy = ST.getOccupancyWithLocalMemSize(MFI->getLDSSize(),
                                                       MF.getFunction());
  switch (RC->getID()) {
  default:
    return AMDGPUGenRegisterInfo::getRegPressureLimit(RC, MF);
  case AMDGPU::VGPR_32RegClassID:
    return std::min(ST.getMaxNumVGPRs(Occupancy), ST.getMaxNumVGPRs(MF));
  case AMDGPU::SGPR_32RegClassID:
  case AMDGPU::SGPR_LO16RegClassID:
    return std::min(ST.getMaxNumSGPRs(Occupancy, true), ST.getMaxNumSGPRs(MF));
  }
}

unsigned SIRegisterInfo::getRegPressureSetLimit(const MachineFunction &MF,
                                                unsigned Idx) const {
  if (Idx == AMDGPU::RegisterPressureSets::VGPR_32 ||
      Idx == AMDGPU::RegisterPressureSets::AGPR_32)
    return getRegPressureLimit(&AMDGPU::VGPR_32RegClass,
                               const_cast<MachineFunction &>(MF));

  if (Idx == AMDGPU::RegisterPressureSets::SReg_32)
    return getRegPressureLimit(&AMDGPU::SGPR_32RegClass,
                               const_cast<MachineFunction &>(MF));

  llvm_unreachable("Unexpected register pressure set!");
}

const int *SIRegisterInfo::getRegUnitPressureSets(unsigned RegUnit) const {
  static const int Empty[] = { -1 };

  if (RegPressureIgnoredUnits[RegUnit])
    return Empty;

  return AMDGPUGenRegisterInfo::getRegUnitPressureSets(RegUnit);
}

MCRegister SIRegisterInfo::getReturnAddressReg(const MachineFunction &MF) const {
  // Not a callee saved register.
  return AMDGPU::SGPR30_SGPR31;
}

const TargetRegisterClass *
SIRegisterInfo::getRegClassForSizeOnBank(unsigned Size,
                                         const RegisterBank &RB) const {
  switch (RB.getID()) {
  case AMDGPU::VGPRRegBankID:
    return getVGPRClassForBitWidth(
        std::max(ST.useRealTrue16Insts() ? 16u : 32u, Size));
  case AMDGPU::VCCRegBankID:
    assert(Size == 1);
    return getWaveMaskRegClass();
  case AMDGPU::SGPRRegBankID:
    return getSGPRClassForBitWidth(std::max(32u, Size));
  case AMDGPU::AGPRRegBankID:
    return getAGPRClassForBitWidth(std::max(32u, Size));
  default:
    llvm_unreachable("unknown register bank");
  }
}

const TargetRegisterClass *
SIRegisterInfo::getConstrainedRegClassForOperand(const MachineOperand &MO,
                                         const MachineRegisterInfo &MRI) const {
  const RegClassOrRegBank &RCOrRB = MRI.getRegClassOrRegBank(MO.getReg());
  if (const RegisterBank *RB = RCOrRB.dyn_cast<const RegisterBank*>())
    return getRegClassForTypeOnBank(MRI.getType(MO.getReg()), *RB);

  if (const auto *RC = RCOrRB.dyn_cast<const TargetRegisterClass *>())
    return getAllocatableClass(RC);

  return nullptr;
}

MCRegister SIRegisterInfo::getVCC() const {
  return isWave32 ? AMDGPU::VCC_LO : AMDGPU::VCC;
}

MCRegister SIRegisterInfo::getExec() const {
  return isWave32 ? AMDGPU::EXEC_LO : AMDGPU::EXEC;
}

const TargetRegisterClass *SIRegisterInfo::getVGPR64Class() const {
  // VGPR tuples have an alignment requirement on gfx90a variants.
  return ST.needsAlignedVGPRs() ? &AMDGPU::VReg_64_Align2RegClass
                                : &AMDGPU::VReg_64RegClass;
}

const TargetRegisterClass *
SIRegisterInfo::getRegClass(unsigned RCID) const {
  switch ((int)RCID) {
  case AMDGPU::SReg_1RegClassID:
    return getBoolRC();
  case AMDGPU::SReg_1_XEXECRegClassID:
    return getWaveMaskRegClass();
  case -1:
    return nullptr;
  default:
    return AMDGPUGenRegisterInfo::getRegClass(RCID);
  }
}

// Find reaching register definition
MachineInstr *SIRegisterInfo::findReachingDef(Register Reg, unsigned SubReg,
                                              MachineInstr &Use,
                                              MachineRegisterInfo &MRI,
                                              LiveIntervals *LIS) const {
  auto &MDT = LIS->getDomTree();
  SlotIndex UseIdx = LIS->getInstructionIndex(Use);
  SlotIndex DefIdx;

  if (Reg.isVirtual()) {
    if (!LIS->hasInterval(Reg))
      return nullptr;
    LiveInterval &LI = LIS->getInterval(Reg);
    LaneBitmask SubLanes = SubReg ? getSubRegIndexLaneMask(SubReg)
                                  : MRI.getMaxLaneMaskForVReg(Reg);
    VNInfo *V = nullptr;
    if (LI.hasSubRanges()) {
      for (auto &S : LI.subranges()) {
        if ((S.LaneMask & SubLanes) == SubLanes) {
          V = S.getVNInfoAt(UseIdx);
          break;
        }
      }
    } else {
      V = LI.getVNInfoAt(UseIdx);
    }
    if (!V)
      return nullptr;
    DefIdx = V->def;
  } else {
    // Find last def.
    for (MCRegUnit Unit : regunits(Reg.asMCReg())) {
      LiveRange &LR = LIS->getRegUnit(Unit);
      if (VNInfo *V = LR.getVNInfoAt(UseIdx)) {
        if (!DefIdx.isValid() ||
            MDT.dominates(LIS->getInstructionFromIndex(DefIdx),
                          LIS->getInstructionFromIndex(V->def)))
          DefIdx = V->def;
      } else {
        return nullptr;
      }
    }
  }

  MachineInstr *Def = LIS->getInstructionFromIndex(DefIdx);

  if (!Def || !MDT.dominates(Def, &Use))
    return nullptr;

  assert(Def->modifiesRegister(Reg, this));

  return Def;
}

MCPhysReg SIRegisterInfo::get32BitRegister(MCPhysReg Reg) const {
  assert(getRegSizeInBits(*getPhysRegBaseClass(Reg)) <= 32);

  for (const TargetRegisterClass &RC : { AMDGPU::VGPR_32RegClass,
                                         AMDGPU::SReg_32RegClass,
                                         AMDGPU::AGPR_32RegClass } ) {
    if (MCPhysReg Super = getMatchingSuperReg(Reg, AMDGPU::lo16, &RC))
      return Super;
  }
  if (MCPhysReg Super = getMatchingSuperReg(Reg, AMDGPU::hi16,
                                            &AMDGPU::VGPR_32RegClass)) {
      return Super;
  }

  return AMDGPU::NoRegister;
}

bool SIRegisterInfo::isProperlyAlignedRC(const TargetRegisterClass &RC) const {
  if (!ST.needsAlignedVGPRs())
    return true;

  if (isVGPRClass(&RC))
    return RC.hasSuperClassEq(getVGPRClassForBitWidth(getRegSizeInBits(RC)));
  if (isAGPRClass(&RC))
    return RC.hasSuperClassEq(getAGPRClassForBitWidth(getRegSizeInBits(RC)));
  if (isVectorSuperClass(&RC))
    return RC.hasSuperClassEq(
        getVectorSuperClassForBitWidth(getRegSizeInBits(RC)));

  return true;
}

const TargetRegisterClass *
SIRegisterInfo::getProperlyAlignedRC(const TargetRegisterClass *RC) const {
  if (!RC || !ST.needsAlignedVGPRs())
    return RC;

  unsigned Size = getRegSizeInBits(*RC);
  if (Size <= 32)
    return RC;

  if (isVGPRClass(RC))
    return getAlignedVGPRClassForBitWidth(Size);
  if (isAGPRClass(RC))
    return getAlignedAGPRClassForBitWidth(Size);
  if (isVectorSuperClass(RC))
    return getAlignedVectorSuperClassForBitWidth(Size);

  return RC;
}

ArrayRef<MCPhysReg>
SIRegisterInfo::getAllSGPR128(const MachineFunction &MF) const {
  return ArrayRef(AMDGPU::SGPR_128RegClass.begin(), ST.getMaxNumSGPRs(MF) / 4);
}

ArrayRef<MCPhysReg>
SIRegisterInfo::getAllSGPR64(const MachineFunction &MF) const {
  return ArrayRef(AMDGPU::SGPR_64RegClass.begin(), ST.getMaxNumSGPRs(MF) / 2);
}

ArrayRef<MCPhysReg>
SIRegisterInfo::getAllSGPR32(const MachineFunction &MF) const {
  return ArrayRef(AMDGPU::SGPR_32RegClass.begin(), ST.getMaxNumSGPRs(MF));
}

unsigned
SIRegisterInfo::getSubRegAlignmentNumBits(const TargetRegisterClass *RC,
                                          unsigned SubReg) const {
  switch (RC->TSFlags & SIRCFlags::RegKindMask) {
  case SIRCFlags::HasSGPR:
    return std::min(128u, getSubRegIdxSize(SubReg));
  case SIRCFlags::HasAGPR:
  case SIRCFlags::HasVGPR:
  case SIRCFlags::HasVGPR | SIRCFlags::HasAGPR:
    return std::min(32u, getSubRegIdxSize(SubReg));
  default:
    break;
  }
  return 0;
<<<<<<< HEAD
=======
}

unsigned
SIRegisterInfo::getNumUsedPhysRegs(const MachineRegisterInfo &MRI,
                                   const TargetRegisterClass &RC) const {
  for (MCPhysReg Reg : reverse(RC.getRegisters()))
    if (MRI.isPhysRegUsed(Reg))
      return getHWRegIndex(Reg) + 1;
  return 0;
}

SmallVector<StringLiteral>
SIRegisterInfo::getVRegFlagsOfReg(Register Reg,
                                  const MachineFunction &MF) const {
  SmallVector<StringLiteral> RegFlags;
  const SIMachineFunctionInfo *FuncInfo = MF.getInfo<SIMachineFunctionInfo>();
  if (FuncInfo->checkFlag(Reg, AMDGPU::VirtRegFlag::WWM_REG))
    RegFlags.push_back("WWM_REG");
  return RegFlags;
>>>>>>> f791cfc8
}<|MERGE_RESOLUTION|>--- conflicted
+++ resolved
@@ -3853,8 +3853,6 @@
     break;
   }
   return 0;
-<<<<<<< HEAD
-=======
 }
 
 unsigned
@@ -3874,5 +3872,4 @@
   if (FuncInfo->checkFlag(Reg, AMDGPU::VirtRegFlag::WWM_REG))
     RegFlags.push_back("WWM_REG");
   return RegFlags;
->>>>>>> f791cfc8
 }
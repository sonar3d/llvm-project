//===- RISCVInstrInfoVVLPatterns.td - RVV VL patterns ------*- tablegen -*-===//
//
// Part of the LLVM Project, under the Apache License v2.0 with LLVM Exceptions.
// See https://llvm.org/LICENSE.txt for license information.
// SPDX-License-Identifier: Apache-2.0 WITH LLVM-exception
//
//===----------------------------------------------------------------------===//
///
/// This file contains the required infrastructure and VL patterns to
/// support code generation for the standard 'V' (Vector) extension, version
/// version 1.0.
///
/// This file is included from and depends upon RISCVInstrInfoVPseudos.td
///
/// Note: the patterns for RVV intrinsics are found in
/// RISCVInstrInfoVPseudos.td.
///
//===----------------------------------------------------------------------===//

//===----------------------------------------------------------------------===//
// Helpers to define the VL patterns.
//===----------------------------------------------------------------------===//

def SDT_RISCVIntUnOp_VL : SDTypeProfile<1, 4, [SDTCisSameAs<0, 1>,
                                               SDTCisSameAs<0, 2>,
                                               SDTCisVec<0>, SDTCisInt<0>,
                                               SDTCVecEltisVT<3, i1>,
                                               SDTCisSameNumEltsAs<0, 3>,
                                               SDTCisVT<4, XLenVT>]>;

def SDT_RISCVIntBinOp_VL : SDTypeProfile<1, 5, [SDTCisSameAs<0, 1>,
                                                SDTCisSameAs<0, 2>,
                                                SDTCisVec<0>, SDTCisInt<0>,
                                                SDTCisSameAs<0, 3>,
                                                SDTCVecEltisVT<4, i1>,
                                                SDTCisSameNumEltsAs<0, 4>,
                                                SDTCisVT<5, XLenVT>]>;

// Input: (vector, vector/scalar, merge, mask, roundmode, vl)
def SDT_RISCVVNBinOp_RM_VL : SDTypeProfile<1, 6, [SDTCisVec<0>, SDTCisInt<0>,
                                                  SDTCisSameAs<0, 3>,
                                                  SDTCisSameNumEltsAs<0, 1>,
                                                  SDTCisVec<1>,
                                                  SDTCisOpSmallerThanOp<2, 1>,
                                                  SDTCisSameAs<0, 2>,
                                                  SDTCisSameNumEltsAs<0, 4>,
                                                  SDTCVecEltisVT<4, i1>,
                                                  SDTCisVT<5, XLenVT>,
                                                  SDTCisVT<6, XLenVT>]>;

def SDT_RISCVFPUnOp_VL : SDTypeProfile<1, 3, [SDTCisSameAs<0, 1>,
                                              SDTCisVec<0>, SDTCisFP<0>,
                                              SDTCVecEltisVT<2, i1>,
                                              SDTCisSameNumEltsAs<0, 2>,
                                              SDTCisVT<3, XLenVT>]>;
def SDT_RISCVFPBinOp_VL : SDTypeProfile<1, 5, [SDTCisSameAs<0, 1>,
                                               SDTCisSameAs<0, 2>,
                                               SDTCisVec<0>, SDTCisFP<0>,
                                               SDTCisSameAs<0, 3>,
                                               SDTCVecEltisVT<4, i1>,
                                               SDTCisSameNumEltsAs<0, 4>,
                                               SDTCisVT<5, XLenVT>]>;

def SDT_RISCVCopySign_VL : SDTypeProfile<1, 5, [SDTCisSameAs<0, 1>,
                                                SDTCisSameAs<0, 2>,
                                                SDTCisVec<0>, SDTCisFP<0>,
                                                SDTCisSameAs<0, 3>,
                                                SDTCVecEltisVT<4, i1>,
                                                SDTCisSameNumEltsAs<0, 4>,
                                                SDTCisVT<5, XLenVT>]>;

def riscv_vmv_v_v_vl : SDNode<"RISCVISD::VMV_V_V_VL",
                              SDTypeProfile<1, 3, [SDTCisVec<0>,
                                                   SDTCisSameAs<0, 1>,
                                                   SDTCisSameAs<0, 2>,
                                                   SDTCisVT<3, XLenVT>]>>;
def riscv_vmv_v_x_vl : SDNode<"RISCVISD::VMV_V_X_VL",
                              SDTypeProfile<1, 3, [SDTCisVec<0>, SDTCisInt<0>,
                                                   SDTCisSameAs<0, 1>,
                                                   SDTCisVT<2, XLenVT>,
                                                   SDTCisVT<3, XLenVT>]>>;
def riscv_vfmv_v_f_vl : SDNode<"RISCVISD::VFMV_V_F_VL",
                               SDTypeProfile<1, 3, [SDTCisVec<0>, SDTCisFP<0>,
                                                    SDTCisSameAs<0, 1>,
                                                    SDTCisEltOfVec<2, 0>,
                                                    SDTCisVT<3, XLenVT>]>>;
def riscv_vmv_s_x_vl : SDNode<"RISCVISD::VMV_S_X_VL",
                              SDTypeProfile<1, 3, [SDTCisSameAs<0, 1>,
                                                   SDTCisInt<0>,
                                                   SDTCisVT<2, XLenVT>,
                                                   SDTCisVT<3, XLenVT>]>>;
def riscv_vfmv_s_f_vl : SDNode<"RISCVISD::VFMV_S_F_VL",
                               SDTypeProfile<1, 3, [SDTCisSameAs<0, 1>,
                                                    SDTCisFP<0>,
                                                    SDTCisEltOfVec<2, 0>,
                                                    SDTCisVT<3, XLenVT>]>>;

def riscv_add_vl   : SDNode<"RISCVISD::ADD_VL",   SDT_RISCVIntBinOp_VL, [SDNPCommutative]>;
def riscv_sub_vl   : SDNode<"RISCVISD::SUB_VL",   SDT_RISCVIntBinOp_VL>;
def riscv_mul_vl   : SDNode<"RISCVISD::MUL_VL",   SDT_RISCVIntBinOp_VL, [SDNPCommutative]>;
def riscv_mulhs_vl : SDNode<"RISCVISD::MULHS_VL", SDT_RISCVIntBinOp_VL, [SDNPCommutative]>;
def riscv_mulhu_vl : SDNode<"RISCVISD::MULHU_VL", SDT_RISCVIntBinOp_VL, [SDNPCommutative]>;
def riscv_and_vl   : SDNode<"RISCVISD::AND_VL",   SDT_RISCVIntBinOp_VL, [SDNPCommutative]>;
def riscv_or_vl    : SDNode<"RISCVISD::OR_VL",    SDT_RISCVIntBinOp_VL, [SDNPCommutative]>;
def riscv_xor_vl   : SDNode<"RISCVISD::XOR_VL",   SDT_RISCVIntBinOp_VL, [SDNPCommutative]>;
def riscv_sdiv_vl  : SDNode<"RISCVISD::SDIV_VL",  SDT_RISCVIntBinOp_VL>;
def riscv_srem_vl  : SDNode<"RISCVISD::SREM_VL",  SDT_RISCVIntBinOp_VL>;
def riscv_udiv_vl  : SDNode<"RISCVISD::UDIV_VL",  SDT_RISCVIntBinOp_VL>;
def riscv_urem_vl  : SDNode<"RISCVISD::UREM_VL",  SDT_RISCVIntBinOp_VL>;
def riscv_shl_vl   : SDNode<"RISCVISD::SHL_VL",   SDT_RISCVIntBinOp_VL>;
def riscv_sra_vl   : SDNode<"RISCVISD::SRA_VL",   SDT_RISCVIntBinOp_VL>;
def riscv_srl_vl   : SDNode<"RISCVISD::SRL_VL",   SDT_RISCVIntBinOp_VL>;
def riscv_rotl_vl  : SDNode<"RISCVISD::ROTL_VL",  SDT_RISCVIntBinOp_VL>;
def riscv_rotr_vl  : SDNode<"RISCVISD::ROTR_VL",  SDT_RISCVIntBinOp_VL>;
def riscv_smin_vl  : SDNode<"RISCVISD::SMIN_VL",  SDT_RISCVIntBinOp_VL, [SDNPCommutative]>;
def riscv_smax_vl  : SDNode<"RISCVISD::SMAX_VL",  SDT_RISCVIntBinOp_VL, [SDNPCommutative]>;
def riscv_umin_vl  : SDNode<"RISCVISD::UMIN_VL",  SDT_RISCVIntBinOp_VL, [SDNPCommutative]>;
def riscv_umax_vl  : SDNode<"RISCVISD::UMAX_VL",  SDT_RISCVIntBinOp_VL, [SDNPCommutative]>;

def riscv_bitreverse_vl : SDNode<"RISCVISD::BITREVERSE_VL", SDT_RISCVIntUnOp_VL>;
def riscv_bswap_vl      : SDNode<"RISCVISD::BSWAP_VL",      SDT_RISCVIntUnOp_VL>;
def riscv_ctlz_vl       : SDNode<"RISCVISD::CTLZ_VL",       SDT_RISCVIntUnOp_VL>;
def riscv_cttz_vl       : SDNode<"RISCVISD::CTTZ_VL",       SDT_RISCVIntUnOp_VL>;
def riscv_ctpop_vl      : SDNode<"RISCVISD::CTPOP_VL",      SDT_RISCVIntUnOp_VL>;

def riscv_avgfloors_vl  : SDNode<"RISCVISD::AVGFLOORS_VL", SDT_RISCVIntBinOp_VL, [SDNPCommutative]>;
def riscv_avgflooru_vl  : SDNode<"RISCVISD::AVGFLOORU_VL", SDT_RISCVIntBinOp_VL, [SDNPCommutative]>;
def riscv_avgceils_vl   : SDNode<"RISCVISD::AVGCEILS_VL", SDT_RISCVIntBinOp_VL, [SDNPCommutative]>;
def riscv_avgceilu_vl   : SDNode<"RISCVISD::AVGCEILU_VL", SDT_RISCVIntBinOp_VL, [SDNPCommutative]>;
def riscv_saddsat_vl   : SDNode<"RISCVISD::SADDSAT_VL", SDT_RISCVIntBinOp_VL, [SDNPCommutative]>;
def riscv_uaddsat_vl   : SDNode<"RISCVISD::UADDSAT_VL", SDT_RISCVIntBinOp_VL, [SDNPCommutative]>;
def riscv_ssubsat_vl   : SDNode<"RISCVISD::SSUBSAT_VL", SDT_RISCVIntBinOp_VL>;
def riscv_usubsat_vl   : SDNode<"RISCVISD::USUBSAT_VL", SDT_RISCVIntBinOp_VL>;

def riscv_vnclipu_vl : SDNode<"RISCVISD::VNCLIPU_VL", SDT_RISCVVNBinOp_RM_VL>;
def riscv_vnclip_vl : SDNode<"RISCVISD::VNCLIP_VL", SDT_RISCVVNBinOp_RM_VL>;

def riscv_fadd_vl  : SDNode<"RISCVISD::FADD_VL",  SDT_RISCVFPBinOp_VL, [SDNPCommutative]>;
def riscv_fsub_vl  : SDNode<"RISCVISD::FSUB_VL",  SDT_RISCVFPBinOp_VL>;
def riscv_fmul_vl  : SDNode<"RISCVISD::FMUL_VL",  SDT_RISCVFPBinOp_VL, [SDNPCommutative]>;
def riscv_fdiv_vl  : SDNode<"RISCVISD::FDIV_VL",  SDT_RISCVFPBinOp_VL>;
def riscv_fneg_vl  : SDNode<"RISCVISD::FNEG_VL",  SDT_RISCVFPUnOp_VL>;
def riscv_fabs_vl  : SDNode<"RISCVISD::FABS_VL",  SDT_RISCVFPUnOp_VL>;
def riscv_fsqrt_vl : SDNode<"RISCVISD::FSQRT_VL", SDT_RISCVFPUnOp_VL>;
def riscv_fcopysign_vl : SDNode<"RISCVISD::FCOPYSIGN_VL", SDT_RISCVCopySign_VL>;
def riscv_vfmin_vl   : SDNode<"RISCVISD::VFMIN_VL",  SDT_RISCVFPBinOp_VL, [SDNPCommutative]>;
def riscv_vfmax_vl   : SDNode<"RISCVISD::VFMAX_VL",  SDT_RISCVFPBinOp_VL, [SDNPCommutative]>;

def riscv_strict_fadd_vl  : SDNode<"RISCVISD::STRICT_FADD_VL",  SDT_RISCVFPBinOp_VL, [SDNPCommutative, SDNPHasChain]>;
def riscv_strict_fsub_vl  : SDNode<"RISCVISD::STRICT_FSUB_VL",  SDT_RISCVFPBinOp_VL, [SDNPHasChain]>;
def riscv_strict_fmul_vl  : SDNode<"RISCVISD::STRICT_FMUL_VL",  SDT_RISCVFPBinOp_VL, [SDNPCommutative, SDNPHasChain]>;
def riscv_strict_fdiv_vl  : SDNode<"RISCVISD::STRICT_FDIV_VL",  SDT_RISCVFPBinOp_VL, [SDNPHasChain]>;
def riscv_strict_fsqrt_vl : SDNode<"RISCVISD::STRICT_FSQRT_VL", SDT_RISCVFPUnOp_VL, [SDNPHasChain]>;

def any_riscv_fadd_vl : PatFrags<(ops node:$lhs, node:$rhs, node:$merge, node:$mask, node:$vl),
                        [(riscv_fadd_vl node:$lhs, node:$rhs, node:$merge, node:$mask, node:$vl),
                         (riscv_strict_fadd_vl node:$lhs, node:$rhs, node:$merge, node:$mask, node:$vl)]>;
def any_riscv_fsub_vl : PatFrags<(ops node:$lhs, node:$rhs, node:$merge, node:$mask, node:$vl),
                        [(riscv_fsub_vl node:$lhs, node:$rhs, node:$merge, node:$mask, node:$vl),
                         (riscv_strict_fsub_vl node:$lhs, node:$rhs, node:$merge, node:$mask, node:$vl)]>;
def any_riscv_fmul_vl : PatFrags<(ops node:$lhs, node:$rhs, node:$merge, node:$mask, node:$vl),
                        [(riscv_fmul_vl node:$lhs, node:$rhs, node:$merge, node:$mask, node:$vl),
                         (riscv_strict_fmul_vl node:$lhs, node:$rhs, node:$merge, node:$mask, node:$vl)]>;
def any_riscv_fdiv_vl : PatFrags<(ops node:$lhs, node:$rhs, node:$merge, node:$mask, node:$vl),
                        [(riscv_fdiv_vl node:$lhs, node:$rhs, node:$merge, node:$mask, node:$vl),
                         (riscv_strict_fdiv_vl node:$lhs, node:$rhs, node:$merge, node:$mask, node:$vl)]>;
def any_riscv_fsqrt_vl : PatFrags<(ops node:$src, node:$mask, node:$vl),
                        [(riscv_fsqrt_vl node:$src, node:$mask, node:$vl),
                         (riscv_strict_fsqrt_vl node:$src, node:$mask, node:$vl)]>;

def riscv_fclass_vl : SDNode<"RISCVISD::FCLASS_VL",
                             SDTypeProfile<1, 3, [SDTCisInt<0>, SDTCisVec<0>,
                                                  SDTCisFP<1>, SDTCisVec<1>,
                                                  SDTCisSameSizeAs<0, 1>,
                                                  SDTCisSameNumEltsAs<0, 1>,
                                                  SDTCVecEltisVT<2, i1>,
                                                  SDTCisSameNumEltsAs<0, 2>,
                                                  SDTCisVT<3, XLenVT>]>>;

def SDT_RISCVVecFMA_VL : SDTypeProfile<1, 5, [SDTCisSameAs<0, 1>,
                                              SDTCisSameAs<0, 2>,
                                              SDTCisSameAs<0, 3>,
                                              SDTCisVec<0>, SDTCisFP<0>,
                                              SDTCVecEltisVT<4, i1>,
                                              SDTCisSameNumEltsAs<0, 4>,
                                              SDTCisVT<5, XLenVT>]>;
def riscv_vfmadd_vl  : SDNode<"RISCVISD::VFMADD_VL",  SDT_RISCVVecFMA_VL, [SDNPCommutative]>;
def riscv_vfnmadd_vl : SDNode<"RISCVISD::VFNMADD_VL", SDT_RISCVVecFMA_VL, [SDNPCommutative]>;
def riscv_vfmsub_vl  : SDNode<"RISCVISD::VFMSUB_VL",  SDT_RISCVVecFMA_VL, [SDNPCommutative]>;
def riscv_vfnmsub_vl : SDNode<"RISCVISD::VFNMSUB_VL", SDT_RISCVVecFMA_VL, [SDNPCommutative]>;

def SDT_RISCVWVecFMA_VL : SDTypeProfile<1, 5, [SDTCisVec<0>, SDTCisFP<0>,
                                               SDTCisVec<1>, SDTCisFP<1>,
                                               SDTCisOpSmallerThanOp<1, 0>,
                                               SDTCisSameNumEltsAs<0, 1>,
                                               SDTCisSameAs<1, 2>,
                                               SDTCisSameAs<0, 3>,
                                               SDTCVecEltisVT<4, i1>,
                                               SDTCisSameNumEltsAs<0, 4>,
                                               SDTCisVT<5, XLenVT>]>;
def riscv_vfwmadd_vl  : SDNode<"RISCVISD::VFWMADD_VL",  SDT_RISCVWVecFMA_VL, [SDNPCommutative]>;
def riscv_vfwnmadd_vl : SDNode<"RISCVISD::VFWNMADD_VL", SDT_RISCVWVecFMA_VL, [SDNPCommutative]>;
def riscv_vfwmsub_vl  : SDNode<"RISCVISD::VFWMSUB_VL",  SDT_RISCVWVecFMA_VL, [SDNPCommutative]>;
def riscv_vfwnmsub_vl : SDNode<"RISCVISD::VFWNMSUB_VL", SDT_RISCVWVecFMA_VL, [SDNPCommutative]>;

def riscv_strict_vfmadd_vl : SDNode<"RISCVISD::STRICT_VFMADD_VL", SDT_RISCVVecFMA_VL, [SDNPCommutative, SDNPHasChain]>;
def riscv_strict_vfnmadd_vl : SDNode<"RISCVISD::STRICT_VFNMADD_VL", SDT_RISCVVecFMA_VL, [SDNPCommutative, SDNPHasChain]>;
def riscv_strict_vfmsub_vl : SDNode<"RISCVISD::STRICT_VFMSUB_VL", SDT_RISCVVecFMA_VL, [SDNPCommutative, SDNPHasChain]>;
def riscv_strict_vfnmsub_vl : SDNode<"RISCVISD::STRICT_VFNMSUB_VL", SDT_RISCVVecFMA_VL, [SDNPCommutative, SDNPHasChain]>;

def any_riscv_vfmadd_vl : PatFrags<(ops node:$rs1, node:$rs2, node:$rs3, node:$mask, node:$vl),
                        [(riscv_vfmadd_vl node:$rs1, node:$rs2, node:$rs3, node:$mask, node:$vl),
                         (riscv_strict_vfmadd_vl node:$rs1, node:$rs2, node:$rs3, node:$mask, node:$vl)]>;
def any_riscv_vfnmadd_vl : PatFrags<(ops node:$rs1, node:$rs2, node:$rs3, node:$mask, node:$vl),
                        [(riscv_vfnmadd_vl node:$rs1, node:$rs2, node:$rs3, node:$mask, node:$vl),
                         (riscv_strict_vfnmadd_vl node:$rs1, node:$rs2, node:$rs3, node:$mask, node:$vl)]>;
def any_riscv_vfmsub_vl : PatFrags<(ops node:$rs1, node:$rs2, node:$rs3, node:$mask, node:$vl),
                        [(riscv_vfmsub_vl node:$rs1, node:$rs2, node:$rs3, node:$mask, node:$vl),
                         (riscv_strict_vfmsub_vl node:$rs1, node:$rs2, node:$rs3, node:$mask, node:$vl)]>;
def any_riscv_vfnmsub_vl : PatFrags<(ops node:$rs1, node:$rs2, node:$rs3, node:$mask, node:$vl),
                        [(riscv_vfnmsub_vl node:$rs1, node:$rs2, node:$rs3, node:$mask, node:$vl),
                         (riscv_strict_vfnmsub_vl node:$rs1, node:$rs2, node:$rs3, node:$mask, node:$vl)]>;

def SDT_RISCVFPRoundOp_VL  : SDTypeProfile<1, 3, [
  SDTCisFP<0>, SDTCisFP<1>, SDTCisOpSmallerThanOp<0, 1>, SDTCisSameNumEltsAs<0, 1>,
  SDTCVecEltisVT<2, i1>, SDTCisSameNumEltsAs<1, 2>, SDTCisVT<3, XLenVT>
]>;
def SDT_RISCVFPExtendOp_VL  : SDTypeProfile<1, 3, [
  SDTCisFP<0>, SDTCisFP<1>, SDTCisOpSmallerThanOp<1, 0>, SDTCisSameNumEltsAs<0, 1>,
  SDTCVecEltisVT<2, i1>, SDTCisSameNumEltsAs<1, 2>, SDTCisVT<3, XLenVT>
]>;

def riscv_fpround_vl : SDNode<"RISCVISD::FP_ROUND_VL", SDT_RISCVFPRoundOp_VL>;
def riscv_strict_fpround_vl : SDNode<"RISCVISD::STRICT_FP_ROUND_VL", SDT_RISCVFPRoundOp_VL, [SDNPHasChain]>;
def riscv_fpextend_vl : SDNode<"RISCVISD::FP_EXTEND_VL", SDT_RISCVFPExtendOp_VL>;
def riscv_strict_fpextend_vl : SDNode<"RISCVISD::STRICT_FP_EXTEND_VL", SDT_RISCVFPExtendOp_VL, [SDNPHasChain]>;
def riscv_fncvt_rod_vl : SDNode<"RISCVISD::VFNCVT_ROD_VL", SDT_RISCVFPRoundOp_VL>;
def riscv_strict_fncvt_rod_vl : SDNode<"RISCVISD::STRICT_VFNCVT_ROD_VL", SDT_RISCVFPRoundOp_VL, [SDNPHasChain]>;

def any_riscv_fpround_vl : PatFrags<(ops node:$src, node:$mask, node:$vl),
                            [(riscv_fpround_vl node:$src, node:$mask, node:$vl),
                             (riscv_strict_fpround_vl node:$src, node:$mask, node:$vl)]>;
def any_riscv_fpextend_vl : PatFrags<(ops node:$src, node:$mask, node:$vl),
                            [(riscv_fpextend_vl node:$src, node:$mask, node:$vl),
                             (riscv_strict_fpextend_vl node:$src, node:$mask, node:$vl)]>;
def any_riscv_fncvt_rod_vl : PatFrags<(ops node:$src, node:$mask, node:$vl),
                            [(riscv_fncvt_rod_vl node:$src, node:$mask, node:$vl),
                             (riscv_strict_fncvt_rod_vl node:$src, node:$mask, node:$vl)]>;

def SDT_RISCVFP2IOp_VL  : SDTypeProfile<1, 3, [
  SDTCisInt<0>, SDTCisFP<1>, SDTCisSameNumEltsAs<0, 1>,
  SDTCVecEltisVT<2, i1>, SDTCisSameNumEltsAs<1, 2>, SDTCisVT<3, XLenVT>
]>;
def SDT_RISCVFP2IOp_RM_VL  : SDTypeProfile<1, 4, [
  SDTCisInt<0>, SDTCisFP<1>, SDTCisSameNumEltsAs<0, 1>,
  SDTCVecEltisVT<2, i1>, SDTCisSameNumEltsAs<1, 2>, SDTCisVT<3, XLenVT>,
  SDTCisVT<4, XLenVT> // Rounding mode
]>;

def SDT_RISCVI2FPOp_VL  : SDTypeProfile<1, 3, [
  SDTCisFP<0>, SDTCisInt<1>, SDTCisSameNumEltsAs<0, 1>,
  SDTCVecEltisVT<2, i1>, SDTCisSameNumEltsAs<1, 2>, SDTCisVT<3, XLenVT>
]>;
def SDT_RISCVI2FPOp_RM_VL  : SDTypeProfile<1, 4, [
  SDTCisFP<0>, SDTCisInt<1>, SDTCisSameNumEltsAs<0, 1>,
  SDTCVecEltisVT<2, i1>, SDTCisSameNumEltsAs<1, 2>, SDTCisVT<3, XLenVT>,
  SDTCisVT<4, XLenVT> // Rounding mode
]>;

def SDT_RISCVSETCCOP_VL : SDTypeProfile<1, 6, [
  SDTCVecEltisVT<0, i1>, SDTCisVec<1>, SDTCisSameNumEltsAs<0, 1>,
  SDTCisSameAs<1, 2>, SDTCisVT<3, OtherVT>, SDTCisSameAs<0, 4>,
  SDTCisSameAs<0, 5>, SDTCisVT<6, XLenVT>]>;

// Float -> Int
def riscv_vfcvt_xu_f_vl : SDNode<"RISCVISD::VFCVT_XU_F_VL", SDT_RISCVFP2IOp_VL>;
def riscv_vfcvt_x_f_vl : SDNode<"RISCVISD::VFCVT_X_F_VL", SDT_RISCVFP2IOp_VL>;
def riscv_vfcvt_rm_xu_f_vl : SDNode<"RISCVISD::VFCVT_RM_XU_F_VL", SDT_RISCVFP2IOp_RM_VL>;
def riscv_vfcvt_rm_x_f_vl : SDNode<"RISCVISD::VFCVT_RM_X_F_VL", SDT_RISCVFP2IOp_RM_VL>;

def riscv_vfcvt_rtz_xu_f_vl : SDNode<"RISCVISD::VFCVT_RTZ_XU_F_VL", SDT_RISCVFP2IOp_VL>;
def riscv_vfcvt_rtz_x_f_vl  : SDNode<"RISCVISD::VFCVT_RTZ_X_F_VL",  SDT_RISCVFP2IOp_VL>;

def riscv_strict_vfcvt_rm_x_f_vl : SDNode<"RISCVISD::STRICT_VFCVT_RM_X_F_VL", SDT_RISCVFP2IOp_RM_VL, [SDNPHasChain]>;
def riscv_strict_vfcvt_rtz_xu_f_vl : SDNode<"RISCVISD::STRICT_VFCVT_RTZ_XU_F_VL", SDT_RISCVFP2IOp_VL, [SDNPHasChain]>;
def riscv_strict_vfcvt_rtz_x_f_vl  : SDNode<"RISCVISD::STRICT_VFCVT_RTZ_X_F_VL",  SDT_RISCVFP2IOp_VL, [SDNPHasChain]>;

def any_riscv_vfcvt_rm_x_f_vl : PatFrags<(ops node:$src, node:$mask, node:$vl, node:$rm),
                            [(riscv_vfcvt_rm_x_f_vl node:$src, node:$mask, node:$vl, node:$rm),
                             (riscv_strict_vfcvt_rm_x_f_vl node:$src, node:$mask, node:$vl, node:$rm)]>;
def any_riscv_vfcvt_rtz_xu_f_vl : PatFrags<(ops node:$src, node:$mask, node:$vl),
                            [(riscv_vfcvt_rtz_xu_f_vl node:$src, node:$mask, node:$vl),
                             (riscv_strict_vfcvt_rtz_xu_f_vl node:$src, node:$mask, node:$vl)]>;
def any_riscv_vfcvt_rtz_x_f_vl : PatFrags<(ops node:$src, node:$mask, node:$vl),
                            [(riscv_vfcvt_rtz_x_f_vl node:$src, node:$mask, node:$vl),
                             (riscv_strict_vfcvt_rtz_x_f_vl node:$src, node:$mask, node:$vl)]>;

// Int -> Float
def riscv_sint_to_fp_vl : SDNode<"RISCVISD::SINT_TO_FP_VL", SDT_RISCVI2FPOp_VL>;
def riscv_uint_to_fp_vl : SDNode<"RISCVISD::UINT_TO_FP_VL", SDT_RISCVI2FPOp_VL>;
def riscv_vfcvt_rm_f_xu_vl : SDNode<"RISCVISD::VFCVT_RM_F_XU_VL", SDT_RISCVI2FPOp_RM_VL>;
def riscv_vfcvt_rm_f_x_vl : SDNode<"RISCVISD::VFCVT_RM_F_X_VL", SDT_RISCVI2FPOp_RM_VL>;

def riscv_strict_sint_to_fp_vl : SDNode<"RISCVISD::STRICT_SINT_TO_FP_VL", SDT_RISCVI2FPOp_VL, [SDNPHasChain]>;
def riscv_strict_uint_to_fp_vl : SDNode<"RISCVISD::STRICT_UINT_TO_FP_VL", SDT_RISCVI2FPOp_VL, [SDNPHasChain]>;

def any_riscv_sint_to_fp_vl : PatFrags<(ops node:$src, node:$mask, node:$vl),
                            [(riscv_sint_to_fp_vl node:$src, node:$mask, node:$vl),
                             (riscv_strict_sint_to_fp_vl node:$src, node:$mask, node:$vl)]>;
def any_riscv_uint_to_fp_vl : PatFrags<(ops node:$src, node:$mask, node:$vl),
                            [(riscv_uint_to_fp_vl node:$src, node:$mask, node:$vl),
                             (riscv_strict_uint_to_fp_vl node:$src, node:$mask, node:$vl)]>;

def riscv_vfround_noexcept_vl: SDNode<"RISCVISD::VFROUND_NOEXCEPT_VL", SDT_RISCVFPUnOp_VL>;
def riscv_strict_vfround_noexcept_vl: SDNode<"RISCVISD::STRICT_VFROUND_NOEXCEPT_VL", SDT_RISCVFPUnOp_VL, [SDNPHasChain]>;

def any_riscv_vfround_noexcept_vl : PatFrags<(ops node:$src, node:$mask, node:$vl),
                        [(riscv_vfround_noexcept_vl node:$src, node:$mask, node:$vl),
                         (riscv_strict_vfround_noexcept_vl node:$src, node:$mask, node:$vl)]>;

def riscv_setcc_vl : SDNode<"RISCVISD::SETCC_VL", SDT_RISCVSETCCOP_VL>;
def riscv_strict_fsetcc_vl : SDNode<"RISCVISD::STRICT_FSETCC_VL", SDT_RISCVSETCCOP_VL, [SDNPHasChain]>;
def riscv_strict_fsetccs_vl : SDNode<"RISCVISD::STRICT_FSETCCS_VL", SDT_RISCVSETCCOP_VL, [SDNPHasChain]>;
def any_riscv_fsetcc_vl : PatFrags<(ops node:$lhs, node:$rhs, node:$cc, node:$merge, node:$mask, node:$vl),
                            [(riscv_setcc_vl node:$lhs, node:$rhs, node:$cc, node:$merge, node:$mask, node:$vl),
                             (riscv_strict_fsetcc_vl node:$lhs, node:$rhs, node:$cc, node:$merge, node:$mask, node:$vl)]>;
def any_riscv_fsetccs_vl : PatFrags<(ops node:$lhs, node:$rhs, node:$cc, node:$merge, node:$mask, node:$vl),
                            [(riscv_setcc_vl node:$lhs, node:$rhs, node:$cc, node:$merge, node:$mask, node:$vl),
                             (riscv_strict_fsetccs_vl node:$lhs, node:$rhs, node:$cc, node:$merge, node:$mask, node:$vl)]>;

def riscv_vrgather_vx_vl : SDNode<"RISCVISD::VRGATHER_VX_VL",
                                  SDTypeProfile<1, 5, [SDTCisVec<0>,
                                                       SDTCisSameAs<0, 1>,
                                                       SDTCisVT<2, XLenVT>,
                                                       SDTCisSameAs<0, 3>,
                                                       SDTCVecEltisVT<4, i1>,
                                                       SDTCisSameNumEltsAs<0, 4>,
                                                       SDTCisVT<5, XLenVT>]>>;
def riscv_vrgather_vv_vl : SDNode<"RISCVISD::VRGATHER_VV_VL",
                                  SDTypeProfile<1, 5, [SDTCisVec<0>,
                                                       SDTCisSameAs<0, 1>,
                                                       SDTCisInt<2>,
                                                       SDTCisSameNumEltsAs<0, 2>,
                                                       SDTCisSameSizeAs<0, 2>,
                                                       SDTCisSameAs<0, 3>,
                                                       SDTCVecEltisVT<4, i1>,
                                                       SDTCisSameNumEltsAs<0, 4>,
                                                       SDTCisVT<5, XLenVT>]>>;
def riscv_vrgatherei16_vv_vl : SDNode<"RISCVISD::VRGATHEREI16_VV_VL",
                                      SDTypeProfile<1, 5, [SDTCisVec<0>,
                                                           SDTCisSameAs<0, 1>,
                                                           SDTCisInt<2>,
                                                           SDTCVecEltisVT<2, i16>,
                                                           SDTCisSameNumEltsAs<0, 2>,
                                                           SDTCisSameAs<0, 3>,
                                                           SDTCVecEltisVT<4, i1>,
                                                           SDTCisSameNumEltsAs<0, 4>,
                                                           SDTCisVT<5, XLenVT>]>>;

def SDT_RISCVVMERGE_VL  : SDTypeProfile<1, 5, [
  SDTCisVec<0>, SDTCisVec<1>, SDTCisSameNumEltsAs<0, 1>, SDTCVecEltisVT<1, i1>,
  SDTCisSameAs<0, 2>, SDTCisSameAs<2, 3>, SDTCisSameAs<0, 4>,
  SDTCisVT<5, XLenVT>
]>;

def riscv_vmerge_vl : SDNode<"RISCVISD::VMERGE_VL", SDT_RISCVVMERGE_VL>;

def SDT_RISCVVMSETCLR_VL : SDTypeProfile<1, 1, [SDTCVecEltisVT<0, i1>,
                                                SDTCisVT<1, XLenVT>]>;
def riscv_vmclr_vl : SDNode<"RISCVISD::VMCLR_VL", SDT_RISCVVMSETCLR_VL>;
def riscv_vmset_vl : SDNode<"RISCVISD::VMSET_VL", SDT_RISCVVMSETCLR_VL>;

def SDT_RISCVMaskBinOp_VL : SDTypeProfile<1, 3, [SDTCisSameAs<0, 1>,
                                                 SDTCisSameAs<0, 2>,
                                                 SDTCVecEltisVT<0, i1>,
                                                 SDTCisVT<3, XLenVT>]>;
def riscv_vmand_vl : SDNode<"RISCVISD::VMAND_VL", SDT_RISCVMaskBinOp_VL, [SDNPCommutative]>;
def riscv_vmor_vl  : SDNode<"RISCVISD::VMOR_VL",  SDT_RISCVMaskBinOp_VL, [SDNPCommutative]>;
def riscv_vmxor_vl : SDNode<"RISCVISD::VMXOR_VL", SDT_RISCVMaskBinOp_VL, [SDNPCommutative]>;

def true_mask : PatLeaf<(riscv_vmset_vl (XLenVT srcvalue))>;

def riscv_vmnot_vl : PatFrag<(ops node:$rs, node:$vl),
                             (riscv_vmxor_vl node:$rs, true_mask, node:$vl)>;

def riscv_vcpop_vl : SDNode<"RISCVISD::VCPOP_VL",
                            SDTypeProfile<1, 3, [SDTCisVT<0, XLenVT>,
                                                 SDTCisVec<1>, SDTCisInt<1>,
                                                 SDTCVecEltisVT<2, i1>,
                                                 SDTCisSameNumEltsAs<1, 2>,
                                                 SDTCisVT<3, XLenVT>]>>;

def riscv_vfirst_vl : SDNode<"RISCVISD::VFIRST_VL",
                            SDTypeProfile<1, 3, [SDTCisVT<0, XLenVT>,
                                                 SDTCisVec<1>, SDTCisInt<1>,
                                                 SDTCVecEltisVT<2, i1>,
                                                 SDTCisSameNumEltsAs<1, 2>,
                                                 SDTCisVT<3, XLenVT>]>>;

def SDT_RISCVVEXTEND_VL : SDTypeProfile<1, 3, [SDTCisVec<0>,
                                               SDTCisSameNumEltsAs<0, 1>,
                                               SDTCisSameNumEltsAs<1, 2>,
                                               SDTCVecEltisVT<2, i1>,
                                               SDTCisVT<3, XLenVT>]>;
def riscv_sext_vl : SDNode<"RISCVISD::VSEXT_VL", SDT_RISCVVEXTEND_VL>;
def riscv_zext_vl : SDNode<"RISCVISD::VZEXT_VL", SDT_RISCVVEXTEND_VL>;
def riscv_ext_vl : PatFrags<(ops node:$A, node:$B, node:$C),
                            [(riscv_sext_vl node:$A, node:$B, node:$C),
                             (riscv_zext_vl node:$A, node:$B, node:$C)]>;

def riscv_trunc_vector_vl : SDNode<"RISCVISD::TRUNCATE_VECTOR_VL",
                                   SDTypeProfile<1, 3, [SDTCisVec<0>,
                                                        SDTCisSameNumEltsAs<0, 1>,
                                                        SDTCisSameNumEltsAs<0, 2>,
                                                        SDTCVecEltisVT<2, i1>,
                                                        SDTCisVT<3, XLenVT>]>>;

def SDT_RISCVVWIntBinOp_VL : SDTypeProfile<1, 5, [SDTCisVec<0>, SDTCisInt<0>,
                                                  SDTCisInt<1>,
                                                  SDTCisSameNumEltsAs<0, 1>,
                                                  SDTCisOpSmallerThanOp<1, 0>,
                                                  SDTCisSameAs<1, 2>,
                                                  SDTCisSameAs<0, 3>,
                                                  SDTCisSameNumEltsAs<1, 4>,
                                                  SDTCVecEltisVT<4, i1>,
                                                  SDTCisVT<5, XLenVT>]>;
def riscv_vwmul_vl   : SDNode<"RISCVISD::VWMUL_VL",   SDT_RISCVVWIntBinOp_VL, [SDNPCommutative]>;
def riscv_vwmulu_vl  : SDNode<"RISCVISD::VWMULU_VL",  SDT_RISCVVWIntBinOp_VL, [SDNPCommutative]>;
def riscv_vwmulsu_vl : SDNode<"RISCVISD::VWMULSU_VL", SDT_RISCVVWIntBinOp_VL>;
def riscv_vwadd_vl   : SDNode<"RISCVISD::VWADD_VL",   SDT_RISCVVWIntBinOp_VL, [SDNPCommutative]>;
def riscv_vwaddu_vl  : SDNode<"RISCVISD::VWADDU_VL",  SDT_RISCVVWIntBinOp_VL, [SDNPCommutative]>;
def riscv_vwsub_vl   : SDNode<"RISCVISD::VWSUB_VL",   SDT_RISCVVWIntBinOp_VL, []>;
def riscv_vwsubu_vl  : SDNode<"RISCVISD::VWSUBU_VL",  SDT_RISCVVWIntBinOp_VL, []>;
def riscv_vwsll_vl   : SDNode<"RISCVISD::VWSLL_VL",   SDT_RISCVVWIntBinOp_VL, []>;

def SDT_RISCVVWIntTernOp_VL : SDTypeProfile<1, 5, [SDTCisVec<0>, SDTCisInt<0>,
                                                   SDTCisInt<1>,
                                                   SDTCisSameNumEltsAs<0, 1>,
                                                   SDTCisOpSmallerThanOp<1, 0>,
                                                   SDTCisSameAs<1, 2>,
                                                   SDTCisSameAs<0, 3>,
                                                   SDTCisSameNumEltsAs<1, 4>,
                                                   SDTCVecEltisVT<4, i1>,
                                                   SDTCisVT<5, XLenVT>]>;
def riscv_vwmacc_vl : SDNode<"RISCVISD::VWMACC_VL", SDT_RISCVVWIntTernOp_VL, [SDNPCommutative]>;
def riscv_vwmaccu_vl : SDNode<"RISCVISD::VWMACCU_VL", SDT_RISCVVWIntTernOp_VL, [SDNPCommutative]>;
def riscv_vwmaccsu_vl : SDNode<"RISCVISD::VWMACCSU_VL", SDT_RISCVVWIntTernOp_VL, []>;

def SDT_RISCVVWFPBinOp_VL : SDTypeProfile<1, 5, [SDTCisVec<0>, SDTCisFP<0>,
                                                 SDTCisFP<1>,
                                                 SDTCisSameNumEltsAs<0, 1>,
                                                 SDTCisOpSmallerThanOp<1, 0>,
                                                 SDTCisSameAs<1, 2>,
                                                 SDTCisSameAs<0, 3>,
                                                 SDTCisSameNumEltsAs<1, 4>,
                                                 SDTCVecEltisVT<4, i1>,
                                                 SDTCisVT<5, XLenVT>]>;
def riscv_vfwmul_vl : SDNode<"RISCVISD::VFWMUL_VL", SDT_RISCVVWFPBinOp_VL, [SDNPCommutative]>;
def riscv_vfwadd_vl : SDNode<"RISCVISD::VFWADD_VL", SDT_RISCVVWFPBinOp_VL, [SDNPCommutative]>;
def riscv_vfwsub_vl : SDNode<"RISCVISD::VFWSUB_VL", SDT_RISCVVWFPBinOp_VL, []>;

def SDT_RISCVVNIntBinOp_VL : SDTypeProfile<1, 5, [SDTCisVec<0>, SDTCisInt<0>,
                                                  SDTCisInt<1>,
                                                  SDTCisSameNumEltsAs<0, 1>,
                                                  SDTCisOpSmallerThanOp<0, 1>,
                                                  SDTCisSameAs<0, 2>,
                                                  SDTCisSameAs<0, 3>,
                                                  SDTCisSameNumEltsAs<0, 4>,
                                                  SDTCVecEltisVT<4, i1>,
                                                  SDTCisVT<5, XLenVT>]>;
def riscv_vnsrl_vl : SDNode<"RISCVISD::VNSRL_VL", SDT_RISCVVNIntBinOp_VL>;

def SDT_RISCVVWIntBinOpW_VL : SDTypeProfile<1, 5, [SDTCisVec<0>, SDTCisInt<0>,
                                                   SDTCisSameAs<0, 1>,
                                                   SDTCisInt<2>,
                                                   SDTCisSameNumEltsAs<1, 2>,
                                                   SDTCisOpSmallerThanOp<2, 1>,
                                                   SDTCisSameAs<0, 3>,
                                                   SDTCisSameNumEltsAs<1, 4>,
                                                   SDTCVecEltisVT<4, i1>,
                                                   SDTCisVT<5, XLenVT>]>;
def riscv_vwadd_w_vl :  SDNode<"RISCVISD::VWADD_W_VL",  SDT_RISCVVWIntBinOpW_VL>;
def riscv_vwaddu_w_vl : SDNode<"RISCVISD::VWADDU_W_VL", SDT_RISCVVWIntBinOpW_VL>;
def riscv_vwsub_w_vl :  SDNode<"RISCVISD::VWSUB_W_VL",  SDT_RISCVVWIntBinOpW_VL>;
def riscv_vwsubu_w_vl : SDNode<"RISCVISD::VWSUBU_W_VL", SDT_RISCVVWIntBinOpW_VL>;

def SDT_RISCVVWFPBinOpW_VL : SDTypeProfile<1, 5, [SDTCisVec<0>, SDTCisFP<0>,
                                                  SDTCisSameAs<0, 1>,
                                                  SDTCisFP<2>,
                                                  SDTCisSameNumEltsAs<1, 2>,
                                                  SDTCisOpSmallerThanOp<2, 1>,
                                                  SDTCisSameAs<0, 3>,
                                                  SDTCisSameNumEltsAs<1, 4>,
                                                  SDTCVecEltisVT<4, i1>,
                                                  SDTCisVT<5, XLenVT>]>;

def riscv_vfwadd_w_vl :  SDNode<"RISCVISD::VFWADD_W_VL", SDT_RISCVVWFPBinOpW_VL>;
def riscv_vfwsub_w_vl :  SDNode<"RISCVISD::VFWSUB_W_VL", SDT_RISCVVWFPBinOpW_VL>;

def SDTRVVVecReduce : SDTypeProfile<1, 6, [
  SDTCisVec<0>, SDTCisVec<1>, SDTCisVec<2>, SDTCisSameAs<0, 3>,
  SDTCVecEltisVT<4, i1>, SDTCisSameNumEltsAs<2, 4>, SDTCisVT<5, XLenVT>,
  SDTCisVT<6, XLenVT>
]>;

def riscv_add_vl_oneuse : PatFrag<(ops node:$A, node:$B, node:$C, node:$D,
                                       node:$E),
                                  (riscv_add_vl node:$A, node:$B, node:$C,
                                                node:$D, node:$E), [{
  return N->hasOneUse();
}]>;

def riscv_sub_vl_oneuse : PatFrag<(ops node:$A, node:$B, node:$C, node:$D,
                                       node:$E),
                                  (riscv_sub_vl node:$A, node:$B, node:$C,
                                                node:$D, node:$E), [{
  return N->hasOneUse();
}]>;

def riscv_mul_vl_oneuse : PatFrag<(ops node:$A, node:$B, node:$C, node:$D,
                                       node:$E),
                                  (riscv_mul_vl node:$A, node:$B, node:$C,
                                                node:$D, node:$E), [{
  return N->hasOneUse();
}]>;

def riscv_vwmul_vl_oneuse : PatFrag<(ops node:$A, node:$B, node:$C, node:$D,
                                         node:$E),
                                    (riscv_vwmul_vl node:$A, node:$B, node:$C,
                                                    node:$D, node:$E), [{
  return N->hasOneUse();
}]>;

def riscv_vwmulu_vl_oneuse : PatFrag<(ops node:$A, node:$B, node:$C, node:$D,
                                          node:$E),
                                     (riscv_vwmulu_vl node:$A, node:$B, node:$C,
                                                      node:$D, node:$E), [{
  return N->hasOneUse();
}]>;

def riscv_vwmulsu_vl_oneuse : PatFrag<(ops node:$A, node:$B, node:$C, node:$D,
                                           node:$E),
                                      (riscv_vwmulsu_vl node:$A, node:$B, node:$C,
                                                        node:$D, node:$E), [{
  return N->hasOneUse();
}]>;

def riscv_sext_vl_oneuse : PatFrag<(ops node:$A, node:$B, node:$C),
                           (riscv_sext_vl node:$A, node:$B, node:$C), [{
  return N->hasOneUse();
}]>;

def riscv_zext_vl_oneuse : PatFrag<(ops node:$A, node:$B, node:$C),
                           (riscv_zext_vl node:$A, node:$B, node:$C), [{
  return N->hasOneUse();
}]>;

def riscv_ext_vl_oneuse : PatFrag<(ops node:$A, node:$B, node:$C),
                          (riscv_ext_vl node:$A, node:$B, node:$C), [{
  return N->hasOneUse();
}]>;

def riscv_fpextend_vl_oneuse : PatFrag<(ops node:$A, node:$B, node:$C),
                           (riscv_fpextend_vl node:$A, node:$B, node:$C), [{
  return N->hasOneUse();
}]>;

def riscv_vfmadd_vl_oneuse : PatFrag<(ops node:$A, node:$B, node:$C, node:$D,
                                          node:$E),
                                     (riscv_vfmadd_vl node:$A, node:$B,
                                          node:$C, node:$D, node:$E), [{
  return N->hasOneUse();
}]>;

def riscv_vfnmadd_vl_oneuse : PatFrag<(ops node:$A, node:$B, node:$C, node:$D,
                                           node:$E),
                                      (riscv_vfnmadd_vl node:$A, node:$B,
                                           node:$C, node:$D, node:$E), [{
  return N->hasOneUse();
}]>;

def riscv_vfmsub_vl_oneuse : PatFrag<(ops node:$A, node:$B, node:$C, node:$D,
                                          node:$E),
                                     (riscv_vfmsub_vl node:$A, node:$B,
                                          node:$C, node:$D, node:$E), [{
  return N->hasOneUse();
}]>;

def riscv_vfnmsub_vl_oneuse : PatFrag<(ops node:$A, node:$B, node:$C, node:$D,
                                           node:$E),
                                      (riscv_vfnmsub_vl node:$A, node:$B,
                                           node:$C, node:$D, node:$E), [{
  return N->hasOneUse();
}]>;

foreach kind = ["ADD", "UMAX", "SMAX", "UMIN", "SMIN", "AND", "OR", "XOR",
                "FADD", "SEQ_FADD", "FMIN", "FMAX"] in
  def rvv_vecreduce_#kind#_vl : SDNode<"RISCVISD::VECREDUCE_"#kind#"_VL", SDTRVVVecReduce>;

// Give explicit Complexity to prefer simm5/uimm5.
def SplatPat       : ComplexPattern<vAny, 1, "selectVSplat",      [], [], 1>;
def SplatPat_simm5 : ComplexPattern<vAny, 1, "selectVSplatSimm5", [], [], 3>;
def SplatPat_uimm5 : ComplexPattern<vAny, 1, "selectVSplatUimmBits<5>", [], [], 3>;
def SplatPat_uimm6 : ComplexPattern<vAny, 1, "selectVSplatUimmBits<6>", [], [], 3>;
def SplatPat_simm5_plus1
    : ComplexPattern<vAny, 1, "selectVSplatSimm5Plus1", [], [], 3>;
def SplatPat_simm5_plus1_nonzero
    : ComplexPattern<vAny, 1, "selectVSplatSimm5Plus1NonZero", [], [], 3>;

// Selects extends or truncates of splats where we only care about the lowest 8
// bits of each element.
def Low8BitsSplatPat
    : ComplexPattern<vAny, 1, "selectLow8BitsVSplat", [], [], 2>;

// Ignore the vl operand on vmv_v_f, and vmv_s_f.
def SplatFPOp : PatFrags<(ops node:$op),
                         [(riscv_vfmv_v_f_vl undef, node:$op, srcvalue),
                          (riscv_vfmv_s_f_vl undef, node:$op, srcvalue)]>;

def sew8simm5  : ComplexPattern<XLenVT, 1, "selectRVVSimm5<8>",  []>;
def sew16simm5 : ComplexPattern<XLenVT, 1, "selectRVVSimm5<16>", []>;
def sew32simm5 : ComplexPattern<XLenVT, 1, "selectRVVSimm5<32>", []>;
def sew64simm5 : ComplexPattern<XLenVT, 1, "selectRVVSimm5<64>", []>;

class VPatBinaryVL_V<SDPatternOperator vop,
                     string instruction_name,
                     string suffix,
                     ValueType result_type,
                     ValueType op1_type,
                     ValueType op2_type,
                     ValueType mask_type,
                     int log2sew,
                     LMULInfo vlmul,
                     VReg result_reg_class,
                     VReg op1_reg_class,
                     VReg op2_reg_class,
                     bit isSEWAware = 0>
    : Pat<(result_type (vop
                       (op1_type op1_reg_class:$rs1),
                       (op2_type op2_reg_class:$rs2),
                       (result_type result_reg_class:$merge),
                       (mask_type V0),
                       VLOpFrag)),
      (!cast<Instruction>(
                   !if(isSEWAware,
                       instruction_name#"_"#suffix#"_"#vlmul.MX#"_E"#!shl(1, log2sew)#"_MASK",
                       instruction_name#"_"#suffix#"_"#vlmul.MX#"_MASK"))
                   result_reg_class:$merge,
                   op1_reg_class:$rs1,
                   op2_reg_class:$rs2,
                   (mask_type V0), GPR:$vl, log2sew, TAIL_AGNOSTIC)>;

multiclass VPatBinaryRM_VL_V<SDNode vop,
                             string instruction_name,
                             string suffix,
                             ValueType result_type,
                             ValueType op1_type,
                             ValueType op2_type,
                             ValueType mask_type,
                             int sew,
                             LMULInfo vlmul,
                             VReg result_reg_class,
                             VReg op1_reg_class,
                             VReg op2_reg_class> {
  def : Pat<(result_type (vop
                         (op1_type op1_reg_class:$rs1),
                         (op2_type op2_reg_class:$rs2),
                         (result_type result_reg_class:$merge),
                         (mask_type V0),
                         (XLenVT timm:$roundmode),
                         VLOpFrag)),
        (!cast<Instruction>(instruction_name#"_"#suffix#"_"# vlmul.MX#"_MASK")
                     result_reg_class:$merge,
                     op1_reg_class:$rs1,
                     op2_reg_class:$rs2,
                     (mask_type V0),
                     (XLenVT timm:$roundmode),
                     GPR:$vl, sew, TAIL_AGNOSTIC)>;
}

class VPatBinaryVL_V_RM<SDPatternOperator vop,
                        string instruction_name,
                        string suffix,
                        ValueType result_type,
                        ValueType op1_type,
                        ValueType op2_type,
                        ValueType mask_type,
                        int log2sew,
                        LMULInfo vlmul,
                        VReg result_reg_class,
                        VReg op1_reg_class,
                        VReg op2_reg_class,
                        bit isSEWAware = 0>
    : Pat<(result_type (vop
                       (op1_type op1_reg_class:$rs1),
                       (op2_type op2_reg_class:$rs2),
                       (result_type result_reg_class:$merge),
                       (mask_type V0),
                       VLOpFrag)),
      (!cast<Instruction>(
                   !if(isSEWAware,
                       instruction_name#"_"#suffix#"_"#vlmul.MX#"_E"#!shl(1, log2sew)#"_MASK",
                       instruction_name#"_"#suffix#"_"#vlmul.MX#"_MASK"))
                   result_reg_class:$merge,
                   op1_reg_class:$rs1,
                   op2_reg_class:$rs2,
                   (mask_type V0),
                   // Value to indicate no rounding mode change in
                   // RISCVInsertReadWriteCSR
                   FRM_DYN,
                   GPR:$vl, log2sew, TAIL_AGNOSTIC)>;

multiclass VPatTiedBinaryNoMaskVL_V<SDNode vop,
                                    string instruction_name,
                                    string suffix,
                                    ValueType result_type,
                                    ValueType op2_type,
                                    int sew,
                                    LMULInfo vlmul,
                                    VReg result_reg_class,
                                    VReg op2_reg_class> {
  def : Pat<(result_type (vop
                         (result_type result_reg_class:$rs1),
                         (op2_type op2_reg_class:$rs2),
                         srcvalue,
                         true_mask,
                         VLOpFrag)),
        (!cast<Instruction>(instruction_name#"_"#suffix#"_"# vlmul.MX#"_TIED")
                     result_reg_class:$rs1,
                     op2_reg_class:$rs2,
                     GPR:$vl, sew, TAIL_AGNOSTIC)>;
  // Tail undisturbed
  def : Pat<(riscv_vmerge_vl true_mask,
             (result_type (vop
                           result_reg_class:$rs1,
                           (op2_type op2_reg_class:$rs2),
                           srcvalue,
                           true_mask,
                           VLOpFrag)),
             result_reg_class:$rs1, result_reg_class:$rs1, VLOpFrag),
            (!cast<Instruction>(instruction_name#"_"#suffix#"_"# vlmul.MX#"_TIED")
                     result_reg_class:$rs1,
                     op2_reg_class:$rs2,
                     GPR:$vl, sew, TU_MU)>;
}

class VPatTiedBinaryMaskVL_V<SDNode vop,
                             string instruction_name,
                             string suffix,
                             ValueType result_type,
                             ValueType op2_type,
                             ValueType mask_type,
                             int sew,
                             LMULInfo vlmul,
                             VReg result_reg_class,
                             VReg op2_reg_class> :
  Pat<(result_type (vop
                   (result_type result_reg_class:$rs1),
                   (op2_type op2_reg_class:$rs2),
                   (result_type result_reg_class:$rs1),
                   (mask_type V0),
                   VLOpFrag)),
      (!cast<Instruction>(instruction_name#"_"#suffix#"_"# vlmul.MX#"_MASK_TIED")
                   result_reg_class:$rs1,
                   op2_reg_class:$rs2,
                   (mask_type V0), GPR:$vl, sew, TU_MU)>;

multiclass VPatTiedBinaryNoMaskVL_V_RM<SDNode vop,
                                       string instruction_name,
                                       string suffix,
                                       ValueType result_type,
                                       ValueType op2_type,
                                       int log2sew,
                                       LMULInfo vlmul,
                                       VReg result_reg_class,
                                       VReg op2_reg_class,
                                       bit isSEWAware = 0> {
  defvar name = !if(isSEWAware,
                    instruction_name#"_"#suffix#"_"#vlmul.MX#"_E"#!shl(1, log2sew)#"_TIED",
                    instruction_name#"_"#suffix#"_"#vlmul.MX#"_TIED");
  def : Pat<(result_type (vop
                         (result_type result_reg_class:$rs1),
                         (op2_type op2_reg_class:$rs2),
                         srcvalue,
                         true_mask,
                         VLOpFrag)),
        (!cast<Instruction>(name)
                     result_reg_class:$rs1,
                     op2_reg_class:$rs2,
                     // Value to indicate no rounding mode change in
                     // RISCVInsertReadWriteCSR
                     FRM_DYN,
                     GPR:$vl, log2sew, TAIL_AGNOSTIC)>;
  // Tail undisturbed
  def : Pat<(riscv_vmerge_vl true_mask,
             (result_type (vop
                           result_reg_class:$rs1,
                           (op2_type op2_reg_class:$rs2),
                           srcvalue,
                           true_mask,
                           VLOpFrag)),
             result_reg_class:$rs1, result_reg_class:$rs1, VLOpFrag),
            (!cast<Instruction>(name)
                     result_reg_class:$rs1,
                     op2_reg_class:$rs2,
                     // Value to indicate no rounding mode change in
                     // RISCVInsertReadWriteCSR
                     FRM_DYN,
                     GPR:$vl, log2sew, TU_MU)>;
}

class VPatBinaryVL_XI<SDPatternOperator vop,
                      string instruction_name,
                      string suffix,
                      ValueType result_type,
                      ValueType vop1_type,
                      ValueType vop2_type,
                      ValueType mask_type,
                      int log2sew,
                      LMULInfo vlmul,
                      VReg result_reg_class,
                      VReg vop_reg_class,
                      ComplexPattern SplatPatKind,
                      DAGOperand xop_kind,
                      bit isSEWAware = 0>
    : Pat<(result_type (vop
                   (vop1_type vop_reg_class:$rs1),
                   (vop2_type (SplatPatKind (XLenVT xop_kind:$rs2))),
                   (result_type result_reg_class:$merge),
                   (mask_type V0),
                   VLOpFrag)),
      (!cast<Instruction>(
                   !if(isSEWAware,
                       instruction_name#_#suffix#_#vlmul.MX#"_E"#!shl(1, log2sew)#"_MASK",
                       instruction_name#_#suffix#_#vlmul.MX#"_MASK"))
                   result_reg_class:$merge,
                   vop_reg_class:$rs1,
                   xop_kind:$rs2,
                   (mask_type V0), GPR:$vl, log2sew, TAIL_AGNOSTIC)>;

multiclass VPatBinaryRM_VL_XI<SDNode vop,
                              string instruction_name,
                              string suffix,
                              ValueType result_type,
                              ValueType vop1_type,
                              ValueType vop2_type,
                              ValueType mask_type,
                              int sew,
                              LMULInfo vlmul,
                              VReg result_reg_class,
                              VReg vop_reg_class,
                              ComplexPattern SplatPatKind,
                              DAGOperand xop_kind> {
  def : Pat<(result_type (vop
                     (vop1_type vop_reg_class:$rs1),
                     (vop2_type (SplatPatKind (XLenVT xop_kind:$rs2))),
                     (result_type result_reg_class:$merge),
                     (mask_type V0),
                     (XLenVT timm:$roundmode),
                     VLOpFrag)),
        (!cast<Instruction>(instruction_name#_#suffix#_# vlmul.MX#"_MASK")
                     result_reg_class:$merge,
                     vop_reg_class:$rs1,
                     xop_kind:$rs2,
                     (mask_type V0),
                     (XLenVT timm:$roundmode),
                     GPR:$vl, sew, TAIL_AGNOSTIC)>;
}

multiclass VPatBinaryVL_VV_VX<SDPatternOperator vop, string instruction_name,
                              list<VTypeInfo> vtilist = AllIntegerVectors,
                              bit isSEWAware = 0> {
  foreach vti = vtilist in {
    let Predicates = GetVTypePredicates<vti>.Predicates in {
      def : VPatBinaryVL_V<vop, instruction_name, "VV",
                           vti.Vector, vti.Vector, vti.Vector, vti.Mask,
                           vti.Log2SEW, vti.LMul, vti.RegClass, vti.RegClass,
                           vti.RegClass, isSEWAware>;
      def : VPatBinaryVL_XI<vop, instruction_name, "VX",
                            vti.Vector, vti.Vector, vti.Vector, vti.Mask,
                            vti.Log2SEW, vti.LMul, vti.RegClass, vti.RegClass,
                            SplatPat, GPR, isSEWAware>;
    }
  }
}

multiclass VPatBinaryVL_VV_VX_VI<SDPatternOperator vop, string instruction_name,
                                 Operand ImmType = simm5>
    : VPatBinaryVL_VV_VX<vop, instruction_name> {
  foreach vti = AllIntegerVectors in {
    let Predicates = GetVTypePredicates<vti>.Predicates in
    def : VPatBinaryVL_XI<vop, instruction_name, "VI",
                          vti.Vector, vti.Vector, vti.Vector, vti.Mask,
                          vti.Log2SEW, vti.LMul, vti.RegClass, vti.RegClass,
                          !cast<ComplexPattern>(SplatPat#_#ImmType),
                          ImmType>;
  }
}

multiclass VPatBinaryWVL_VV_VX<SDPatternOperator vop, string instruction_name> {
  foreach VtiToWti = AllWidenableIntVectors in {
    defvar vti = VtiToWti.Vti;
    defvar wti = VtiToWti.Wti;
    let Predicates = !listconcat(GetVTypePredicates<vti>.Predicates,
                                 GetVTypePredicates<wti>.Predicates) in {
      def : VPatBinaryVL_V<vop, instruction_name, "VV",
                           wti.Vector, vti.Vector, vti.Vector, vti.Mask,
                           vti.Log2SEW, vti.LMul, wti.RegClass, vti.RegClass,
                           vti.RegClass>;
      def : VPatBinaryVL_XI<vop, instruction_name, "VX",
                            wti.Vector, vti.Vector, vti.Vector, vti.Mask,
                            vti.Log2SEW, vti.LMul, wti.RegClass, vti.RegClass,
                            SplatPat, GPR>;
    }
  }
}

multiclass VPatBinaryWVL_VV_VX_WV_WX<SDPatternOperator vop, SDNode vop_w,
                                     string instruction_name>
    : VPatBinaryWVL_VV_VX<vop, instruction_name> {
  foreach VtiToWti = AllWidenableIntVectors in {
    defvar vti = VtiToWti.Vti;
    defvar wti = VtiToWti.Wti;
    let Predicates = !listconcat(GetVTypePredicates<vti>.Predicates,
                                 GetVTypePredicates<wti>.Predicates) in {
      defm : VPatTiedBinaryNoMaskVL_V<vop_w, instruction_name, "WV",
                                      wti.Vector, vti.Vector, vti.Log2SEW,
                                      vti.LMul, wti.RegClass, vti.RegClass>;
      def : VPatTiedBinaryMaskVL_V<vop_w, instruction_name, "WV",
                                   wti.Vector, vti.Vector, wti.Mask,
                                   vti.Log2SEW, vti.LMul, wti.RegClass,
                                   vti.RegClass>;
      def : VPatBinaryVL_V<vop_w, instruction_name, "WV",
                           wti.Vector, wti.Vector, vti.Vector, vti.Mask,
                           vti.Log2SEW, vti.LMul, wti.RegClass, wti.RegClass,
                           vti.RegClass>;
      def : VPatBinaryVL_XI<vop_w, instruction_name, "WX",
                            wti.Vector, wti.Vector, vti.Vector, vti.Mask,
                            vti.Log2SEW, vti.LMul, wti.RegClass, wti.RegClass,
                            SplatPat, GPR>;
    }
  }
}

multiclass VPatBinaryNVL_WV_WX_WI<SDPatternOperator vop, string instruction_name> {
  foreach VtiToWti = AllWidenableIntVectors in {
    defvar vti = VtiToWti.Vti;
    defvar wti = VtiToWti.Wti;
    let Predicates = !listconcat(GetVTypePredicates<vti>.Predicates,
                                 GetVTypePredicates<wti>.Predicates) in {
      def : VPatBinaryVL_V<vop, instruction_name, "WV",
                           vti.Vector, wti.Vector, vti.Vector, vti.Mask,
                           vti.Log2SEW, vti.LMul, vti.RegClass, wti.RegClass,
                           vti.RegClass>;
      def : VPatBinaryVL_XI<vop, instruction_name, "WX",
                            vti.Vector, wti.Vector, vti.Vector, vti.Mask,
                            vti.Log2SEW, vti.LMul, vti.RegClass, wti.RegClass,
                            SplatPat, GPR>;
      def : VPatBinaryVL_XI<vop, instruction_name, "WI",
                            vti.Vector, wti.Vector, vti.Vector, vti.Mask,
                            vti.Log2SEW, vti.LMul, vti.RegClass, wti.RegClass,
                            !cast<ComplexPattern>(SplatPat#_#uimm5),
                            uimm5>;
    }
  }
}

multiclass VPatBinaryRM_NVL_WV_WX_WI<SDNode vop, string instruction_name> {
  foreach VtiToWti = AllWidenableIntVectors in {
    defvar vti = VtiToWti.Vti;
    defvar wti = VtiToWti.Wti;
    defm : VPatBinaryRM_VL_V<vop, instruction_name, "WV",
                             vti.Vector, wti.Vector, vti.Vector, vti.Mask,
                             vti.Log2SEW, vti.LMul, vti.RegClass, wti.RegClass, vti.RegClass>;
    defm : VPatBinaryRM_VL_XI<vop, instruction_name, "WX",
                              vti.Vector, wti.Vector, vti.Vector, vti.Mask,
                              vti.Log2SEW, vti.LMul, vti.RegClass, wti.RegClass, SplatPat, GPR>;
    defm : VPatBinaryRM_VL_XI<vop, instruction_name, "WI",
                              vti.Vector, wti.Vector, vti.Vector, vti.Mask,
                              vti.Log2SEW, vti.LMul, vti.RegClass, wti.RegClass,
                              !cast<ComplexPattern>(SplatPat#_#uimm5),
                              uimm5>;
  }
}

class VPatBinaryVL_VF<SDPatternOperator vop,
                      string instruction_name,
                      ValueType result_type,
                      ValueType vop1_type,
                      ValueType vop2_type,
                      ValueType mask_type,
                      int log2sew,
                      LMULInfo vlmul,
                      VReg result_reg_class,
                      VReg vop_reg_class,
                      RegisterClass scalar_reg_class,
                      bit isSEWAware = 0>
    : Pat<(result_type (vop (vop1_type vop_reg_class:$rs1),
                       (vop2_type (SplatFPOp scalar_reg_class:$rs2)),
                       (result_type result_reg_class:$merge),
                       (mask_type V0),
                       VLOpFrag)),
      (!cast<Instruction>(
                   !if(isSEWAware,
                       instruction_name#"_"#vlmul.MX#"_E"#!shl(1, log2sew)#"_MASK",
                       instruction_name#"_"#vlmul.MX#"_MASK"))
                   result_reg_class:$merge,
                   vop_reg_class:$rs1,
                   scalar_reg_class:$rs2,
                   (mask_type V0), GPR:$vl, log2sew, TAIL_AGNOSTIC)>;

class VPatBinaryVL_VF_RM<SDPatternOperator vop,
                      string instruction_name,
                      ValueType result_type,
                      ValueType vop1_type,
                      ValueType vop2_type,
                      ValueType mask_type,
                      int log2sew,
                      LMULInfo vlmul,
                      VReg result_reg_class,
                      VReg vop_reg_class,
                      RegisterClass scalar_reg_class,
                      bit isSEWAware = 0>
    : Pat<(result_type (vop (vop1_type vop_reg_class:$rs1),
                       (vop2_type (SplatFPOp scalar_reg_class:$rs2)),
                       (result_type result_reg_class:$merge),
                       (mask_type V0),
                       VLOpFrag)),
      (!cast<Instruction>(
                   !if(isSEWAware,
                       instruction_name#"_"#vlmul.MX#"_E"#!shl(1, log2sew)#"_MASK",
                       instruction_name#"_"#vlmul.MX#"_MASK"))
                   result_reg_class:$merge,
                   vop_reg_class:$rs1,
                   scalar_reg_class:$rs2,
                   (mask_type V0),
                   // Value to indicate no rounding mode change in
                   // RISCVInsertReadWriteCSR
                   FRM_DYN,
                   GPR:$vl, log2sew, TAIL_AGNOSTIC)>;

multiclass VPatBinaryFPVL_VV_VF<SDPatternOperator vop, string instruction_name,
                                bit isSEWAware = 0> {
  foreach vti = AllFloatVectors in {
    let Predicates = GetVTypePredicates<vti>.Predicates in {
      def : VPatBinaryVL_V<vop, instruction_name, "VV",
                           vti.Vector, vti.Vector, vti.Vector, vti.Mask,
                           vti.Log2SEW, vti.LMul, vti.RegClass, vti.RegClass,
                           vti.RegClass, isSEWAware>;
      def : VPatBinaryVL_VF<vop, instruction_name#"_V"#vti.ScalarSuffix,
                            vti.Vector, vti.Vector, vti.Vector, vti.Mask,
                            vti.Log2SEW, vti.LMul, vti.RegClass, vti.RegClass,
                            vti.ScalarRegClass, isSEWAware>;
    }
  }
}

multiclass VPatBinaryFPVL_VV_VF_RM<SDPatternOperator vop, string instruction_name,
                                bit isSEWAware = 0> {
  foreach vti = AllFloatVectors in {
    let Predicates = GetVTypePredicates<vti>.Predicates in {
      def : VPatBinaryVL_V_RM<vop, instruction_name, "VV",
                             vti.Vector, vti.Vector, vti.Vector, vti.Mask,
                             vti.Log2SEW, vti.LMul, vti.RegClass, vti.RegClass,
                             vti.RegClass, isSEWAware>;
      def : VPatBinaryVL_VF_RM<vop, instruction_name#"_V"#vti.ScalarSuffix,
                               vti.Vector, vti.Vector, vti.Vector, vti.Mask,
                               vti.Log2SEW, vti.LMul, vti.RegClass, vti.RegClass,
                               vti.ScalarRegClass, isSEWAware>;
      }
  }
}

multiclass VPatBinaryFPVL_R_VF<SDPatternOperator vop, string instruction_name,
                               bit isSEWAware = 0> {
  foreach fvti = AllFloatVectors in {
    let Predicates = GetVTypePredicates<fvti>.Predicates in
    def : Pat<(fvti.Vector (vop (SplatFPOp fvti.ScalarRegClass:$rs2),
                                fvti.RegClass:$rs1,
                                (fvti.Vector fvti.RegClass:$merge),
                                (fvti.Mask V0),
                                VLOpFrag)),
              (!cast<Instruction>(
                           !if(isSEWAware,
                               instruction_name#"_V"#fvti.ScalarSuffix#"_"#fvti.LMul.MX#"_E"#fvti.SEW#"_MASK",
                               instruction_name#"_V"#fvti.ScalarSuffix#"_"#fvti.LMul.MX#"_MASK"))
                           fvti.RegClass:$merge,
                           fvti.RegClass:$rs1, fvti.ScalarRegClass:$rs2,
                           (fvti.Mask V0), GPR:$vl, fvti.Log2SEW, TAIL_AGNOSTIC)>;
  }
}

multiclass VPatBinaryFPVL_R_VF_RM<SDPatternOperator vop, string instruction_name,
                                  bit isSEWAware = 0> {
  foreach fvti = AllFloatVectors in {
    let Predicates = GetVTypePredicates<fvti>.Predicates in
    def : Pat<(fvti.Vector (vop (SplatFPOp fvti.ScalarRegClass:$rs2),
                                fvti.RegClass:$rs1,
                                (fvti.Vector fvti.RegClass:$merge),
                                (fvti.Mask V0),
                                VLOpFrag)),
              (!cast<Instruction>(
                           !if(isSEWAware,
                               instruction_name#"_V"#fvti.ScalarSuffix#"_"#fvti.LMul.MX#"_E"#fvti.SEW#"_MASK",
                               instruction_name#"_V"#fvti.ScalarSuffix#"_"#fvti.LMul.MX#"_MASK"))
                           fvti.RegClass:$merge,
                           fvti.RegClass:$rs1, fvti.ScalarRegClass:$rs2,
                           (fvti.Mask V0),
                           // Value to indicate no rounding mode change in
                           // RISCVInsertReadWriteCSR
                           FRM_DYN,
                           GPR:$vl, fvti.Log2SEW, TAIL_AGNOSTIC)>;
  }
}

multiclass VPatIntegerSetCCVL_VV<VTypeInfo vti, string instruction_name,
                                 CondCode cc> {
  def : Pat<(vti.Mask (riscv_setcc_vl (vti.Vector vti.RegClass:$rs1),
                                      vti.RegClass:$rs2, cc,
                                      VR:$merge,
                                      (vti.Mask V0),
                                      VLOpFrag)),
            (!cast<Instruction>(instruction_name#"_VV_"#vti.LMul.MX#"_MASK")
                         VR:$merge,
                         vti.RegClass:$rs1,
                         vti.RegClass:$rs2,
                         (vti.Mask V0), GPR:$vl, vti.Log2SEW)>;
}

// Inherits from VPatIntegerSetCCVL_VV and adds a pattern with operands swapped.
multiclass VPatIntegerSetCCVL_VV_Swappable<VTypeInfo vti, string instruction_name,
                                           CondCode cc, CondCode invcc>
    : VPatIntegerSetCCVL_VV<vti, instruction_name, cc> {
  def : Pat<(vti.Mask (riscv_setcc_vl (vti.Vector vti.RegClass:$rs2),
                                      vti.RegClass:$rs1, invcc,
                                      VR:$merge,
                                      (vti.Mask V0),
                                      VLOpFrag)),
            (!cast<Instruction>(instruction_name#"_VV_"#vti.LMul.MX#"_MASK")
                         VR:$merge, vti.RegClass:$rs1,
                         vti.RegClass:$rs2, (vti.Mask V0), GPR:$vl, vti.Log2SEW)>;
}

multiclass VPatIntegerSetCCVL_VX_Swappable<VTypeInfo vti, string instruction_name,
                                           CondCode cc, CondCode invcc> {
  defvar instruction_masked = !cast<Instruction>(instruction_name#"_VX_"#vti.LMul.MX#"_MASK");
  def : Pat<(vti.Mask (riscv_setcc_vl (vti.Vector vti.RegClass:$rs1),
                                      (SplatPat (XLenVT GPR:$rs2)), cc,
                                      VR:$merge,
                                      (vti.Mask V0),
                                      VLOpFrag)),
            (instruction_masked VR:$merge, vti.RegClass:$rs1,
                                GPR:$rs2, (vti.Mask V0), GPR:$vl, vti.Log2SEW)>;
  def : Pat<(vti.Mask (riscv_setcc_vl (SplatPat (XLenVT GPR:$rs2)),
                                      (vti.Vector vti.RegClass:$rs1), invcc,
                                      VR:$merge,
                                      (vti.Mask V0),
                                      VLOpFrag)),
            (instruction_masked VR:$merge, vti.RegClass:$rs1,
                                GPR:$rs2, (vti.Mask V0), GPR:$vl, vti.Log2SEW)>;
}

multiclass VPatIntegerSetCCVL_VI_Swappable<VTypeInfo vti, string instruction_name,
                                           CondCode cc, CondCode invcc> {
  defvar instruction_masked = !cast<Instruction>(instruction_name#"_VI_"#vti.LMul.MX#"_MASK");
  def : Pat<(vti.Mask (riscv_setcc_vl (vti.Vector vti.RegClass:$rs1),
                                      (SplatPat_simm5 simm5:$rs2), cc,
                                      VR:$merge,
                                      (vti.Mask V0),
                                      VLOpFrag)),
            (instruction_masked VR:$merge, vti.RegClass:$rs1,
                                XLenVT:$rs2, (vti.Mask V0), GPR:$vl,
                                vti.Log2SEW)>;

  // FIXME: Can do some canonicalization to remove these patterns.
  def : Pat<(vti.Mask (riscv_setcc_vl (SplatPat_simm5 simm5:$rs2),
                                      (vti.Vector vti.RegClass:$rs1), invcc,
                                      VR:$merge,
                                      (vti.Mask V0),
                                      VLOpFrag)),
            (instruction_masked VR:$merge, vti.RegClass:$rs1,
                                simm5:$rs2, (vti.Mask V0), GPR:$vl,
                                vti.Log2SEW)>;
}

multiclass VPatIntegerSetCCVL_VIPlus1_Swappable<VTypeInfo vti,
                                                string instruction_name,
                                                CondCode cc, CondCode invcc,
                                                ComplexPattern splatpat_kind> {
  defvar instruction_masked = !cast<Instruction>(instruction_name#"_VI_"#vti.LMul.MX#"_MASK");
  def : Pat<(vti.Mask (riscv_setcc_vl (vti.Vector vti.RegClass:$rs1),
                                      (splatpat_kind simm5:$rs2), cc,
                                      VR:$merge,
                                      (vti.Mask V0),
                                      VLOpFrag)),
            (instruction_masked VR:$merge, vti.RegClass:$rs1,
                                (DecImm simm5:$rs2), (vti.Mask V0), GPR:$vl,
                                vti.Log2SEW)>;

  // FIXME: Can do some canonicalization to remove these patterns.
  def : Pat<(vti.Mask (riscv_setcc_vl (splatpat_kind simm5:$rs2),
                                      (vti.Vector vti.RegClass:$rs1), invcc,
                                      VR:$merge,
                                      (vti.Mask V0),
                                      VLOpFrag)),
            (instruction_masked VR:$merge, vti.RegClass:$rs1,
                                (DecImm simm5:$rs2), (vti.Mask V0), GPR:$vl,
                                vti.Log2SEW)>;
}

multiclass VPatFPSetCCVL_VV_VF_FV<SDPatternOperator vop, CondCode cc,
                                  string inst_name,
                                  string swapped_op_inst_name> {
  foreach fvti = AllFloatVectors in {
    let Predicates = GetVTypePredicates<fvti>.Predicates in {
      def : Pat<(fvti.Mask (vop (fvti.Vector fvti.RegClass:$rs1),
                                 fvti.RegClass:$rs2,
                                 cc,
                                 VR:$merge,
                                 (fvti.Mask V0),
                                 VLOpFrag)),
                (!cast<Instruction>(inst_name#"_VV_"#fvti.LMul.MX#"_MASK")
                    VR:$merge, fvti.RegClass:$rs1,
                    fvti.RegClass:$rs2, (fvti.Mask V0),
                    GPR:$vl, fvti.Log2SEW)>;
      def : Pat<(fvti.Mask (vop (fvti.Vector fvti.RegClass:$rs1),
                                (SplatFPOp fvti.ScalarRegClass:$rs2),
                                cc,
                                VR:$merge,
                                (fvti.Mask V0),
                                VLOpFrag)),
                (!cast<Instruction>(inst_name#"_V"#fvti.ScalarSuffix#"_"#fvti.LMul.MX#"_MASK")
                    VR:$merge, fvti.RegClass:$rs1,
                    fvti.ScalarRegClass:$rs2, (fvti.Mask V0),
                    GPR:$vl, fvti.Log2SEW)>;
      def : Pat<(fvti.Mask (vop (SplatFPOp fvti.ScalarRegClass:$rs2),
                                (fvti.Vector fvti.RegClass:$rs1),
                                cc,
                                VR:$merge,
                                (fvti.Mask V0),
                                VLOpFrag)),
                (!cast<Instruction>(swapped_op_inst_name#"_V"#fvti.ScalarSuffix#"_"#fvti.LMul.MX#"_MASK")
                    VR:$merge, fvti.RegClass:$rs1,
                    fvti.ScalarRegClass:$rs2, (fvti.Mask V0),
                    GPR:$vl, fvti.Log2SEW)>;
    }
  }
}

multiclass VPatExtendVL_V<SDNode vop, string inst_name, string suffix,
                          list <VTypeInfoToFraction> fraction_list> {
  foreach vtiTofti = fraction_list in {
    defvar vti = vtiTofti.Vti;
    defvar fti = vtiTofti.Fti;
    let Predicates = !listconcat(GetVTypePredicates<vti>.Predicates,
                                 GetVTypePredicates<fti>.Predicates) in
    def : Pat<(vti.Vector (vop (fti.Vector fti.RegClass:$rs2),
                               (fti.Mask V0), VLOpFrag)),
              (!cast<Instruction>(inst_name#"_"#suffix#"_"#vti.LMul.MX#"_MASK")
                  (vti.Vector (IMPLICIT_DEF)),
                  fti.RegClass:$rs2,
                  (fti.Mask V0), GPR:$vl, vti.Log2SEW, TA_MA)>;
  }
}

// Single width converting

multiclass VPatConvertFP2IVL_V<SDPatternOperator vop, string instruction_name> {
  foreach fvti = AllFloatVectors in {
    defvar ivti = GetIntVTypeInfo<fvti>.Vti;
    let Predicates = !listconcat(GetVTypePredicates<fvti>.Predicates,
                                 GetVTypePredicates<ivti>.Predicates) in
    def : Pat<(ivti.Vector (vop (fvti.Vector fvti.RegClass:$rs1),
                                (fvti.Mask V0),
                                VLOpFrag)),
              (!cast<Instruction>(instruction_name#"_"#ivti.LMul.MX#"_MASK")
                  (ivti.Vector (IMPLICIT_DEF)), fvti.RegClass:$rs1,
                  (fvti.Mask V0), GPR:$vl, ivti.Log2SEW, TA_MA)>;
  }
}

multiclass VPatConvertFP2IVL_V_RM<SDPatternOperator vop, string instruction_name> {
  foreach fvti = AllFloatVectors in {
    defvar ivti = GetIntVTypeInfo<fvti>.Vti;
    let Predicates = !listconcat(GetVTypePredicates<fvti>.Predicates,
                                 GetVTypePredicates<ivti>.Predicates) in
    def : Pat<(ivti.Vector (vop (fvti.Vector fvti.RegClass:$rs1),
                                (fvti.Mask V0),
                                VLOpFrag)),
              (!cast<Instruction>(instruction_name#"_"#ivti.LMul.MX#"_MASK")
                  (ivti.Vector (IMPLICIT_DEF)), fvti.RegClass:$rs1,
                  (fvti.Mask V0),
                  // Value to indicate no rounding mode change in
                  // RISCVInsertReadWriteCSR
                  FRM_DYN,
                  GPR:$vl, ivti.Log2SEW, TA_MA)>;
  }
}


multiclass VPatConvertFP2I_RM_VL_V<SDPatternOperator vop, string instruction_name> {
  foreach fvti = AllFloatVectors in {
    defvar ivti = GetIntVTypeInfo<fvti>.Vti;
    let Predicates = !listconcat(GetVTypePredicates<fvti>.Predicates,
                                 GetVTypePredicates<ivti>.Predicates) in
    def : Pat<(ivti.Vector (vop (fvti.Vector fvti.RegClass:$rs1),
                                (fvti.Mask V0), (XLenVT timm:$frm),
                                VLOpFrag)),
              (!cast<Instruction>(instruction_name#"_"#ivti.LMul.MX#"_MASK")
                  (ivti.Vector (IMPLICIT_DEF)), fvti.RegClass:$rs1,
                  (fvti.Mask V0), timm:$frm, GPR:$vl, ivti.Log2SEW,
                  TA_MA)>;
  }
}

multiclass VPatConvertI2FPVL_V_RM<SDPatternOperator vop, string instruction_name> {
  foreach fvti = AllFloatVectors in {
    defvar ivti = GetIntVTypeInfo<fvti>.Vti;
    let Predicates = !listconcat(GetVTypePredicates<fvti>.Predicates,
                                 GetVTypePredicates<ivti>.Predicates) in
    def : Pat<(fvti.Vector (vop (ivti.Vector ivti.RegClass:$rs1),
                                (ivti.Mask V0),
                                VLOpFrag)),
              (!cast<Instruction>(instruction_name#"_"#fvti.LMul.MX#"_E"#fvti.SEW#"_MASK")
                  (fvti.Vector (IMPLICIT_DEF)), ivti.RegClass:$rs1,
                  (ivti.Mask V0),
                  // Value to indicate no rounding mode change in
                  // RISCVInsertReadWriteCSR
                  FRM_DYN,
                  GPR:$vl, fvti.Log2SEW, TA_MA)>;
  }
}

multiclass VPatConvertI2FP_RM_VL_V<SDNode vop, string instruction_name> {
  foreach fvti = AllFloatVectors in {
    defvar ivti = GetIntVTypeInfo<fvti>.Vti;
    let Predicates = !listconcat(GetVTypePredicates<fvti>.Predicates,
                                 GetVTypePredicates<ivti>.Predicates) in
    def : Pat<(fvti.Vector (vop (ivti.Vector ivti.RegClass:$rs1),
                                (ivti.Mask V0), (XLenVT timm:$frm),
                                VLOpFrag)),
              (!cast<Instruction>(instruction_name#"_"#fvti.LMul.MX#"_E"#fvti.SEW#"_MASK")
                  (fvti.Vector (IMPLICIT_DEF)), ivti.RegClass:$rs1,
                  (ivti.Mask V0), timm:$frm, GPR:$vl, fvti.Log2SEW, TA_MA)>;
  }
}

// Widening converting

multiclass VPatWConvertFP2IVL_V<SDPatternOperator vop, string instruction_name> {
  foreach fvtiToFWti = AllWidenableFloatVectors in {
    defvar fvti = fvtiToFWti.Vti;
    defvar iwti = GetIntVTypeInfo<fvtiToFWti.Wti>.Vti;
    let Predicates = !listconcat(GetVTypePredicates<fvti>.Predicates,
                                 GetVTypePredicates<iwti>.Predicates) in
    def : Pat<(iwti.Vector (vop (fvti.Vector fvti.RegClass:$rs1),
                                (fvti.Mask V0),
                                VLOpFrag)),
              (!cast<Instruction>(instruction_name#"_"#fvti.LMul.MX#"_MASK")
                  (iwti.Vector (IMPLICIT_DEF)), fvti.RegClass:$rs1,
                  (fvti.Mask V0), GPR:$vl, fvti.Log2SEW, TA_MA)>;
  }
}

multiclass VPatWConvertFP2IVL_V_RM<SDPatternOperator vop, string instruction_name> {
  foreach fvtiToFWti = AllWidenableFloatVectors in {
    defvar fvti = fvtiToFWti.Vti;
    defvar iwti = GetIntVTypeInfo<fvtiToFWti.Wti>.Vti;
    let Predicates = !listconcat(GetVTypePredicates<fvti>.Predicates,
                                 GetVTypePredicates<iwti>.Predicates) in
    def : Pat<(iwti.Vector (vop (fvti.Vector fvti.RegClass:$rs1),
                                (fvti.Mask V0),
                                VLOpFrag)),
              (!cast<Instruction>(instruction_name#"_"#fvti.LMul.MX#"_MASK")
                  (iwti.Vector (IMPLICIT_DEF)), fvti.RegClass:$rs1,
                  (fvti.Mask V0),
                  // Value to indicate no rounding mode change in
                  // RISCVInsertReadWriteCSR
                  FRM_DYN,
                  GPR:$vl, fvti.Log2SEW, TA_MA)>;
  }
}


multiclass VPatWConvertFP2I_RM_VL_V<SDNode vop, string instruction_name> {
  foreach fvtiToFWti = AllWidenableFloatVectors in {
    defvar fvti = fvtiToFWti.Vti;
    defvar iwti = GetIntVTypeInfo<fvtiToFWti.Wti>.Vti;
    let Predicates = !listconcat(GetVTypePredicates<fvti>.Predicates,
                                 GetVTypePredicates<iwti>.Predicates) in
    def : Pat<(iwti.Vector (vop (fvti.Vector fvti.RegClass:$rs1),
                                (fvti.Mask V0), (XLenVT timm:$frm),
                                VLOpFrag)),
              (!cast<Instruction>(instruction_name#"_"#fvti.LMul.MX#"_MASK")
                  (iwti.Vector (IMPLICIT_DEF)), fvti.RegClass:$rs1,
                  (fvti.Mask V0), timm:$frm, GPR:$vl, fvti.Log2SEW, TA_MA)>;
  }
}

multiclass VPatWConvertI2FPVL_V<SDPatternOperator vop,
                                string instruction_name> {
  foreach vtiToWti = AllWidenableIntToFloatVectors in {
    defvar ivti = vtiToWti.Vti;
    defvar fwti = vtiToWti.Wti;
    let Predicates = !listconcat(GetVTypePredicates<ivti>.Predicates,
                                 GetVTypePredicates<fwti>.Predicates) in
    def : Pat<(fwti.Vector (vop (ivti.Vector ivti.RegClass:$rs1),
                                (ivti.Mask V0),
                                VLOpFrag)),
              (!cast<Instruction>(instruction_name#"_"#ivti.LMul.MX#"_E"#ivti.SEW#"_MASK")
                  (fwti.Vector (IMPLICIT_DEF)), ivti.RegClass:$rs1,
                  (ivti.Mask V0),
                  GPR:$vl, ivti.Log2SEW, TA_MA)>;
  }
}

// Narrowing converting

multiclass VPatNConvertFP2IVL_W<SDPatternOperator vop,
                                string instruction_name> {
  // Reuse the same list of types used in the widening nodes, but just swap the
  // direction of types around so we're converting from Wti -> Vti
  foreach vtiToWti = AllWidenableIntToFloatVectors in {
    defvar vti = vtiToWti.Vti;
    defvar fwti = vtiToWti.Wti;
    let Predicates = !listconcat(GetVTypePredicates<vti>.Predicates,
                                 GetVTypePredicates<fwti>.Predicates) in
    def : Pat<(vti.Vector (vop (fwti.Vector fwti.RegClass:$rs1),
                               (fwti.Mask V0),
                               VLOpFrag)),
              (!cast<Instruction>(instruction_name#"_"#vti.LMul.MX#"_MASK")
                  (vti.Vector (IMPLICIT_DEF)), fwti.RegClass:$rs1,
                  (fwti.Mask V0), GPR:$vl, vti.Log2SEW, TA_MA)>;
  }
}

multiclass VPatNConvertFP2IVL_W_RM<SDPatternOperator vop,
                                string instruction_name> {
  // Reuse the same list of types used in the widening nodes, but just swap the
  // direction of types around so we're converting from Wti -> Vti
  foreach vtiToWti = AllWidenableIntToFloatVectors in {
    defvar vti = vtiToWti.Vti;
    defvar fwti = vtiToWti.Wti;
    let Predicates = !listconcat(GetVTypePredicates<vti>.Predicates,
                                 GetVTypePredicates<fwti>.Predicates) in
    def : Pat<(vti.Vector (vop (fwti.Vector fwti.RegClass:$rs1),
                               (fwti.Mask V0),
                               VLOpFrag)),
              (!cast<Instruction>(instruction_name#"_"#vti.LMul.MX#"_MASK")
                  (vti.Vector (IMPLICIT_DEF)), fwti.RegClass:$rs1,
                  (fwti.Mask V0),
                  // Value to indicate no rounding mode change in
                  // RISCVInsertReadWriteCSR
                  FRM_DYN,
                  GPR:$vl, vti.Log2SEW, TA_MA)>;
  }
}

multiclass VPatNConvertFP2I_RM_VL_W<SDNode vop, string instruction_name> {
  foreach vtiToWti = AllWidenableIntToFloatVectors in {
    defvar vti = vtiToWti.Vti;
    defvar fwti = vtiToWti.Wti;
    let Predicates = !listconcat(GetVTypePredicates<vti>.Predicates,
                                 GetVTypePredicates<fwti>.Predicates) in
    def : Pat<(vti.Vector (vop (fwti.Vector fwti.RegClass:$rs1),
                               (fwti.Mask V0), (XLenVT timm:$frm),
                               VLOpFrag)),
              (!cast<Instruction>(instruction_name#"_"#vti.LMul.MX#"_MASK")
                  (vti.Vector (IMPLICIT_DEF)), fwti.RegClass:$rs1,
                  (fwti.Mask V0), timm:$frm, GPR:$vl, vti.Log2SEW, TA_MA)>;
  }
}

multiclass VPatNConvertI2FPVL_W_RM<SDPatternOperator vop,
                                string instruction_name> {
  foreach fvtiToFWti = AllWidenableFloatVectors in {
    defvar fvti = fvtiToFWti.Vti;
    defvar iwti = GetIntVTypeInfo<fvtiToFWti.Wti>.Vti;
    let Predicates = !listconcat(GetVTypePredicates<fvti>.Predicates,
                                 GetVTypePredicates<iwti>.Predicates) in
    def : Pat<(fvti.Vector (vop (iwti.Vector iwti.RegClass:$rs1),
                                (iwti.Mask V0),
                                VLOpFrag)),
              (!cast<Instruction>(instruction_name#"_"#fvti.LMul.MX#"_E"#fvti.SEW#"_MASK") 
                  (fvti.Vector (IMPLICIT_DEF)), iwti.RegClass:$rs1,
                  (iwti.Mask V0),
                  // Value to indicate no rounding mode change in
                  // RISCVInsertReadWriteCSR
                  FRM_DYN,
                  GPR:$vl, fvti.Log2SEW, TA_MA)>;
  }
}

multiclass VPatNConvertI2FP_RM_VL_W<SDNode vop, string instruction_name> {
  foreach fvtiToFWti = AllWidenableFloatVectors in {
    defvar fvti = fvtiToFWti.Vti;
    defvar iwti = GetIntVTypeInfo<fvtiToFWti.Wti>.Vti;
    let Predicates = !listconcat(GetVTypePredicates<fvti>.Predicates,
                                 GetVTypePredicates<iwti>.Predicates) in
    def : Pat<(fvti.Vector (vop (iwti.Vector iwti.RegClass:$rs1),
                                (iwti.Mask V0),  (XLenVT timm:$frm),
                                VLOpFrag)),
              (!cast<Instruction>(instruction_name#"_"#fvti.LMul.MX#"_E"#fvti.SEW#"_MASK")
                  (fvti.Vector (IMPLICIT_DEF)), iwti.RegClass:$rs1,
                  (iwti.Mask V0), timm:$frm, GPR:$vl, fvti.Log2SEW, TA_MA)>;
  }
}

multiclass VPatReductionVL<SDNode vop, string instruction_name, bit is_float> {
  foreach vti = !if(is_float, AllFloatVectors, AllIntegerVectors) in {
    defvar vti_m1 = !cast<VTypeInfo>(!if(is_float, "VF", "VI") # vti.SEW # "M1");
    let Predicates = GetVTypePredicates<vti>.Predicates in {
      def: Pat<(vti_m1.Vector (vop (vti_m1.Vector VR:$merge),
                                   (vti.Vector vti.RegClass:$rs1), VR:$rs2,
                                   (vti.Mask V0), VLOpFrag,
                                   (XLenVT timm:$policy))),
          (!cast<Instruction>(instruction_name#"_VS_"#vti.LMul.MX#"_E"#vti.SEW#"_MASK")
              (vti_m1.Vector VR:$merge),
              (vti.Vector vti.RegClass:$rs1),
              (vti_m1.Vector VR:$rs2),
              (vti.Mask V0), GPR:$vl, vti.Log2SEW, (XLenVT timm:$policy))>;
    }
  }
}

multiclass VPatReductionVL_RM<SDNode vop, string instruction_name, bit is_float> {
  foreach vti = !if(is_float, AllFloatVectors, AllIntegerVectors) in {
    defvar vti_m1 = !cast<VTypeInfo>(!if(is_float, "VF", "VI") # vti.SEW # "M1");
    let Predicates = GetVTypePredicates<vti>.Predicates in {
      def: Pat<(vti_m1.Vector (vop (vti_m1.Vector VR:$merge),
                                   (vti.Vector vti.RegClass:$rs1), VR:$rs2,
                                   (vti.Mask V0), VLOpFrag,
                                   (XLenVT timm:$policy))),
          (!cast<Instruction>(instruction_name#"_VS_"#vti.LMul.MX#"_E"#vti.SEW#"_MASK")
              (vti_m1.Vector VR:$merge),
              (vti.Vector vti.RegClass:$rs1),
              (vti_m1.Vector VR:$rs2),
              (vti.Mask V0),
              // Value to indicate no rounding mode change in
              // RISCVInsertReadWriteCSR
              FRM_DYN,
              GPR:$vl, vti.Log2SEW, (XLenVT timm:$policy))>;
    }
  }
}

multiclass VPatBinaryVL_WV_WX_WI<SDNode op, string instruction_name> {
  foreach vtiToWti = AllWidenableIntVectors in {
    defvar vti = vtiToWti.Vti;
    defvar wti = vtiToWti.Wti;
    let Predicates = !listconcat(GetVTypePredicates<vti>.Predicates,
                                 GetVTypePredicates<wti>.Predicates) in {
      def : Pat<
        (vti.Vector
          (riscv_trunc_vector_vl
            (op (wti.Vector wti.RegClass:$rs2),
                (wti.Vector (ext_oneuse (vti.Vector vti.RegClass:$rs1)))),
            (vti.Mask true_mask),
            VLOpFrag)),
        (!cast<Instruction>(instruction_name#"_WV_"#vti.LMul.MX)
          (vti.Vector (IMPLICIT_DEF)),
          wti.RegClass:$rs2, vti.RegClass:$rs1, GPR:$vl, vti.Log2SEW, TA_MA)>;

      def : Pat<
        (vti.Vector
          (riscv_trunc_vector_vl
            (op (wti.Vector wti.RegClass:$rs2),
                (wti.Vector (Low8BitsSplatPat (XLenVT GPR:$rs1)))),
            (vti.Mask true_mask),
            VLOpFrag)),
        (!cast<Instruction>(instruction_name#"_WX_"#vti.LMul.MX)
          (vti.Vector (IMPLICIT_DEF)),
          wti.RegClass:$rs2, GPR:$rs1, GPR:$vl, vti.Log2SEW, TA_MA)>;

      def : Pat<
        (vti.Vector
          (riscv_trunc_vector_vl
            (op (wti.Vector wti.RegClass:$rs2),
                (wti.Vector (SplatPat_uimm5 uimm5:$rs1))), (vti.Mask true_mask),
            VLOpFrag)),
        (!cast<Instruction>(instruction_name#"_WI_"#vti.LMul.MX)
          (vti.Vector (IMPLICIT_DEF)),
          wti.RegClass:$rs2, uimm5:$rs1, GPR:$vl, vti.Log2SEW, TA_MA)>;
    }
  }
}

multiclass VPatWidenReductionVL<SDNode vop, PatFrags extop, string instruction_name, bit is_float> {
  foreach vtiToWti = !if(is_float, AllWidenableFloatVectors, AllWidenableIntVectors) in {
    defvar vti = vtiToWti.Vti;
    defvar wti = vtiToWti.Wti;
    defvar wti_m1 = !cast<VTypeInfo>(!if(is_float, "VF", "VI") # wti.SEW # "M1");
    let Predicates = !listconcat(GetVTypePredicates<vti>.Predicates,
                                 GetVTypePredicates<wti>.Predicates) in {
      def: Pat<(wti_m1.Vector (vop (wti_m1.Vector VR:$merge),
                                   (wti.Vector (extop (vti.Vector vti.RegClass:$rs1))),
                                   VR:$rs2, (vti.Mask V0), VLOpFrag,
                                   (XLenVT timm:$policy))),
               (!cast<Instruction>(instruction_name#"_VS_"#vti.LMul.MX#"_E"#vti.SEW#"_MASK")
                  (wti_m1.Vector VR:$merge), (vti.Vector vti.RegClass:$rs1),
                  (wti_m1.Vector VR:$rs2), (vti.Mask V0), GPR:$vl, vti.Log2SEW,
                  (XLenVT timm:$policy))>;
    }
  }
}

multiclass VPatWidenReductionVL_RM<SDNode vop, PatFrags extop, string instruction_name, bit is_float> {
  foreach vtiToWti = !if(is_float, AllWidenableFloatVectors, AllWidenableIntVectors) in {
    defvar vti = vtiToWti.Vti;
    defvar wti = vtiToWti.Wti;
    defvar wti_m1 = !cast<VTypeInfo>(!if(is_float, "VF", "VI") # wti.SEW # "M1");
    let Predicates = !listconcat(GetVTypePredicates<vti>.Predicates,
                                 GetVTypePredicates<wti>.Predicates) in {
      def: Pat<(wti_m1.Vector (vop (wti_m1.Vector VR:$merge),
                                   (wti.Vector (extop (vti.Vector vti.RegClass:$rs1))),
                                   VR:$rs2, (vti.Mask V0), VLOpFrag,
                                   (XLenVT timm:$policy))),
               (!cast<Instruction>(instruction_name#"_VS_"#vti.LMul.MX#"_E"#vti.SEW#"_MASK")
                  (wti_m1.Vector VR:$merge), (vti.Vector vti.RegClass:$rs1),
                  (wti_m1.Vector VR:$rs2), (vti.Mask V0),
                  // Value to indicate no rounding mode change in
                  // RISCVInsertReadWriteCSR
                  FRM_DYN,
                  GPR:$vl, vti.Log2SEW,
                  (XLenVT timm:$policy))>;
    }
  }
}

multiclass VPatWidenReductionVL_Ext_VL<SDNode vop, PatFrags extop, string instruction_name, bit is_float> {
  foreach vtiToWti = !if(is_float, AllWidenableFloatVectors, AllWidenableIntVectors) in {
    defvar vti = vtiToWti.Vti;
    defvar wti = vtiToWti.Wti;
    defvar wti_m1 = !cast<VTypeInfo>(!if(is_float, "VF", "VI") # wti.SEW # "M1");
    let Predicates = !listconcat(GetVTypePredicates<vti>.Predicates,
                                 GetVTypePredicates<wti>.Predicates) in {
      def: Pat<(wti_m1.Vector (vop (wti_m1.Vector VR:$merge),
                                   (wti.Vector (extop (vti.Vector vti.RegClass:$rs1), (vti.Mask true_mask), VLOpFrag)),
                                   VR:$rs2, (vti.Mask V0), VLOpFrag,
                                   (XLenVT timm:$policy))),
               (!cast<Instruction>(instruction_name#"_VS_"#vti.LMul.MX#"_E"#vti.SEW#"_MASK")
                  (wti_m1.Vector VR:$merge), (vti.Vector vti.RegClass:$rs1),
                  (wti_m1.Vector VR:$rs2), (vti.Mask V0), GPR:$vl, vti.Log2SEW,
                  (XLenVT timm:$policy))>;
    }
  }
}

multiclass VPatWidenReductionVL_Ext_VL_RM<SDNode vop, PatFrags extop, string instruction_name, bit is_float> {
  foreach vtiToWti = !if(is_float, AllWidenableFloatVectors, AllWidenableIntVectors) in {
    defvar vti = vtiToWti.Vti;
    defvar wti = vtiToWti.Wti;
    defvar wti_m1 = !cast<VTypeInfo>(!if(is_float, "VF", "VI") # wti.SEW # "M1");
    let Predicates = !listconcat(GetVTypePredicates<vti>.Predicates,
                                 GetVTypePredicates<wti>.Predicates) in {
      def: Pat<(wti_m1.Vector (vop (wti_m1.Vector VR:$merge),
                                   (wti.Vector (extop (vti.Vector vti.RegClass:$rs1), (vti.Mask true_mask), VLOpFrag)),
                                   VR:$rs2, (vti.Mask V0), VLOpFrag,
                                   (XLenVT timm:$policy))),
               (!cast<Instruction>(instruction_name#"_VS_"#vti.LMul.MX#"_E"#vti.SEW#"_MASK")
                  (wti_m1.Vector VR:$merge), (vti.Vector vti.RegClass:$rs1),
                  (wti_m1.Vector VR:$rs2), (vti.Mask V0),
                  // Value to indicate no rounding mode change in
                  // RISCVInsertReadWriteCSR
                  FRM_DYN,
                  GPR:$vl, vti.Log2SEW,
                  (XLenVT timm:$policy))>;
    }
  }
}

multiclass VPatBinaryFPWVL_VV_VF<SDNode vop, string instruction_name> {
  foreach fvtiToFWti = AllWidenableFloatVectors in {
    defvar vti = fvtiToFWti.Vti;
    defvar wti = fvtiToFWti.Wti;
    let Predicates = !listconcat(GetVTypePredicates<vti>.Predicates,
                                 GetVTypePredicates<wti>.Predicates) in {
      def : VPatBinaryVL_V<vop, instruction_name, "VV",
                           wti.Vector, vti.Vector, vti.Vector, vti.Mask,
                           vti.Log2SEW, vti.LMul, wti.RegClass, vti.RegClass,
                           vti.RegClass>;
      def : VPatBinaryVL_VF<vop, instruction_name#"_V"#vti.ScalarSuffix,
                            wti.Vector, vti.Vector, vti.Vector, vti.Mask,
                            vti.Log2SEW, vti.LMul, wti.RegClass, vti.RegClass,
                            vti.ScalarRegClass>;
    }
  }
}

multiclass VPatBinaryFPWVL_VV_VF_RM<SDNode vop, string instruction_name,
                                    bit isSEWAware = 0> {
  foreach fvtiToFWti = AllWidenableFloatVectors in {
    defvar vti = fvtiToFWti.Vti;
    defvar wti = fvtiToFWti.Wti;
    let Predicates = !listconcat(GetVTypePredicates<vti>.Predicates,
                                 GetVTypePredicates<wti>.Predicates) in {
      def : VPatBinaryVL_V_RM<vop, instruction_name, "VV",
                                       wti.Vector, vti.Vector, vti.Vector, vti.Mask,
                                       vti.Log2SEW, vti.LMul, wti.RegClass, vti.RegClass,
                                       vti.RegClass, isSEWAware>;
      def : VPatBinaryVL_VF_RM<vop, instruction_name#"_V"#vti.ScalarSuffix,
                                        wti.Vector, vti.Vector, vti.Vector, vti.Mask,
                                        vti.Log2SEW, vti.LMul, wti.RegClass, vti.RegClass,
                                        vti.ScalarRegClass, isSEWAware>;
    }
  }
}

multiclass VPatBinaryFPWVL_VV_VF_WV_WF<SDNode vop, SDNode vop_w, string instruction_name>
    : VPatBinaryFPWVL_VV_VF<vop, instruction_name> {
  foreach fvtiToFWti = AllWidenableFloatVectors in {
    defvar vti = fvtiToFWti.Vti;
    defvar wti = fvtiToFWti.Wti;
    let Predicates = !listconcat(GetVTypePredicates<vti>.Predicates,
                                 GetVTypePredicates<wti>.Predicates) in {
      defm : VPatTiedBinaryNoMaskVL_V<vop_w, instruction_name, "WV",
                                      wti.Vector, vti.Vector, vti.Log2SEW,
                                      vti.LMul, wti.RegClass, vti.RegClass>;
      def : VPatBinaryVL_V<vop_w, instruction_name, "WV",
                           wti.Vector, wti.Vector, vti.Vector, vti.Mask,
                           vti.Log2SEW, vti.LMul, wti.RegClass, wti.RegClass,
                           vti.RegClass>;
      def : VPatBinaryVL_VF<vop_w, instruction_name#"_W"#vti.ScalarSuffix,
                            wti.Vector, wti.Vector, vti.Vector, vti.Mask,
                            vti.Log2SEW, vti.LMul, wti.RegClass, wti.RegClass,
                            vti.ScalarRegClass>;
    }
  }
}

multiclass VPatBinaryFPWVL_VV_VF_WV_WF_RM<
    SDNode vop, SDNode vop_w, string instruction_name, bit isSEWAware = 0>
    : VPatBinaryFPWVL_VV_VF_RM<vop, instruction_name, isSEWAware> {
  foreach fvtiToFWti = AllWidenableFloatVectors in {
    defvar vti = fvtiToFWti.Vti;
    defvar wti = fvtiToFWti.Wti;
    let Predicates = !listconcat(GetVTypePredicates<vti>.Predicates,
                                 GetVTypePredicates<wti>.Predicates) in {
      defm : VPatTiedBinaryNoMaskVL_V_RM<vop_w, instruction_name, "WV",
                                         wti.Vector, vti.Vector, vti.Log2SEW,
                                         vti.LMul, wti.RegClass, vti.RegClass,
                                         isSEWAware>;
      def : VPatBinaryVL_V_RM<vop_w, instruction_name, "WV",
                                       wti.Vector, wti.Vector, vti.Vector, vti.Mask,
                                       vti.Log2SEW, vti.LMul, wti.RegClass, wti.RegClass,
                                       vti.RegClass, isSEWAware>;
      def : VPatBinaryVL_VF_RM<vop_w, instruction_name#"_W"#vti.ScalarSuffix,
                                        wti.Vector, wti.Vector, vti.Vector, vti.Mask,
                                        vti.Log2SEW, vti.LMul, wti.RegClass, wti.RegClass,
                                        vti.ScalarRegClass, isSEWAware>;
    }
  }
}

multiclass VPatNarrowShiftSplatExt_WX<SDNode op, PatFrags extop, string instruction_name> {
  foreach vtiToWti = AllWidenableIntVectors in {
    defvar vti = vtiToWti.Vti;
    defvar wti = vtiToWti.Wti;
    let Predicates = !listconcat(GetVTypePredicates<vti>.Predicates,
                                 GetVTypePredicates<wti>.Predicates) in
    def : Pat<
      (vti.Vector
        (riscv_trunc_vector_vl
          (op (wti.Vector wti.RegClass:$rs2),
              (wti.Vector (extop (vti.Vector (SplatPat (XLenVT GPR:$rs1))),
                                 (vti.Mask true_mask), VLOpFrag)),
          srcvalue, (wti.Mask true_mask), VLOpFrag),
        (vti.Mask true_mask), VLOpFrag)),
      (!cast<Instruction>(instruction_name#"_WX_"#vti.LMul.MX)
        (vti.Vector (IMPLICIT_DEF)),
        wti.RegClass:$rs2, GPR:$rs1, GPR:$vl, vti.Log2SEW, TA_MA)>;
  }
}

multiclass VPatNarrowShiftExtVL_WV<SDNode op, PatFrags extop, string instruction_name> {
  foreach vtiToWti = AllWidenableIntVectors in {
    defvar vti = vtiToWti.Vti;
    defvar wti = vtiToWti.Wti;
    let Predicates = !listconcat(GetVTypePredicates<vti>.Predicates,
                                 GetVTypePredicates<wti>.Predicates) in
    def : Pat<
      (vti.Vector
        (riscv_trunc_vector_vl
          (op (wti.Vector wti.RegClass:$rs2),
              (wti.Vector (extop (vti.Vector vti.RegClass:$rs1),
                                 (vti.Mask true_mask), VLOpFrag)),
          srcvalue, (vti.Mask true_mask), VLOpFrag),
        (vti.Mask V0), VLOpFrag)),
      (!cast<Instruction>(instruction_name#"_WV_"#vti.LMul.MX#"_MASK")
        (vti.Vector (IMPLICIT_DEF)), wti.RegClass:$rs2, vti.RegClass:$rs1,
        (vti.Mask V0), GPR:$vl, vti.Log2SEW, TA_MA)>;
  }
}

multiclass VPatNarrowShiftVL_WV<SDNode op, string instruction_name> {
  defm : VPatNarrowShiftExtVL_WV<op, riscv_sext_vl_oneuse, instruction_name>;
  defm : VPatNarrowShiftExtVL_WV<op, riscv_zext_vl_oneuse, instruction_name>;
}

multiclass VPatMultiplyAddVL_VV_VX<SDNode op, string instruction_name> {
  foreach vti = AllIntegerVectors in {
    defvar suffix = vti.LMul.MX;
    let Predicates = GetVTypePredicates<vti>.Predicates in {
      // NOTE: We choose VMADD because it has the most commuting freedom. So it
      // works best with how TwoAddressInstructionPass tries commuting.
      def : Pat<(vti.Vector
               (op vti.RegClass:$rs2,
                   (riscv_mul_vl_oneuse vti.RegClass:$rs1,
                                        vti.RegClass:$rd,
                                        srcvalue, (vti.Mask true_mask), VLOpFrag),
                             srcvalue, (vti.Mask true_mask), VLOpFrag)),
              (!cast<Instruction>(instruction_name#"_VV_"# suffix)
                   vti.RegClass:$rd, vti.RegClass:$rs1, vti.RegClass:$rs2,
                   GPR:$vl, vti.Log2SEW, TAIL_AGNOSTIC)>;
      // The choice of VMADD here is arbitrary, vmadd.vx and vmacc.vx are equally
      // commutable.
      def : Pat<(vti.Vector
               (op vti.RegClass:$rs2,
                   (riscv_mul_vl_oneuse (SplatPat XLenVT:$rs1),
                                         vti.RegClass:$rd,
                                         srcvalue, (vti.Mask true_mask), VLOpFrag),
                             srcvalue, (vti.Mask true_mask), VLOpFrag)),
              (!cast<Instruction>(instruction_name#"_VX_" # suffix)
                   vti.RegClass:$rd, vti.ScalarRegClass:$rs1, vti.RegClass:$rs2,
                   GPR:$vl, vti.Log2SEW, TAIL_AGNOSTIC)>;
    }
  }
}

multiclass VPatMultiplyAccVL_VV_VX<PatFrag op, string instruction_name> {
  foreach vti = AllIntegerVectors in {
  defvar suffix = vti.LMul.MX;
  let Predicates = GetVTypePredicates<vti>.Predicates in {
    def : Pat<(riscv_vmerge_vl (vti.Mask V0),
                (vti.Vector (op vti.RegClass:$rd,
                                (riscv_mul_vl_oneuse vti.RegClass:$rs1, vti.RegClass:$rs2,
                                    srcvalue, (vti.Mask true_mask), VLOpFrag),
                                srcvalue, (vti.Mask true_mask), VLOpFrag)),
                            vti.RegClass:$rd, vti.RegClass:$rd, VLOpFrag),
              (!cast<Instruction>(instruction_name#"_VV_"# suffix #"_MASK")
                   vti.RegClass:$rd, vti.RegClass:$rs1, vti.RegClass:$rs2,
                   (vti.Mask V0), GPR:$vl, vti.Log2SEW, TU_MU)>;
    def : Pat<(riscv_vmerge_vl (vti.Mask V0),
                (vti.Vector (op vti.RegClass:$rd,
                                (riscv_mul_vl_oneuse (SplatPat XLenVT:$rs1), vti.RegClass:$rs2,
                                    srcvalue, (vti.Mask true_mask), VLOpFrag),
                                srcvalue, (vti.Mask true_mask), VLOpFrag)),
                            vti.RegClass:$rd, vti.RegClass:$rd, VLOpFrag),
              (!cast<Instruction>(instruction_name#"_VX_"# suffix #"_MASK")
                   vti.RegClass:$rd, vti.ScalarRegClass:$rs1, vti.RegClass:$rs2,
                   (vti.Mask V0), GPR:$vl, vti.Log2SEW, TU_MU)>;
    def : Pat<(riscv_vmerge_vl (vti.Mask V0),
                (vti.Vector (op vti.RegClass:$rd,
                                (riscv_mul_vl_oneuse vti.RegClass:$rs1, vti.RegClass:$rs2,
                                    srcvalue, (vti.Mask true_mask), VLOpFrag),
                                srcvalue, (vti.Mask true_mask), VLOpFrag)),
                            vti.RegClass:$rd, undef, VLOpFrag),
              (!cast<Instruction>(instruction_name#"_VV_"# suffix #"_MASK")
                   vti.RegClass:$rd, vti.RegClass:$rs1, vti.RegClass:$rs2,
                   (vti.Mask V0), GPR:$vl, vti.Log2SEW, TAIL_AGNOSTIC)>;
    def : Pat<(riscv_vmerge_vl (vti.Mask V0),
                (vti.Vector (op vti.RegClass:$rd,
                                (riscv_mul_vl_oneuse (SplatPat XLenVT:$rs1), vti.RegClass:$rs2,
                                    srcvalue, (vti.Mask true_mask), VLOpFrag),
                                srcvalue, (vti.Mask true_mask), VLOpFrag)),
                            vti.RegClass:$rd, undef, VLOpFrag),
              (!cast<Instruction>(instruction_name#"_VX_"# suffix #"_MASK")
                   vti.RegClass:$rd, vti.ScalarRegClass:$rs1, vti.RegClass:$rs2,
                   (vti.Mask V0), GPR:$vl, vti.Log2SEW, TAIL_AGNOSTIC)>;
    }
  }
}

multiclass VPatWidenMultiplyAddVL_VV_VX<SDNode vwmacc_op, string instr_name> {
  foreach vtiTowti = AllWidenableIntVectors in {
    defvar vti = vtiTowti.Vti;
    defvar wti = vtiTowti.Wti;
    let Predicates = !listconcat(GetVTypePredicates<vti>.Predicates,
                                 GetVTypePredicates<wti>.Predicates) in {
      def : Pat<(vwmacc_op (vti.Vector vti.RegClass:$rs1),
                           (vti.Vector vti.RegClass:$rs2),
                           (wti.Vector wti.RegClass:$rd),
                           (vti.Mask V0), VLOpFrag),
                (!cast<Instruction>(instr_name#"_VV_"#vti.LMul.MX#"_MASK")
                    wti.RegClass:$rd, vti.RegClass:$rs1, vti.RegClass:$rs2,
                    (vti.Mask V0), GPR:$vl, vti.Log2SEW, TAIL_AGNOSTIC)>;
      def : Pat<(vwmacc_op (SplatPat XLenVT:$rs1),
                           (vti.Vector vti.RegClass:$rs2),
                           (wti.Vector wti.RegClass:$rd),
                           (vti.Mask V0), VLOpFrag),
                (!cast<Instruction>(instr_name#"_VX_"#vti.LMul.MX#"_MASK")
                    wti.RegClass:$rd, vti.ScalarRegClass:$rs1,
                    vti.RegClass:$rs2, (vti.Mask V0), GPR:$vl, vti.Log2SEW,
                    TAIL_AGNOSTIC)>;
    }
  }
}

multiclass VPatNarrowShiftSplat_WX_WI<SDNode op, string instruction_name> {
  foreach vtiTowti = AllWidenableIntVectors in {
    defvar vti = vtiTowti.Vti;
    defvar wti = vtiTowti.Wti;
    let Predicates = !listconcat(GetVTypePredicates<vti>.Predicates,
                                 GetVTypePredicates<wti>.Predicates) in {
      def : Pat<(vti.Vector (riscv_trunc_vector_vl
                (wti.Vector (op wti.RegClass:$rs1, (SplatPat XLenVT:$rs2),
                                srcvalue, true_mask, VLOpFrag)), true_mask, VLOpFrag)),
                (!cast<Instruction>(instruction_name#"_WX_"#vti.LMul.MX)
                    (vti.Vector (IMPLICIT_DEF)),
                     wti.RegClass:$rs1, GPR:$rs2, GPR:$vl, vti.Log2SEW, TA_MA)>;
      def : Pat<(vti.Vector (riscv_trunc_vector_vl
                (wti.Vector (op wti.RegClass:$rs1, (SplatPat_uimm5 uimm5:$rs2),
                                srcvalue, true_mask, VLOpFrag)), true_mask, VLOpFrag)),
                (!cast<Instruction>(instruction_name#"_WI_"#vti.LMul.MX)
                (vti.Vector (IMPLICIT_DEF)),
                wti.RegClass:$rs1, uimm5:$rs2, GPR:$vl, vti.Log2SEW, TA_MA)>;
    }
  }
}

multiclass VPatFPMulAddVL_VV_VF<SDPatternOperator vop, string instruction_name> {
  foreach vti = AllFloatVectors in {
  defvar suffix = vti.LMul.MX;
  let Predicates = GetVTypePredicates<vti>.Predicates in {
    def : Pat<(vti.Vector (vop vti.RegClass:$rs1, vti.RegClass:$rd,
                               vti.RegClass:$rs2, (vti.Mask V0),
                               VLOpFrag)),
              (!cast<Instruction>(instruction_name#"_VV_"# suffix #"_MASK")
                   vti.RegClass:$rd, vti.RegClass:$rs1, vti.RegClass:$rs2,
                   (vti.Mask V0), GPR:$vl, vti.Log2SEW, TA_MA)>;

    def : Pat<(vti.Vector (vop (SplatFPOp vti.ScalarRegClass:$rs1),
                               vti.RegClass:$rd, vti.RegClass:$rs2,
                               (vti.Mask V0),
                               VLOpFrag)),
              (!cast<Instruction>(instruction_name#"_V" # vti.ScalarSuffix # "_" # suffix # "_MASK")
                   vti.RegClass:$rd, vti.ScalarRegClass:$rs1, vti.RegClass:$rs2,
                   (vti.Mask V0), GPR:$vl, vti.Log2SEW, TA_MA)>;
    }
  }
}

multiclass VPatFPMulAddVL_VV_VF_RM<SDPatternOperator vop, string instruction_name> {
  foreach vti = AllFloatVectors in {
  defvar suffix = vti.LMul.MX # "_E" # vti.SEW;
  let Predicates = GetVTypePredicates<vti>.Predicates in {
    def : Pat<(vti.Vector (vop vti.RegClass:$rs1, vti.RegClass:$rd,
                               vti.RegClass:$rs2, (vti.Mask V0),
                               VLOpFrag)),
              (!cast<Instruction>(instruction_name#"_VV_"# suffix #"_MASK")
                   vti.RegClass:$rd, vti.RegClass:$rs1, vti.RegClass:$rs2,
                   (vti.Mask V0),
                   // Value to indicate no rounding mode change in
                   // RISCVInsertReadWriteCSR
                   FRM_DYN,
                   GPR:$vl, vti.Log2SEW, TA_MA)>;

    def : Pat<(vti.Vector (vop (SplatFPOp vti.ScalarRegClass:$rs1),
                               vti.RegClass:$rd, vti.RegClass:$rs2,
                               (vti.Mask V0),
                               VLOpFrag)),
              (!cast<Instruction>(instruction_name#"_V" # vti.ScalarSuffix # "_" # suffix # "_MASK")
                   vti.RegClass:$rd, vti.ScalarRegClass:$rs1, vti.RegClass:$rs2,
                   (vti.Mask V0),
                   // Value to indicate no rounding mode change in
                   // RISCVInsertReadWriteCSR
                   FRM_DYN,
                   GPR:$vl, vti.Log2SEW, TA_MA)>;
    }
  }
}

multiclass VPatFPMulAccVL_VV_VF<PatFrag vop, string instruction_name> {
  foreach vti = AllFloatVectors in {
  defvar suffix = vti.LMul.MX;
  let Predicates = GetVTypePredicates<vti>.Predicates in {
    def : Pat<(riscv_vmerge_vl (vti.Mask V0),
                           (vti.Vector (vop vti.RegClass:$rs1, vti.RegClass:$rs2,
                            vti.RegClass:$rd, (vti.Mask true_mask), VLOpFrag)),
                            vti.RegClass:$rd, vti.RegClass:$rd, VLOpFrag),
              (!cast<Instruction>(instruction_name#"_VV_"# suffix #"_MASK")
                   vti.RegClass:$rd, vti.RegClass:$rs1, vti.RegClass:$rs2,
                   (vti.Mask V0), GPR:$vl, vti.Log2SEW, TU_MU)>;
    def : Pat<(riscv_vmerge_vl (vti.Mask V0),
                           (vti.Vector (vop (SplatFPOp vti.ScalarRegClass:$rs1), vti.RegClass:$rs2,
                            vti.RegClass:$rd, (vti.Mask true_mask), VLOpFrag)),
                            vti.RegClass:$rd, vti.RegClass:$rd, VLOpFrag),
              (!cast<Instruction>(instruction_name#"_V" # vti.ScalarSuffix # "_" # suffix # "_MASK")
                   vti.RegClass:$rd, vti.ScalarRegClass:$rs1, vti.RegClass:$rs2,
                   (vti.Mask V0), GPR:$vl, vti.Log2SEW, TU_MU)>;
    def : Pat<(riscv_vmerge_vl (vti.Mask V0),
                           (vti.Vector (vop vti.RegClass:$rs1, vti.RegClass:$rs2,
                            vti.RegClass:$rd, (vti.Mask true_mask), VLOpFrag)),
                            vti.RegClass:$rd, undef, VLOpFrag),
              (!cast<Instruction>(instruction_name#"_VV_"# suffix #"_MASK")
                   vti.RegClass:$rd, vti.RegClass:$rs1, vti.RegClass:$rs2,
                   (vti.Mask V0), GPR:$vl, vti.Log2SEW, TAIL_AGNOSTIC)>;
    def : Pat<(riscv_vmerge_vl (vti.Mask V0),
                           (vti.Vector (vop (SplatFPOp vti.ScalarRegClass:$rs1), vti.RegClass:$rs2,
                            vti.RegClass:$rd, (vti.Mask true_mask), VLOpFrag)),
                            vti.RegClass:$rd, undef, VLOpFrag),
              (!cast<Instruction>(instruction_name#"_V" # vti.ScalarSuffix # "_" # suffix # "_MASK")
                   vti.RegClass:$rd, vti.ScalarRegClass:$rs1, vti.RegClass:$rs2,
                   (vti.Mask V0), GPR:$vl, vti.Log2SEW, TAIL_AGNOSTIC)>;
    }
  }
}

multiclass VPatFPMulAccVL_VV_VF_RM<PatFrag vop, string instruction_name> {
  foreach vti = AllFloatVectors in {
  defvar suffix = vti.LMul.MX # "_E" # vti.SEW;
  let Predicates = GetVTypePredicates<vti>.Predicates in {
    def : Pat<(riscv_vmerge_vl (vti.Mask V0),
                           (vti.Vector (vop vti.RegClass:$rs1, vti.RegClass:$rs2,
                            vti.RegClass:$rd, (vti.Mask true_mask), VLOpFrag)),
                            vti.RegClass:$rd, vti.RegClass:$rd, VLOpFrag),
              (!cast<Instruction>(instruction_name#"_VV_"# suffix #"_MASK")
                   vti.RegClass:$rd, vti.RegClass:$rs1, vti.RegClass:$rs2,
                   (vti.Mask V0),
                   // Value to indicate no rounding mode change in
                   // RISCVInsertReadWriteCSR
                   FRM_DYN,
                   GPR:$vl, vti.Log2SEW, TU_MU)>;
    def : Pat<(riscv_vmerge_vl (vti.Mask V0),
                           (vti.Vector (vop (SplatFPOp vti.ScalarRegClass:$rs1), vti.RegClass:$rs2,
                            vti.RegClass:$rd, (vti.Mask true_mask), VLOpFrag)),
                            vti.RegClass:$rd, vti.RegClass:$rd, VLOpFrag),
              (!cast<Instruction>(instruction_name#"_V" # vti.ScalarSuffix # "_" # suffix # "_MASK")
                   vti.RegClass:$rd, vti.ScalarRegClass:$rs1, vti.RegClass:$rs2,
                   (vti.Mask V0),
                   // Value to indicate no rounding mode change in
                   // RISCVInsertReadWriteCSR
                   FRM_DYN,
                   GPR:$vl, vti.Log2SEW, TU_MU)>;
    def : Pat<(riscv_vmerge_vl (vti.Mask V0),
                           (vti.Vector (vop vti.RegClass:$rs1, vti.RegClass:$rs2,
                            vti.RegClass:$rd, (vti.Mask true_mask), VLOpFrag)),
                            vti.RegClass:$rd, undef, VLOpFrag),
              (!cast<Instruction>(instruction_name#"_VV_"# suffix #"_MASK")
                   vti.RegClass:$rd, vti.RegClass:$rs1, vti.RegClass:$rs2,
                   (vti.Mask V0),
                   // Value to indicate no rounding mode change in
                   // RISCVInsertReadWriteCSR
                   FRM_DYN,
                   GPR:$vl, vti.Log2SEW, TAIL_AGNOSTIC)>;
    def : Pat<(riscv_vmerge_vl (vti.Mask V0),
                           (vti.Vector (vop (SplatFPOp vti.ScalarRegClass:$rs1), vti.RegClass:$rs2,
                            vti.RegClass:$rd, (vti.Mask true_mask), VLOpFrag)),
                            vti.RegClass:$rd, undef, VLOpFrag),
              (!cast<Instruction>(instruction_name#"_V" # vti.ScalarSuffix # "_" # suffix # "_MASK")
                   vti.RegClass:$rd, vti.ScalarRegClass:$rs1, vti.RegClass:$rs2,
                   (vti.Mask V0),
                   // Value to indicate no rounding mode change in
                   // RISCVInsertReadWriteCSR
                   FRM_DYN,
                   GPR:$vl, vti.Log2SEW, TAIL_AGNOSTIC)>;
    }
  }
}

multiclass VPatWidenFPMulAccVL_VV_VF<SDNode vop, string instruction_name> {
  foreach vtiToWti = AllWidenableFloatVectors in {
    defvar vti = vtiToWti.Vti;
    defvar wti = vtiToWti.Wti;
    let Predicates = !listconcat(GetVTypePredicates<vti>.Predicates,
                                 GetVTypePredicates<wti>.Predicates) in {
      def : Pat<(vop (vti.Vector vti.RegClass:$rs1),
                     (vti.Vector vti.RegClass:$rs2),
                     (wti.Vector wti.RegClass:$rd), (vti.Mask V0),
                     VLOpFrag),
                (!cast<Instruction>(instruction_name#"_VV_"#vti.LMul.MX #"_MASK")
                   wti.RegClass:$rd, vti.RegClass:$rs1, vti.RegClass:$rs2,
                   (vti.Mask V0), GPR:$vl, vti.Log2SEW, TA_MA)>;
      def : Pat<(vop (vti.Vector (SplatFPOp vti.ScalarRegClass:$rs1)),
                     (vti.Vector vti.RegClass:$rs2),
                     (wti.Vector wti.RegClass:$rd), (vti.Mask V0),
                     VLOpFrag),
                (!cast<Instruction>(instruction_name#"_V"#vti.ScalarSuffix#"_"#vti.LMul.MX #"_MASK")
                   wti.RegClass:$rd, vti.ScalarRegClass:$rs1, vti.RegClass:$rs2,
                   (vti.Mask V0), GPR:$vl, vti.Log2SEW, TA_MA)>;
    }
  }
}

multiclass VPatWidenFPMulAccVL_VV_VF_RM<SDNode vop, string instruction_name> {
  foreach vtiToWti = AllWidenableFloatVectors in {
    defvar vti = vtiToWti.Vti;
    defvar wti = vtiToWti.Wti;
    defvar suffix = vti.LMul.MX # "_E" # vti.SEW;
    let Predicates = !listconcat(GetVTypePredicates<vti>.Predicates,
                                 GetVTypePredicates<wti>.Predicates) in {
      def : Pat<(vop (vti.Vector vti.RegClass:$rs1),
                     (vti.Vector vti.RegClass:$rs2),
                     (wti.Vector wti.RegClass:$rd), (vti.Mask V0),
                     VLOpFrag),
                (!cast<Instruction>(instruction_name#"_VV_"#suffix#"_MASK")
                   wti.RegClass:$rd, vti.RegClass:$rs1, vti.RegClass:$rs2,
                   (vti.Mask V0),
                   // Value to indicate no rounding mode change in
                   // RISCVInsertReadWriteCSR
                   FRM_DYN,
                   GPR:$vl, vti.Log2SEW, TA_MA)>;
      def : Pat<(vop (vti.Vector (SplatFPOp vti.ScalarRegClass:$rs1)),
                     (vti.Vector vti.RegClass:$rs2),
                     (wti.Vector wti.RegClass:$rd), (vti.Mask V0),
                     VLOpFrag),
                (!cast<Instruction>(instruction_name#"_V"#vti.ScalarSuffix#"_"#suffix#"_MASK")
                   wti.RegClass:$rd, vti.ScalarRegClass:$rs1, vti.RegClass:$rs2,
                   (vti.Mask V0),
                   // Value to indicate no rounding mode change in
                   // RISCVInsertReadWriteCSR
                   FRM_DYN,
                   GPR:$vl, vti.Log2SEW, TA_MA)>;
    }
  }
}

multiclass VPatSlideVL_VX_VI<SDNode vop, string instruction_name> {
  foreach vti = AllVectors in {
    let Predicates = GetVTypePredicates<vti>.Predicates in {
      def : Pat<(vti.Vector (vop (vti.Vector vti.RegClass:$rd),
                                 (vti.Vector vti.RegClass:$rs1),
                                 uimm5:$rs2, (vti.Mask V0),
                                 VLOpFrag, (XLenVT timm:$policy))),
                (!cast<Instruction>(instruction_name#"_VI_"#vti.LMul.MX#"_MASK")
                    vti.RegClass:$rd, vti.RegClass:$rs1, uimm5:$rs2,
                    (vti.Mask V0), GPR:$vl, vti.Log2SEW,
                    (XLenVT timm:$policy))>;

      def : Pat<(vti.Vector (vop (vti.Vector vti.RegClass:$rd),
                                 (vti.Vector vti.RegClass:$rs1),
                                 GPR:$rs2, (vti.Mask V0),
                                 VLOpFrag, (XLenVT timm:$policy))),
                (!cast<Instruction>(instruction_name#"_VX_"#vti.LMul.MX#"_MASK")
                    vti.RegClass:$rd, vti.RegClass:$rs1, GPR:$rs2,
                    (vti.Mask V0), GPR:$vl, vti.Log2SEW,
                    (XLenVT timm:$policy))>;
    }
  }
}

multiclass VPatSlide1VL_VX<SDNode vop, string instruction_name> {
  foreach vti = AllIntegerVectors in {
    let Predicates = GetVTypePredicates<vti>.Predicates in {
      def : Pat<(vti.Vector (vop (vti.Vector vti.RegClass:$rs3),
                                 (vti.Vector vti.RegClass:$rs1),
                                 GPR:$rs2, (vti.Mask V0), VLOpFrag)),
                (!cast<Instruction>(instruction_name#"_VX_"#vti.LMul.MX#"_MASK")
                    vti.RegClass:$rs3, vti.RegClass:$rs1, GPR:$rs2,
                    (vti.Mask V0), GPR:$vl, vti.Log2SEW, TU_MU)>;
    }
  }
}

multiclass VPatSlide1VL_VF<SDNode vop, string instruction_name> {
  foreach vti = AllFloatVectors in {
    let Predicates = GetVTypePredicates<vti>.Predicates in {
      def : Pat<(vti.Vector (vop (vti.Vector vti.RegClass:$rs3),
                                 (vti.Vector vti.RegClass:$rs1),
                                 vti.Scalar:$rs2, (vti.Mask V0), VLOpFrag)),
                (!cast<Instruction>(instruction_name#"_V"#vti.ScalarSuffix#"_"#vti.LMul.MX#"_MASK")
                    vti.RegClass:$rs3, vti.RegClass:$rs1, vti.Scalar:$rs2,
                    (vti.Mask V0), GPR:$vl, vti.Log2SEW, TU_MU)>;
    }
  }
}

multiclass VPatAVGADDVL_VV_VX_RM<SDNode vop, int vxrm, string suffix = ""> {
  foreach vti = AllIntegerVectors in {
    let Predicates = GetVTypePredicates<vti>.Predicates in {
      def : Pat<(vop (vti.Vector vti.RegClass:$rs1),
                     (vti.Vector vti.RegClass:$rs2),
                     vti.RegClass:$merge, (vti.Mask V0), VLOpFrag),
                (!cast<Instruction>("PseudoVAADD"#suffix#"_VV_"#vti.LMul.MX#"_MASK")
                  vti.RegClass:$merge, vti.RegClass:$rs1, vti.RegClass:$rs2,
                  (vti.Mask V0), vxrm, GPR:$vl, vti.Log2SEW, TAIL_AGNOSTIC)>;
      def : Pat<(vop (vti.Vector vti.RegClass:$rs1),
                     (vti.Vector (SplatPat (XLenVT GPR:$rs2))),
                     vti.RegClass:$merge, (vti.Mask V0), VLOpFrag),
                (!cast<Instruction>("PseudoVAADD"#suffix#"_VX_"#vti.LMul.MX#"_MASK")
                  vti.RegClass:$merge, vti.RegClass:$rs1, GPR:$rs2,
                  (vti.Mask V0), vxrm, GPR:$vl, vti.Log2SEW, TAIL_AGNOSTIC)>;
    }
  }
}

//===----------------------------------------------------------------------===//
// Patterns.
//===----------------------------------------------------------------------===//

// 11. Vector Integer Arithmetic Instructions

// 11.1. Vector Single-Width Integer Add and Subtract
defm : VPatBinaryVL_VV_VX_VI<riscv_add_vl, "PseudoVADD">;
defm : VPatBinaryVL_VV_VX<riscv_sub_vl, "PseudoVSUB">;
// Handle VRSUB specially since it's the only integer binary op with reversed
// pattern operands
foreach vti = AllIntegerVectors in {
  let Predicates = GetVTypePredicates<vti>.Predicates in {
    def : Pat<(riscv_sub_vl (vti.Vector (SplatPat (XLenVT GPR:$rs2))),
                            (vti.Vector vti.RegClass:$rs1),
                            vti.RegClass:$merge, (vti.Mask V0), VLOpFrag),
              (!cast<Instruction>("PseudoVRSUB_VX_"# vti.LMul.MX#"_MASK")
                   vti.RegClass:$merge, vti.RegClass:$rs1, GPR:$rs2,
                   (vti.Mask V0), GPR:$vl, vti.Log2SEW, TAIL_AGNOSTIC)>;
    def : Pat<(riscv_sub_vl (vti.Vector (SplatPat_simm5 simm5:$rs2)),
                            (vti.Vector vti.RegClass:$rs1),
                            vti.RegClass:$merge, (vti.Mask V0), VLOpFrag),
              (!cast<Instruction>("PseudoVRSUB_VI_"# vti.LMul.MX#"_MASK")
                   vti.RegClass:$merge, vti.RegClass:$rs1, simm5:$rs2,
                   (vti.Mask V0), GPR:$vl, vti.Log2SEW, TAIL_AGNOSTIC)>;
  }
}

// 11.2. Vector Widening Integer Add/Subtract
defm : VPatBinaryWVL_VV_VX_WV_WX<riscv_vwadd_vl,  riscv_vwadd_w_vl,  "PseudoVWADD">;
defm : VPatBinaryWVL_VV_VX_WV_WX<riscv_vwaddu_vl, riscv_vwaddu_w_vl, "PseudoVWADDU">;
defm : VPatBinaryWVL_VV_VX_WV_WX<riscv_vwsub_vl,  riscv_vwsub_w_vl,  "PseudoVWSUB">;
defm : VPatBinaryWVL_VV_VX_WV_WX<riscv_vwsubu_vl, riscv_vwsubu_w_vl, "PseudoVWSUBU">;

// shl_vl (ext_vl v, splat 1) is a special case of widening add.
foreach vtiToWti = AllWidenableIntVectors in {
  defvar vti = vtiToWti.Vti;
  defvar wti = vtiToWti.Wti;
  let Predicates = !listconcat(GetVTypePredicates<vti>.Predicates,
                               GetVTypePredicates<wti>.Predicates) in {
    def : Pat<(riscv_shl_vl (wti.Vector (riscv_sext_vl_oneuse
                              (vti.Vector vti.RegClass:$rs1),
                              (vti.Mask V0), VLOpFrag)),
                            (wti.Vector (riscv_vmv_v_x_vl
                              (wti.Vector undef), 1, VLOpFrag)),
                              wti.RegClass:$merge, (vti.Mask V0), VLOpFrag),
              (!cast<Instruction>("PseudoVWADD_VV_"#vti.LMul.MX#"_MASK")
               wti.RegClass:$merge, vti.RegClass:$rs1, vti.RegClass:$rs1,
               (vti.Mask V0), GPR:$vl, vti.Log2SEW, TAIL_AGNOSTIC)>;
    def : Pat<(riscv_shl_vl (wti.Vector (riscv_zext_vl_oneuse
                              (vti.Vector vti.RegClass:$rs1),
                              (vti.Mask V0), VLOpFrag)),
                            (wti.Vector (riscv_vmv_v_x_vl
                              (wti.Vector undef), 1, VLOpFrag)),
                              wti.RegClass:$merge, (vti.Mask V0), VLOpFrag),
              (!cast<Instruction>("PseudoVWADDU_VV_"#vti.LMul.MX#"_MASK")
               wti.RegClass:$merge, vti.RegClass:$rs1, vti.RegClass:$rs1,
               (vti.Mask V0), GPR:$vl, vti.Log2SEW, TAIL_AGNOSTIC)>;
  }
}

// 11.3. Vector Integer Extension
defm : VPatExtendVL_V<riscv_zext_vl, "PseudoVZEXT", "VF2",
                      AllFractionableVF2IntVectors>;
defm : VPatExtendVL_V<riscv_sext_vl, "PseudoVSEXT", "VF2",
                      AllFractionableVF2IntVectors>;
defm : VPatExtendVL_V<riscv_zext_vl, "PseudoVZEXT", "VF4",
                      AllFractionableVF4IntVectors>;
defm : VPatExtendVL_V<riscv_sext_vl, "PseudoVSEXT", "VF4",
                      AllFractionableVF4IntVectors>;
defm : VPatExtendVL_V<riscv_zext_vl, "PseudoVZEXT", "VF8",
                      AllFractionableVF8IntVectors>;
defm : VPatExtendVL_V<riscv_sext_vl, "PseudoVSEXT", "VF8",
                      AllFractionableVF8IntVectors>;

// 11.5. Vector Bitwise Logical Instructions
defm : VPatBinaryVL_VV_VX_VI<riscv_and_vl, "PseudoVAND">;
defm : VPatBinaryVL_VV_VX_VI<riscv_or_vl,  "PseudoVOR">;
defm : VPatBinaryVL_VV_VX_VI<riscv_xor_vl, "PseudoVXOR">;

// 11.6. Vector Single-Width Bit Shift Instructions
defm : VPatBinaryVL_VV_VX_VI<riscv_shl_vl, "PseudoVSLL", uimm5>;
defm : VPatBinaryVL_VV_VX_VI<riscv_srl_vl, "PseudoVSRL", uimm5>;
defm : VPatBinaryVL_VV_VX_VI<riscv_sra_vl, "PseudoVSRA", uimm5>;

foreach vti = AllIntegerVectors in {
  // Emit shift by 1 as an add since it might be faster.
  let Predicates = GetVTypePredicates<vti>.Predicates in
  def : Pat<(riscv_shl_vl (vti.Vector vti.RegClass:$rs1),
                          (riscv_vmv_v_x_vl (vti.Vector undef), 1, (XLenVT srcvalue)),
                          srcvalue, (vti.Mask true_mask), VLOpFrag),
            (!cast<Instruction>("PseudoVADD_VV_"# vti.LMul.MX)
                 (vti.Vector (IMPLICIT_DEF)),
                 vti.RegClass:$rs1, vti.RegClass:$rs1, GPR:$vl, vti.Log2SEW, TA_MA)>;
}

// 11.7. Vector Narrowing Integer Right Shift Instructions
defm : VPatBinaryVL_WV_WX_WI<srl, "PseudoVNSRL">;
defm : VPatBinaryVL_WV_WX_WI<sra, "PseudoVNSRA">;

defm : VPatNarrowShiftSplat_WX_WI<riscv_sra_vl, "PseudoVNSRA">;
defm : VPatNarrowShiftSplat_WX_WI<riscv_srl_vl, "PseudoVNSRL">;
defm : VPatNarrowShiftSplatExt_WX<riscv_sra_vl, riscv_sext_vl_oneuse, "PseudoVNSRA">;
defm : VPatNarrowShiftSplatExt_WX<riscv_sra_vl, riscv_zext_vl_oneuse, "PseudoVNSRA">;
defm : VPatNarrowShiftSplatExt_WX<riscv_srl_vl, riscv_sext_vl_oneuse, "PseudoVNSRL">;
defm : VPatNarrowShiftSplatExt_WX<riscv_srl_vl, riscv_zext_vl_oneuse, "PseudoVNSRL">;

defm : VPatNarrowShiftVL_WV<riscv_srl_vl, "PseudoVNSRL">;
defm : VPatNarrowShiftVL_WV<riscv_sra_vl, "PseudoVNSRA">;

defm : VPatBinaryNVL_WV_WX_WI<riscv_vnsrl_vl, "PseudoVNSRL">;

foreach vtiTowti = AllWidenableIntVectors in {
  defvar vti = vtiTowti.Vti;
  defvar wti = vtiTowti.Wti;
  let Predicates = !listconcat(GetVTypePredicates<vti>.Predicates,
                               GetVTypePredicates<wti>.Predicates) in
  def : Pat<(vti.Vector (riscv_trunc_vector_vl (wti.Vector wti.RegClass:$rs1),
                                               (vti.Mask V0),
                                               VLOpFrag)),
            (!cast<Instruction>("PseudoVNSRL_WI_"#vti.LMul.MX#"_MASK")
                (vti.Vector (IMPLICIT_DEF)), wti.RegClass:$rs1, 0,
                (vti.Mask V0), GPR:$vl, vti.Log2SEW, TA_MA)>;
}

// 11.8. Vector Integer Comparison Instructions
foreach vti = AllIntegerVectors in {
  let Predicates = GetVTypePredicates<vti>.Predicates in {
    defm : VPatIntegerSetCCVL_VV<vti, "PseudoVMSEQ", SETEQ>;
    defm : VPatIntegerSetCCVL_VV<vti, "PseudoVMSNE", SETNE>;

    defm : VPatIntegerSetCCVL_VV_Swappable<vti, "PseudoVMSLT",  SETLT,  SETGT>;
    defm : VPatIntegerSetCCVL_VV_Swappable<vti, "PseudoVMSLTU", SETULT, SETUGT>;
    defm : VPatIntegerSetCCVL_VV_Swappable<vti, "PseudoVMSLE",  SETLE,  SETGE>;
    defm : VPatIntegerSetCCVL_VV_Swappable<vti, "PseudoVMSLEU", SETULE, SETUGE>;

    defm : VPatIntegerSetCCVL_VX_Swappable<vti, "PseudoVMSEQ",  SETEQ,  SETEQ>;
    defm : VPatIntegerSetCCVL_VX_Swappable<vti, "PseudoVMSNE",  SETNE,  SETNE>;
    defm : VPatIntegerSetCCVL_VX_Swappable<vti, "PseudoVMSLT",  SETLT,  SETGT>;
    defm : VPatIntegerSetCCVL_VX_Swappable<vti, "PseudoVMSLTU", SETULT, SETUGT>;
    defm : VPatIntegerSetCCVL_VX_Swappable<vti, "PseudoVMSLE",  SETLE,  SETGE>;
    defm : VPatIntegerSetCCVL_VX_Swappable<vti, "PseudoVMSLEU", SETULE, SETUGE>;
    defm : VPatIntegerSetCCVL_VX_Swappable<vti, "PseudoVMSGT",  SETGT,  SETLT>;
    defm : VPatIntegerSetCCVL_VX_Swappable<vti, "PseudoVMSGTU", SETUGT, SETULT>;
    // There is no VMSGE(U)_VX instruction

    defm : VPatIntegerSetCCVL_VI_Swappable<vti, "PseudoVMSEQ",  SETEQ,  SETEQ>;
    defm : VPatIntegerSetCCVL_VI_Swappable<vti, "PseudoVMSNE",  SETNE,  SETNE>;
    defm : VPatIntegerSetCCVL_VI_Swappable<vti, "PseudoVMSLE",  SETLE,  SETGE>;
    defm : VPatIntegerSetCCVL_VI_Swappable<vti, "PseudoVMSLEU", SETULE, SETUGE>;
    defm : VPatIntegerSetCCVL_VI_Swappable<vti, "PseudoVMSGT",  SETGT,  SETLT>;
    defm : VPatIntegerSetCCVL_VI_Swappable<vti, "PseudoVMSGTU", SETUGT, SETULT>;

    defm : VPatIntegerSetCCVL_VIPlus1_Swappable<vti, "PseudoVMSLE",  SETLT, SETGT,
                                                SplatPat_simm5_plus1>;
    defm : VPatIntegerSetCCVL_VIPlus1_Swappable<vti, "PseudoVMSLEU", SETULT, SETUGT,
                                                SplatPat_simm5_plus1_nonzero>;
    defm : VPatIntegerSetCCVL_VIPlus1_Swappable<vti, "PseudoVMSGT",  SETGE, SETLE,
                                                SplatPat_simm5_plus1>;
    defm : VPatIntegerSetCCVL_VIPlus1_Swappable<vti, "PseudoVMSGTU", SETUGE, SETULE,
                                                SplatPat_simm5_plus1_nonzero>;
  }
} // foreach vti = AllIntegerVectors

// 11.9. Vector Integer Min/Max Instructions
defm : VPatBinaryVL_VV_VX<riscv_umin_vl, "PseudoVMINU">;
defm : VPatBinaryVL_VV_VX<riscv_smin_vl, "PseudoVMIN">;
defm : VPatBinaryVL_VV_VX<riscv_umax_vl, "PseudoVMAXU">;
defm : VPatBinaryVL_VV_VX<riscv_smax_vl, "PseudoVMAX">;

// 11.10. Vector Single-Width Integer Multiply Instructions
defm : VPatBinaryVL_VV_VX<riscv_mul_vl, "PseudoVMUL">;
defm : VPatBinaryVL_VV_VX<riscv_mulhs_vl, "PseudoVMULH", IntegerVectorsExceptI64>;
defm : VPatBinaryVL_VV_VX<riscv_mulhu_vl, "PseudoVMULHU", IntegerVectorsExceptI64>;
// vsmul.vv and vsmul.vx are not included in EEW=64 in Zve64*.
let Predicates = [HasVInstructionsFullMultiply] in {
  defm : VPatBinaryVL_VV_VX<riscv_mulhs_vl, "PseudoVMULH", I64IntegerVectors>;
  defm : VPatBinaryVL_VV_VX<riscv_mulhu_vl, "PseudoVMULHU", I64IntegerVectors>;
}

// 11.11. Vector Integer Divide Instructions
defm : VPatBinaryVL_VV_VX<riscv_udiv_vl, "PseudoVDIVU", isSEWAware=1>;
defm : VPatBinaryVL_VV_VX<riscv_sdiv_vl, "PseudoVDIV", isSEWAware=1>;
defm : VPatBinaryVL_VV_VX<riscv_urem_vl, "PseudoVREMU", isSEWAware=1>;
defm : VPatBinaryVL_VV_VX<riscv_srem_vl, "PseudoVREM", isSEWAware=1>;

// 11.12. Vector Widening Integer Multiply Instructions
defm : VPatBinaryWVL_VV_VX<riscv_vwmul_vl, "PseudoVWMUL">;
defm : VPatBinaryWVL_VV_VX<riscv_vwmulu_vl, "PseudoVWMULU">;
defm : VPatBinaryWVL_VV_VX<riscv_vwmulsu_vl, "PseudoVWMULSU">;

// 11.13 Vector Single-Width Integer Multiply-Add Instructions
defm : VPatMultiplyAddVL_VV_VX<riscv_add_vl, "PseudoVMADD">;
defm : VPatMultiplyAddVL_VV_VX<riscv_sub_vl, "PseudoVNMSUB">;
defm : VPatMultiplyAccVL_VV_VX<riscv_add_vl_oneuse, "PseudoVMACC">;
defm : VPatMultiplyAccVL_VV_VX<riscv_sub_vl_oneuse, "PseudoVNMSAC">;

// 11.14. Vector Widening Integer Multiply-Add Instructions
defm : VPatWidenMultiplyAddVL_VV_VX<riscv_vwmacc_vl, "PseudoVWMACC">;
defm : VPatWidenMultiplyAddVL_VV_VX<riscv_vwmaccu_vl, "PseudoVWMACCU">;
defm : VPatWidenMultiplyAddVL_VV_VX<riscv_vwmaccsu_vl, "PseudoVWMACCSU">;
foreach vtiTowti = AllWidenableIntVectors in {
  defvar vti = vtiTowti.Vti;
  defvar wti = vtiTowti.Wti;
  let Predicates = !listconcat(GetVTypePredicates<vti>.Predicates,
                               GetVTypePredicates<wti>.Predicates) in
  def : Pat<(riscv_vwmaccsu_vl (vti.Vector vti.RegClass:$rs1),
                               (SplatPat XLenVT:$rs2),
                               (wti.Vector wti.RegClass:$rd),
                               (vti.Mask V0), VLOpFrag),
            (!cast<Instruction>("PseudoVWMACCUS_VX_"#vti.LMul.MX#"_MASK")
                wti.RegClass:$rd, vti.ScalarRegClass:$rs2, vti.RegClass:$rs1,
                (vti.Mask V0), GPR:$vl, vti.Log2SEW, TAIL_AGNOSTIC)>;
}

// 11.15. Vector Integer Merge Instructions
foreach vti = AllIntegerVectors in {
  let Predicates = GetVTypePredicates<vti>.Predicates in {
    def : Pat<(vti.Vector (riscv_vmerge_vl (vti.Mask V0),
                                           vti.RegClass:$rs1,
                                           vti.RegClass:$rs2,
                                           vti.RegClass:$merge,
                                           VLOpFrag)),
              (!cast<Instruction>("PseudoVMERGE_VVM_"#vti.LMul.MX)
                  vti.RegClass:$merge, vti.RegClass:$rs2, vti.RegClass:$rs1,
                  (vti.Mask V0), GPR:$vl, vti.Log2SEW)>;

    def : Pat<(vti.Vector (riscv_vmerge_vl (vti.Mask V0),
                                            (SplatPat XLenVT:$rs1),
                                            vti.RegClass:$rs2,
                                            vti.RegClass:$merge,
                                            VLOpFrag)),
              (!cast<Instruction>("PseudoVMERGE_VXM_"#vti.LMul.MX)
                  vti.RegClass:$merge, vti.RegClass:$rs2, GPR:$rs1,
                  (vti.Mask V0), GPR:$vl, vti.Log2SEW)>;

    def : Pat<(vti.Vector (riscv_vmerge_vl (vti.Mask V0),
                                           (SplatPat_simm5 simm5:$rs1),
                                           vti.RegClass:$rs2,
                                           vti.RegClass:$merge,
                                           VLOpFrag)),
              (!cast<Instruction>("PseudoVMERGE_VIM_"#vti.LMul.MX)
                  vti.RegClass:$merge, vti.RegClass:$rs2, simm5:$rs1,
                  (vti.Mask V0), GPR:$vl, vti.Log2SEW)>;
  }
}

// 11.16. Vector Integer Move Instructions
foreach vti = AllVectors in {
  let Predicates = GetVTypePredicates<vti>.Predicates in {
    def : Pat<(vti.Vector (riscv_vmv_v_v_vl vti.RegClass:$passthru,
                                            vti.RegClass:$rs2, VLOpFrag)),
              (!cast<Instruction>("PseudoVMV_V_V_"#vti.LMul.MX)
               vti.RegClass:$passthru, vti.RegClass:$rs2, GPR:$vl, vti.Log2SEW, TU_MU)>;
}

foreach vti = AllIntegerVectors in {
    def : Pat<(vti.Vector (riscv_vmv_v_x_vl vti.RegClass:$passthru, GPR:$rs2, VLOpFrag)),
              (!cast<Instruction>("PseudoVMV_V_X_"#vti.LMul.MX)
               vti.RegClass:$passthru, GPR:$rs2, GPR:$vl, vti.Log2SEW, TU_MU)>;
    defvar ImmPat = !cast<ComplexPattern>("sew"#vti.SEW#"simm5");
    def : Pat<(vti.Vector (riscv_vmv_v_x_vl vti.RegClass:$passthru, (ImmPat simm5:$imm5),
                                                VLOpFrag)),
              (!cast<Instruction>("PseudoVMV_V_I_"#vti.LMul.MX)
               vti.RegClass:$passthru, simm5:$imm5, GPR:$vl, vti.Log2SEW, TU_MU)>;
  }
}

// 12. Vector Fixed-Point Arithmetic Instructions

// 12.1. Vector Single-Width Saturating Add and Subtract
defm : VPatBinaryVL_VV_VX_VI<riscv_saddsat_vl, "PseudoVSADD">;
defm : VPatBinaryVL_VV_VX_VI<riscv_uaddsat_vl, "PseudoVSADDU">;
defm : VPatBinaryVL_VV_VX<riscv_ssubsat_vl, "PseudoVSSUB">;
defm : VPatBinaryVL_VV_VX<riscv_usubsat_vl, "PseudoVSSUBU">;

// 12.2. Vector Single-Width Averaging Add and Subtract
defm : VPatAVGADDVL_VV_VX_RM<riscv_avgfloors_vl, 0b10>;
defm : VPatAVGADDVL_VV_VX_RM<riscv_avgflooru_vl, 0b10, suffix="U">;
defm : VPatAVGADDVL_VV_VX_RM<riscv_avgceils_vl, 0b00>;
defm : VPatAVGADDVL_VV_VX_RM<riscv_avgceilu_vl, 0b00, suffix="U">;

// 12.5. Vector Narrowing Fixed-Point Clip Instructions
defm : VPatBinaryRM_NVL_WV_WX_WI<riscv_vnclip_vl, "PseudoVNCLIP">;
defm : VPatBinaryRM_NVL_WV_WX_WI<riscv_vnclipu_vl, "PseudoVNCLIPU">;
<<<<<<< HEAD

// 12.5. Vector Narrowing Fixed-Point Clip Instructions
multiclass VPatTruncSatClipVL<VTypeInfo vti, VTypeInfo wti> {
  defvar sew = vti.SEW;
  defvar uminval = !sub(!shl(1, sew), 1);
  defvar sminval = !sub(!shl(1, !sub(sew, 1)), 1);
  defvar smaxval = !sub(0, !shl(1, !sub(sew, 1)));

  let Predicates = !listconcat(GetVTypePredicates<vti>.Predicates,
                               GetVTypePredicates<wti>.Predicates) in {
    def : Pat<(vti.Vector (riscv_trunc_vector_vl
        (wti.Vector (riscv_smin_vl
          (wti.Vector (riscv_smax_vl
            (wti.Vector wti.RegClass:$rs1),
            (wti.Vector (riscv_vmv_v_x_vl (wti.Vector undef), smaxval, (XLenVT srcvalue))),
            (wti.Vector undef),(wti.Mask V0), VLOpFrag)),
          (wti.Vector (riscv_vmv_v_x_vl (wti.Vector undef), sminval, (XLenVT srcvalue))),
          (wti.Vector undef), (wti.Mask V0), VLOpFrag)),
        (vti.Mask V0), VLOpFrag)),
      (!cast<Instruction>("PseudoVNCLIP_WI_"#vti.LMul.MX#"_MASK")
        (vti.Vector (IMPLICIT_DEF)), wti.RegClass:$rs1, 0,
        (vti.Mask V0), 0, GPR:$vl, vti.Log2SEW, TA_MA)>;

    def : Pat<(vti.Vector (riscv_trunc_vector_vl
        (wti.Vector (riscv_smax_vl
          (wti.Vector (riscv_smin_vl
            (wti.Vector wti.RegClass:$rs1),
            (wti.Vector (riscv_vmv_v_x_vl (wti.Vector undef), sminval, (XLenVT srcvalue))),
            (wti.Vector undef),(wti.Mask V0), VLOpFrag)),
          (wti.Vector (riscv_vmv_v_x_vl (wti.Vector undef), smaxval, (XLenVT srcvalue))),
          (wti.Vector undef), (wti.Mask V0), VLOpFrag)),
        (vti.Mask V0), VLOpFrag)),
      (!cast<Instruction>("PseudoVNCLIP_WI_"#vti.LMul.MX#"_MASK")
        (vti.Vector (IMPLICIT_DEF)), wti.RegClass:$rs1, 0,
        (vti.Mask V0), 0, GPR:$vl, vti.Log2SEW, TA_MA)>;
  }
}

foreach vtiToWti = AllWidenableIntVectors in
  defm : VPatTruncSatClipVL<vtiToWti.Vti, vtiToWti.Wti>;
=======
>>>>>>> e9954ec0

// 13. Vector Floating-Point Instructions

// 13.2. Vector Single-Width Floating-Point Add/Subtract Instructions
defm : VPatBinaryFPVL_VV_VF_RM<any_riscv_fadd_vl, "PseudoVFADD", isSEWAware=1>;
defm : VPatBinaryFPVL_VV_VF_RM<any_riscv_fsub_vl, "PseudoVFSUB", isSEWAware=1>;
defm : VPatBinaryFPVL_R_VF_RM<any_riscv_fsub_vl, "PseudoVFRSUB", isSEWAware=1>;

// 13.3. Vector Widening Floating-Point Add/Subtract Instructions
defm : VPatBinaryFPWVL_VV_VF_WV_WF_RM<riscv_vfwadd_vl, riscv_vfwadd_w_vl,
                                      "PseudoVFWADD", isSEWAware=1>;
defm : VPatBinaryFPWVL_VV_VF_WV_WF_RM<riscv_vfwsub_vl, riscv_vfwsub_w_vl,
                                      "PseudoVFWSUB", isSEWAware=1>;

// 13.4. Vector Single-Width Floating-Point Multiply/Divide Instructions
defm : VPatBinaryFPVL_VV_VF_RM<any_riscv_fmul_vl, "PseudoVFMUL", isSEWAware=1>;
defm : VPatBinaryFPVL_VV_VF_RM<any_riscv_fdiv_vl, "PseudoVFDIV", isSEWAware=1>;
defm : VPatBinaryFPVL_R_VF_RM<any_riscv_fdiv_vl, "PseudoVFRDIV", isSEWAware=1>;

// 13.5. Vector Widening Floating-Point Multiply Instructions
defm : VPatBinaryFPWVL_VV_VF_RM<riscv_vfwmul_vl, "PseudoVFWMUL", isSEWAware=1>;

// 13.6 Vector Single-Width Floating-Point Fused Multiply-Add Instructions.
defm : VPatFPMulAddVL_VV_VF_RM<any_riscv_vfmadd_vl,  "PseudoVFMADD">;
defm : VPatFPMulAddVL_VV_VF_RM<any_riscv_vfmsub_vl,  "PseudoVFMSUB">;
defm : VPatFPMulAddVL_VV_VF_RM<any_riscv_vfnmadd_vl, "PseudoVFNMADD">;
defm : VPatFPMulAddVL_VV_VF_RM<any_riscv_vfnmsub_vl, "PseudoVFNMSUB">;
defm : VPatFPMulAccVL_VV_VF_RM<riscv_vfmadd_vl_oneuse,  "PseudoVFMACC">;
defm : VPatFPMulAccVL_VV_VF_RM<riscv_vfmsub_vl_oneuse,  "PseudoVFMSAC">;
defm : VPatFPMulAccVL_VV_VF_RM<riscv_vfnmadd_vl_oneuse, "PseudoVFNMACC">;
defm : VPatFPMulAccVL_VV_VF_RM<riscv_vfnmsub_vl_oneuse, "PseudoVFNMSAC">;

// 13.7. Vector Widening Floating-Point Fused Multiply-Add Instructions
defm : VPatWidenFPMulAccVL_VV_VF_RM<riscv_vfwmadd_vl, "PseudoVFWMACC">;
defm : VPatWidenFPMulAccVL_VV_VF_RM<riscv_vfwnmadd_vl, "PseudoVFWNMACC">;
defm : VPatWidenFPMulAccVL_VV_VF_RM<riscv_vfwmsub_vl, "PseudoVFWMSAC">;
defm : VPatWidenFPMulAccVL_VV_VF_RM<riscv_vfwnmsub_vl, "PseudoVFWNMSAC">;

// 13.11. Vector Floating-Point MIN/MAX Instructions
defm : VPatBinaryFPVL_VV_VF<riscv_vfmin_vl, "PseudoVFMIN", isSEWAware=1>;
defm : VPatBinaryFPVL_VV_VF<riscv_vfmax_vl, "PseudoVFMAX", isSEWAware=1>;

// 13.13. Vector Floating-Point Compare Instructions
defm : VPatFPSetCCVL_VV_VF_FV<any_riscv_fsetcc_vl, SETEQ,
                              "PseudoVMFEQ", "PseudoVMFEQ">;
defm : VPatFPSetCCVL_VV_VF_FV<any_riscv_fsetcc_vl, SETOEQ,
                              "PseudoVMFEQ", "PseudoVMFEQ">;
defm : VPatFPSetCCVL_VV_VF_FV<any_riscv_fsetcc_vl, SETNE,
                              "PseudoVMFNE", "PseudoVMFNE">;
defm : VPatFPSetCCVL_VV_VF_FV<any_riscv_fsetcc_vl, SETUNE,
                              "PseudoVMFNE", "PseudoVMFNE">;
defm : VPatFPSetCCVL_VV_VF_FV<any_riscv_fsetccs_vl, SETLT,
                              "PseudoVMFLT", "PseudoVMFGT">;
defm : VPatFPSetCCVL_VV_VF_FV<any_riscv_fsetccs_vl, SETOLT,
                              "PseudoVMFLT", "PseudoVMFGT">;
defm : VPatFPSetCCVL_VV_VF_FV<any_riscv_fsetccs_vl, SETLE,
                              "PseudoVMFLE", "PseudoVMFGE">;
defm : VPatFPSetCCVL_VV_VF_FV<any_riscv_fsetccs_vl, SETOLE,
                              "PseudoVMFLE", "PseudoVMFGE">;

foreach vti = AllFloatVectors in {
  let Predicates = GetVTypePredicates<vti>.Predicates in {
    // 13.8. Vector Floating-Point Square-Root Instruction
    def : Pat<(any_riscv_fsqrt_vl (vti.Vector vti.RegClass:$rs2), (vti.Mask V0),
                              VLOpFrag),
              (!cast<Instruction>("PseudoVFSQRT_V_"# vti.LMul.MX # "_E" # vti.SEW # "_MASK")
                   (vti.Vector (IMPLICIT_DEF)), vti.RegClass:$rs2,
                   (vti.Mask V0),
                   // Value to indicate no rounding mode change in
                   // RISCVInsertReadWriteCSR
                   FRM_DYN,
                   GPR:$vl, vti.Log2SEW, TA_MA)>;

    // 13.12. Vector Floating-Point Sign-Injection Instructions
    def : Pat<(riscv_fabs_vl (vti.Vector vti.RegClass:$rs), (vti.Mask V0),
                             VLOpFrag),
              (!cast<Instruction>("PseudoVFSGNJX_VV_"# vti.LMul.MX #"_E"#vti.SEW#"_MASK")
                   (vti.Vector (IMPLICIT_DEF)), vti.RegClass:$rs,
                   vti.RegClass:$rs, (vti.Mask V0), GPR:$vl, vti.Log2SEW,
                   TA_MA)>;
    // Handle fneg with VFSGNJN using the same input for both operands.
    def : Pat<(riscv_fneg_vl (vti.Vector vti.RegClass:$rs), (vti.Mask V0),
                             VLOpFrag),
              (!cast<Instruction>("PseudoVFSGNJN_VV_"# vti.LMul.MX#"_E"#vti.SEW #"_MASK")
                   (vti.Vector (IMPLICIT_DEF)), vti.RegClass:$rs,
                   vti.RegClass:$rs, (vti.Mask V0), GPR:$vl, vti.Log2SEW,
                   TA_MA)>;

    def : Pat<(riscv_fcopysign_vl (vti.Vector vti.RegClass:$rs1),
                                  (vti.Vector vti.RegClass:$rs2),
                                  vti.RegClass:$merge,
                                  (vti.Mask V0),
                                  VLOpFrag),
              (!cast<Instruction>("PseudoVFSGNJ_VV_"# vti.LMul.MX#"_E"#vti.SEW#"_MASK")
                   vti.RegClass:$merge, vti.RegClass:$rs1,
                   vti.RegClass:$rs2, (vti.Mask V0), GPR:$vl, vti.Log2SEW,
                   TAIL_AGNOSTIC)>;

    def : Pat<(riscv_fcopysign_vl (vti.Vector vti.RegClass:$rs1),
                                  (riscv_fneg_vl vti.RegClass:$rs2,
                                                 (vti.Mask true_mask),
                                                 VLOpFrag),
                                  srcvalue,
                                  (vti.Mask true_mask),
                                  VLOpFrag),
              (!cast<Instruction>("PseudoVFSGNJN_VV_"# vti.LMul.MX#"_E"#vti.SEW)
        (vti.Vector (IMPLICIT_DEF)),
                   vti.RegClass:$rs1, vti.RegClass:$rs2, GPR:$vl, vti.Log2SEW, TA_MA)>;

    def : Pat<(riscv_fcopysign_vl (vti.Vector vti.RegClass:$rs1),
                                  (SplatFPOp vti.ScalarRegClass:$rs2),
                                  vti.RegClass:$merge,
                                  (vti.Mask V0),
                                  VLOpFrag),
              (!cast<Instruction>("PseudoVFSGNJ_V"#vti.ScalarSuffix#"_"# vti.LMul.MX#"_E"#vti.SEW#"_MASK")
                   vti.RegClass:$merge, vti.RegClass:$rs1,
                   vti.ScalarRegClass:$rs2, (vti.Mask V0), GPR:$vl, vti.Log2SEW,
                   TAIL_AGNOSTIC)>;

    // Rounding without exception to implement nearbyint.
    def : Pat<(any_riscv_vfround_noexcept_vl (vti.Vector vti.RegClass:$rs1),
                                             (vti.Mask V0), VLOpFrag),
              (!cast<Instruction>("PseudoVFROUND_NOEXCEPT_V_" # vti.LMul.MX #"_MASK")
                    (vti.Vector (IMPLICIT_DEF)), vti.RegClass:$rs1,
                    (vti.Mask V0), GPR:$vl, vti.Log2SEW, TA_MA)>;

    // 14.14. Vector Floating-Point Classify Instruction
    def : Pat<(riscv_fclass_vl (vti.Vector vti.RegClass:$rs2),
                               (vti.Mask V0), VLOpFrag),
              (!cast<Instruction>("PseudoVFCLASS_V_"# vti.LMul.MX #"_MASK")
                 (vti.Vector (IMPLICIT_DEF)), vti.RegClass:$rs2, 
                 (vti.Mask V0), GPR:$vl, vti.Log2SEW, TA_MA)>;
  }
}

foreach fvti = AllFloatVectors in {
  // Floating-point vselects:
  // 11.15. Vector Integer Merge Instructions
  // 13.15. Vector Floating-Point Merge Instruction
  defvar ivti = GetIntVTypeInfo<fvti>.Vti;
  let Predicates = GetVTypePredicates<ivti>.Predicates in {
  def : Pat<(fvti.Vector (riscv_vmerge_vl (fvti.Mask V0),
                                          fvti.RegClass:$rs1,
                                          fvti.RegClass:$rs2,
                                          fvti.RegClass:$merge,
                                          VLOpFrag)),
            (!cast<Instruction>("PseudoVMERGE_VVM_"#fvti.LMul.MX)
                 fvti.RegClass:$merge, fvti.RegClass:$rs2, fvti.RegClass:$rs1, (fvti.Mask V0),
                 GPR:$vl, fvti.Log2SEW)>;

  def : Pat<(fvti.Vector (riscv_vmerge_vl (fvti.Mask V0),
                                          (SplatFPOp (SelectFPImm (XLenVT GPR:$imm))),
                                          fvti.RegClass:$rs2,
                                          fvti.RegClass:$merge,
                                          VLOpFrag)),
            (!cast<Instruction>("PseudoVMERGE_VXM_"#fvti.LMul.MX)
                 fvti.RegClass:$merge, fvti.RegClass:$rs2, GPR:$imm, (fvti.Mask V0),
                 GPR:$vl, fvti.Log2SEW)>;


  def : Pat<(fvti.Vector (riscv_vmerge_vl (fvti.Mask V0),
                                          (SplatFPOp (fvti.Scalar fpimm0)),
                                          fvti.RegClass:$rs2,
                                          fvti.RegClass:$merge,
                                          VLOpFrag)),
            (!cast<Instruction>("PseudoVMERGE_VIM_"#fvti.LMul.MX)
                 fvti.RegClass:$merge, fvti.RegClass:$rs2, 0, (fvti.Mask V0),
                 GPR:$vl, fvti.Log2SEW)>;
  }

  let Predicates = GetVTypePredicates<fvti>.Predicates in {
    def : Pat<(fvti.Vector (riscv_vmerge_vl (fvti.Mask V0),
                                            (SplatFPOp fvti.ScalarRegClass:$rs1),
                                            fvti.RegClass:$rs2,
                                            fvti.RegClass:$merge,
                                            VLOpFrag)),
              (!cast<Instruction>("PseudoVFMERGE_V"#fvti.ScalarSuffix#"M_"#fvti.LMul.MX)
                   fvti.RegClass:$merge, fvti.RegClass:$rs2,
                   (fvti.Scalar fvti.ScalarRegClass:$rs1),
                   (fvti.Mask V0), GPR:$vl, fvti.Log2SEW)>;
  }
}

foreach fvti = !listconcat(AllFloatVectors, AllBFloatVectors) in {
  let Predicates = !listconcat(GetVTypePredicates<fvti>.Predicates,
                               GetVTypeScalarPredicates<fvti>.Predicates) in {
    // 13.16. Vector Floating-Point Move Instruction
    // If we're splatting fpimm0, use vmv.v.x vd, x0.
    def : Pat<(fvti.Vector (riscv_vfmv_v_f_vl
                           fvti.Vector:$passthru, (fvti.Scalar (fpimm0)), VLOpFrag)),
              (!cast<Instruction>("PseudoVMV_V_I_"#fvti.LMul.MX)
               $passthru, 0, GPR:$vl, fvti.Log2SEW, TU_MU)>;
    def : Pat<(fvti.Vector (riscv_vfmv_v_f_vl
                           fvti.Vector:$passthru, (fvti.Scalar (SelectFPImm (XLenVT GPR:$imm))), VLOpFrag)),
              (!cast<Instruction>("PseudoVMV_V_X_"#fvti.LMul.MX)
               $passthru, GPR:$imm, GPR:$vl, fvti.Log2SEW, TU_MU)>;

    def : Pat<(fvti.Vector (riscv_vfmv_v_f_vl
                           fvti.Vector:$passthru, (fvti.Scalar fvti.ScalarRegClass:$rs2), VLOpFrag)),
              (!cast<Instruction>("PseudoVFMV_V_" # fvti.ScalarSuffix # "_" #
                                  fvti.LMul.MX)
               $passthru, (fvti.Scalar fvti.ScalarRegClass:$rs2),
               GPR:$vl, fvti.Log2SEW, TU_MU)>;
  }
}

// 13.17. Vector Single-Width Floating-Point/Integer Type-Convert Instructions
defm : VPatConvertFP2IVL_V_RM<riscv_vfcvt_xu_f_vl, "PseudoVFCVT_XU_F_V">;
defm : VPatConvertFP2IVL_V_RM<riscv_vfcvt_x_f_vl, "PseudoVFCVT_X_F_V">;
defm : VPatConvertFP2I_RM_VL_V<riscv_vfcvt_rm_xu_f_vl, "PseudoVFCVT_RM_XU_F_V">;
defm : VPatConvertFP2I_RM_VL_V<any_riscv_vfcvt_rm_x_f_vl, "PseudoVFCVT_RM_X_F_V">;

defm : VPatConvertFP2IVL_V<any_riscv_vfcvt_rtz_xu_f_vl, "PseudoVFCVT_RTZ_XU_F_V">;
defm : VPatConvertFP2IVL_V<any_riscv_vfcvt_rtz_x_f_vl, "PseudoVFCVT_RTZ_X_F_V">;

defm : VPatConvertI2FPVL_V_RM<any_riscv_uint_to_fp_vl, "PseudoVFCVT_F_XU_V">;
defm : VPatConvertI2FPVL_V_RM<any_riscv_sint_to_fp_vl, "PseudoVFCVT_F_X_V">;

defm : VPatConvertI2FP_RM_VL_V<riscv_vfcvt_rm_f_xu_vl, "PseudoVFCVT_RM_F_XU_V">;
defm : VPatConvertI2FP_RM_VL_V<riscv_vfcvt_rm_f_x_vl, "PseudoVFCVT_RM_F_X_V">;

// 13.18. Widening Floating-Point/Integer Type-Convert Instructions
defm : VPatWConvertFP2IVL_V_RM<riscv_vfcvt_xu_f_vl, "PseudoVFWCVT_XU_F_V">;
defm : VPatWConvertFP2IVL_V_RM<riscv_vfcvt_x_f_vl, "PseudoVFWCVT_X_F_V">;
defm : VPatWConvertFP2I_RM_VL_V<riscv_vfcvt_rm_xu_f_vl, "PseudoVFWCVT_RM_XU_F_V">;
defm : VPatWConvertFP2I_RM_VL_V<riscv_vfcvt_rm_x_f_vl, "PseudoVFWCVT_RM_X_F_V">;

defm : VPatWConvertFP2IVL_V<any_riscv_vfcvt_rtz_xu_f_vl, "PseudoVFWCVT_RTZ_XU_F_V">;
defm : VPatWConvertFP2IVL_V<any_riscv_vfcvt_rtz_x_f_vl, "PseudoVFWCVT_RTZ_X_F_V">;

defm : VPatWConvertI2FPVL_V<any_riscv_uint_to_fp_vl, "PseudoVFWCVT_F_XU_V">;
defm : VPatWConvertI2FPVL_V<any_riscv_sint_to_fp_vl, "PseudoVFWCVT_F_X_V">;

foreach fvtiToFWti = AllWidenableFloatVectors in {
  defvar fvti = fvtiToFWti.Vti;
  defvar fwti = fvtiToFWti.Wti;
  let Predicates = !if(!eq(fvti.Scalar, f16), [HasVInstructionsF16Minimal],
                       !listconcat(GetVTypePredicates<fvti>.Predicates,
                                   GetVTypePredicates<fwti>.Predicates)) in
  def : Pat<(fwti.Vector (any_riscv_fpextend_vl
                             (fvti.Vector fvti.RegClass:$rs1),
                             (fvti.Mask V0),
                             VLOpFrag)),
            (!cast<Instruction>("PseudoVFWCVT_F_F_V_"#fvti.LMul.MX#"_E"#fvti.SEW#"_MASK")
                (fwti.Vector (IMPLICIT_DEF)), fvti.RegClass:$rs1,
                (fvti.Mask V0),
                GPR:$vl, fvti.Log2SEW, TA_MA)>;
}

foreach fvtiToFWti = AllWidenableBFloatToFloatVectors in {
  defvar fvti = fvtiToFWti.Vti;
  defvar fwti = fvtiToFWti.Wti;
  let Predicates = [HasVInstructionsBF16] in
  def : Pat<(fwti.Vector (any_riscv_fpextend_vl
                             (fvti.Vector fvti.RegClass:$rs1),
                             (fvti.Mask V0),
                             VLOpFrag)),
            (!cast<Instruction>("PseudoVFWCVTBF16_F_F_V_"#fvti.LMul.MX#"_E"#fvti.SEW#"_MASK")
                (fwti.Vector (IMPLICIT_DEF)), fvti.RegClass:$rs1,
                (fvti.Mask V0),
                GPR:$vl, fvti.Log2SEW, TA_MA)>;
}

// 13.19 Narrowing Floating-Point/Integer Type-Convert Instructions
defm : VPatNConvertFP2IVL_W_RM<riscv_vfcvt_xu_f_vl, "PseudoVFNCVT_XU_F_W">;
defm : VPatNConvertFP2IVL_W_RM<riscv_vfcvt_x_f_vl, "PseudoVFNCVT_X_F_W">;
defm : VPatNConvertFP2I_RM_VL_W<riscv_vfcvt_rm_xu_f_vl, "PseudoVFNCVT_RM_XU_F_W">;
defm : VPatNConvertFP2I_RM_VL_W<riscv_vfcvt_rm_x_f_vl, "PseudoVFNCVT_RM_X_F_W">;

defm : VPatNConvertFP2IVL_W<any_riscv_vfcvt_rtz_xu_f_vl, "PseudoVFNCVT_RTZ_XU_F_W">;
defm : VPatNConvertFP2IVL_W<any_riscv_vfcvt_rtz_x_f_vl, "PseudoVFNCVT_RTZ_X_F_W">;

defm : VPatNConvertI2FPVL_W_RM<any_riscv_uint_to_fp_vl, "PseudoVFNCVT_F_XU_W">;
defm : VPatNConvertI2FPVL_W_RM<any_riscv_sint_to_fp_vl, "PseudoVFNCVT_F_X_W">;

defm : VPatNConvertI2FP_RM_VL_W<riscv_vfcvt_rm_f_xu_vl, "PseudoVFNCVT_RM_F_XU_W">;
defm : VPatNConvertI2FP_RM_VL_W<riscv_vfcvt_rm_f_x_vl, "PseudoVFNCVT_RM_F_X_W">;

foreach fvtiToFWti = AllWidenableFloatVectors in {
  defvar fvti = fvtiToFWti.Vti;
  defvar fwti = fvtiToFWti.Wti;
  // Define vfwcvt.f.f.v for f16 when Zvfhmin is enable.
  let Predicates = !if(!eq(fvti.Scalar, f16), [HasVInstructionsF16Minimal],
                       !listconcat(GetVTypePredicates<fvti>.Predicates,
                                   GetVTypePredicates<fwti>.Predicates)) in {
    def : Pat<(fvti.Vector (any_riscv_fpround_vl
                               (fwti.Vector fwti.RegClass:$rs1),
                               (fwti.Mask V0), VLOpFrag)),
              (!cast<Instruction>("PseudoVFNCVT_F_F_W_"#fvti.LMul.MX#"_E"#fvti.SEW#"_MASK")
                  (fvti.Vector (IMPLICIT_DEF)), fwti.RegClass:$rs1,
                  (fwti.Mask V0),
                  // Value to indicate no rounding mode change in
                  // RISCVInsertReadWriteCSR
                  FRM_DYN,
                  GPR:$vl, fvti.Log2SEW, TA_MA)>;

  let Predicates = !listconcat(GetVTypePredicates<fvti>.Predicates,
                               GetVTypePredicates<fwti>.Predicates) in
    def : Pat<(fvti.Vector (any_riscv_fncvt_rod_vl
                               (fwti.Vector fwti.RegClass:$rs1),
                               (fwti.Mask V0), VLOpFrag)),
              (!cast<Instruction>("PseudoVFNCVT_ROD_F_F_W_"#fvti.LMul.MX#"_E"#fvti.SEW#"_MASK")
                  (fvti.Vector (IMPLICIT_DEF)), fwti.RegClass:$rs1,
                  (fwti.Mask V0), GPR:$vl, fvti.Log2SEW, TA_MA)>;
  }
}

foreach fvtiToFWti = AllWidenableBFloatToFloatVectors in {
  defvar fvti = fvtiToFWti.Vti;
  defvar fwti = fvtiToFWti.Wti;
  let Predicates = [HasVInstructionsBF16] in
    def : Pat<(fvti.Vector (any_riscv_fpround_vl
                               (fwti.Vector fwti.RegClass:$rs1),
                               (fwti.Mask V0), VLOpFrag)),
              (!cast<Instruction>("PseudoVFNCVTBF16_F_F_W_"#fvti.LMul.MX#"_E"#fvti.SEW#"_MASK")
                  (fvti.Vector (IMPLICIT_DEF)), fwti.RegClass:$rs1,
                  (fwti.Mask V0),
                  // Value to indicate no rounding mode change in
                  // RISCVInsertReadWriteCSR
                  FRM_DYN,
                  GPR:$vl, fvti.Log2SEW, TA_MA)>;
}

// 14. Vector Reduction Operations

// 14.1. Vector Single-Width Integer Reduction Instructions
defm : VPatReductionVL<rvv_vecreduce_ADD_vl,  "PseudoVREDSUM", is_float=0>;
defm : VPatReductionVL<rvv_vecreduce_UMAX_vl, "PseudoVREDMAXU", is_float=0>;
defm : VPatReductionVL<rvv_vecreduce_SMAX_vl, "PseudoVREDMAX", is_float=0>;
defm : VPatReductionVL<rvv_vecreduce_UMIN_vl, "PseudoVREDMINU", is_float=0>;
defm : VPatReductionVL<rvv_vecreduce_SMIN_vl, "PseudoVREDMIN", is_float=0>;
defm : VPatReductionVL<rvv_vecreduce_AND_vl,  "PseudoVREDAND", is_float=0>;
defm : VPatReductionVL<rvv_vecreduce_OR_vl,   "PseudoVREDOR", is_float=0>;
defm : VPatReductionVL<rvv_vecreduce_XOR_vl,  "PseudoVREDXOR", is_float=0>;

// 14.2. Vector Widening Integer Reduction Instructions
defm : VPatWidenReductionVL<rvv_vecreduce_ADD_vl, anyext_oneuse, "PseudoVWREDSUMU", is_float=0>;
defm : VPatWidenReductionVL<rvv_vecreduce_ADD_vl, zext_oneuse, "PseudoVWREDSUMU", is_float=0>;
defm : VPatWidenReductionVL_Ext_VL<rvv_vecreduce_ADD_vl, riscv_zext_vl_oneuse, "PseudoVWREDSUMU", is_float=0>;
defm : VPatWidenReductionVL<rvv_vecreduce_ADD_vl, sext_oneuse, "PseudoVWREDSUM", is_float=0>;
defm : VPatWidenReductionVL_Ext_VL<rvv_vecreduce_ADD_vl, riscv_sext_vl_oneuse, "PseudoVWREDSUM", is_float=0>;

// 14.3. Vector Single-Width Floating-Point Reduction Instructions
defm : VPatReductionVL_RM<rvv_vecreduce_SEQ_FADD_vl, "PseudoVFREDOSUM", is_float=1>;
defm : VPatReductionVL_RM<rvv_vecreduce_FADD_vl,     "PseudoVFREDUSUM", is_float=1>;
defm : VPatReductionVL<rvv_vecreduce_FMIN_vl,     "PseudoVFREDMIN", is_float=1>;
defm : VPatReductionVL<rvv_vecreduce_FMAX_vl,     "PseudoVFREDMAX", is_float=1>;

// 14.4. Vector Widening Floating-Point Reduction Instructions
defm : VPatWidenReductionVL_RM<rvv_vecreduce_SEQ_FADD_vl, fpext_oneuse,
                               "PseudoVFWREDOSUM", is_float=1>;
defm : VPatWidenReductionVL_Ext_VL_RM<rvv_vecreduce_SEQ_FADD_vl,
                                      riscv_fpextend_vl_oneuse,
                                      "PseudoVFWREDOSUM", is_float=1>;
defm : VPatWidenReductionVL_RM<rvv_vecreduce_FADD_vl, fpext_oneuse,
                               "PseudoVFWREDUSUM", is_float=1>;
defm : VPatWidenReductionVL_Ext_VL_RM<rvv_vecreduce_FADD_vl,
                                      riscv_fpextend_vl_oneuse,
                                      "PseudoVFWREDUSUM", is_float=1>;

// 15. Vector Mask Instructions

foreach mti = AllMasks in {
  let Predicates = [HasVInstructions] in {
    // 15.1 Vector Mask-Register Logical Instructions
    def : Pat<(mti.Mask (riscv_vmset_vl VLOpFrag)),
              (!cast<Instruction>("PseudoVMSET_M_" # mti.BX) GPR:$vl, mti.Log2SEW)>;
    def : Pat<(mti.Mask (riscv_vmclr_vl VLOpFrag)),
              (!cast<Instruction>("PseudoVMCLR_M_" # mti.BX) GPR:$vl, mti.Log2SEW)>;

    def : Pat<(mti.Mask (riscv_vmand_vl VR:$rs1, VR:$rs2, VLOpFrag)),
              (!cast<Instruction>("PseudoVMAND_MM_" # mti.LMul.MX)
                   VR:$rs1, VR:$rs2, GPR:$vl, mti.Log2SEW)>;
    def : Pat<(mti.Mask (riscv_vmor_vl VR:$rs1, VR:$rs2, VLOpFrag)),
              (!cast<Instruction>("PseudoVMOR_MM_" # mti.LMul.MX)
                   VR:$rs1, VR:$rs2, GPR:$vl, mti.Log2SEW)>;
    def : Pat<(mti.Mask (riscv_vmxor_vl VR:$rs1, VR:$rs2, VLOpFrag)),
              (!cast<Instruction>("PseudoVMXOR_MM_" # mti.LMul.MX)
                   VR:$rs1, VR:$rs2, GPR:$vl, mti.Log2SEW)>;

    def : Pat<(mti.Mask (riscv_vmand_vl VR:$rs1,
                                        (riscv_vmnot_vl VR:$rs2, VLOpFrag),
                                        VLOpFrag)),
              (!cast<Instruction>("PseudoVMANDN_MM_" # mti.LMul.MX)
                   VR:$rs1, VR:$rs2, GPR:$vl, mti.Log2SEW)>;
    def : Pat<(mti.Mask (riscv_vmor_vl VR:$rs1,
                                       (riscv_vmnot_vl VR:$rs2, VLOpFrag),
                                       VLOpFrag)),
              (!cast<Instruction>("PseudoVMORN_MM_" # mti.LMul.MX)
                   VR:$rs1, VR:$rs2, GPR:$vl, mti.Log2SEW)>;
    // XOR is associative so we need 2 patterns for VMXNOR.
    def : Pat<(mti.Mask (riscv_vmxor_vl (riscv_vmnot_vl VR:$rs1,
                                                        VLOpFrag),
                                       VR:$rs2, VLOpFrag)),
              (!cast<Instruction>("PseudoVMXNOR_MM_" # mti.LMul.MX)
                   VR:$rs1, VR:$rs2, GPR:$vl, mti.Log2SEW)>;

    def : Pat<(mti.Mask (riscv_vmnot_vl (riscv_vmand_vl VR:$rs1, VR:$rs2,
                                                        VLOpFrag),
                                        VLOpFrag)),
              (!cast<Instruction>("PseudoVMNAND_MM_" # mti.LMul.MX)
                   VR:$rs1, VR:$rs2, GPR:$vl, mti.Log2SEW)>;
    def : Pat<(mti.Mask (riscv_vmnot_vl (riscv_vmor_vl VR:$rs1, VR:$rs2,
                                                       VLOpFrag),
                                        VLOpFrag)),
              (!cast<Instruction>("PseudoVMNOR_MM_" # mti.LMul.MX)
                   VR:$rs1, VR:$rs2, GPR:$vl, mti.Log2SEW)>;
    def : Pat<(mti.Mask (riscv_vmnot_vl (riscv_vmxor_vl VR:$rs1, VR:$rs2,
                                                        VLOpFrag),
                                        VLOpFrag)),
              (!cast<Instruction>("PseudoVMXNOR_MM_" # mti.LMul.MX)
                   VR:$rs1, VR:$rs2, GPR:$vl, mti.Log2SEW)>;

    // Match the not idiom to the vmnot.m pseudo.
    def : Pat<(mti.Mask (riscv_vmnot_vl VR:$rs, VLOpFrag)),
              (!cast<Instruction>("PseudoVMNAND_MM_" # mti.LMul.MX)
                   VR:$rs, VR:$rs, GPR:$vl, mti.Log2SEW)>;

    // 15.2 Vector count population in mask vcpop.m
    def : Pat<(XLenVT (riscv_vcpop_vl (mti.Mask VR:$rs2), (mti.Mask true_mask),
                                      VLOpFrag)),
              (!cast<Instruction>("PseudoVCPOP_M_" # mti.BX)
                   VR:$rs2, GPR:$vl, mti.Log2SEW)>;
    def : Pat<(XLenVT (riscv_vcpop_vl (mti.Mask VR:$rs2), (mti.Mask V0),
                                      VLOpFrag)),
              (!cast<Instruction>("PseudoVCPOP_M_" # mti.BX # "_MASK")
                   VR:$rs2, (mti.Mask V0), GPR:$vl, mti.Log2SEW)>;

    // 15.3 vfirst find-first-set mask bit
    def : Pat<(XLenVT (riscv_vfirst_vl (mti.Mask VR:$rs2), (mti.Mask true_mask),
                                      VLOpFrag)),
              (!cast<Instruction>("PseudoVFIRST_M_" # mti.BX)
                   VR:$rs2, GPR:$vl, mti.Log2SEW)>;
    def : Pat<(XLenVT (riscv_vfirst_vl (mti.Mask VR:$rs2), (mti.Mask V0),
                                      VLOpFrag)),
              (!cast<Instruction>("PseudoVFIRST_M_" # mti.BX # "_MASK")
                   VR:$rs2, (mti.Mask V0), GPR:$vl, mti.Log2SEW)>;
  }
}

// 16. Vector Permutation Instructions

// 16.1. Integer Scalar Move Instructions
foreach vti = NoGroupIntegerVectors in {
  let Predicates = GetVTypePredicates<vti>.Predicates in {
    def : Pat<(vti.Vector (riscv_vmv_s_x_vl (vti.Vector vti.RegClass:$merge),
                                            vti.ScalarRegClass:$rs1,
                                            VLOpFrag)),
              (PseudoVMV_S_X $merge, vti.ScalarRegClass:$rs1, GPR:$vl,
                             vti.Log2SEW)>;
  }
}

// 16.4. Vector Register Gather Instruction
foreach vti = AllIntegerVectors in {
  let Predicates = GetVTypePredicates<vti>.Predicates in {
    def : Pat<(vti.Vector (riscv_vrgather_vv_vl vti.RegClass:$rs2,
                                                vti.RegClass:$rs1,
                                                vti.RegClass:$merge,
                                                (vti.Mask V0),
                                                VLOpFrag)),
              (!cast<Instruction>("PseudoVRGATHER_VV_"# vti.LMul.MX#"_E"# vti.SEW#"_MASK")
                   vti.RegClass:$merge, vti.RegClass:$rs2, vti.RegClass:$rs1,
                   (vti.Mask V0), GPR:$vl, vti.Log2SEW, TAIL_AGNOSTIC)>;
    def : Pat<(vti.Vector (riscv_vrgather_vx_vl vti.RegClass:$rs2, GPR:$rs1,
                                                vti.RegClass:$merge,
                                                (vti.Mask V0),
                                                VLOpFrag)),
              (!cast<Instruction>("PseudoVRGATHER_VX_"# vti.LMul.MX#"_MASK")
                   vti.RegClass:$merge, vti.RegClass:$rs2, GPR:$rs1,
                   (vti.Mask V0), GPR:$vl, vti.Log2SEW, TAIL_AGNOSTIC)>;
    def : Pat<(vti.Vector (riscv_vrgather_vx_vl vti.RegClass:$rs2,
                                                uimm5:$imm,
                                                vti.RegClass:$merge,
                                                (vti.Mask V0),
                                                VLOpFrag)),
              (!cast<Instruction>("PseudoVRGATHER_VI_"# vti.LMul.MX#"_MASK")
                   vti.RegClass:$merge, vti.RegClass:$rs2, uimm5:$imm,
                   (vti.Mask V0), GPR:$vl, vti.Log2SEW, TAIL_AGNOSTIC)>;
  }

  // emul = lmul * 16 / sew
  defvar vlmul = vti.LMul;
  defvar octuple_lmul = vlmul.octuple;
  defvar octuple_emul = !srl(!mul(octuple_lmul, 16), vti.Log2SEW);
  if !and(!ge(octuple_emul, 1), !le(octuple_emul, 64)) then {
    defvar emul_str = octuple_to_str<octuple_emul>.ret;
    defvar ivti = !cast<VTypeInfo>("VI16" # emul_str);
    defvar inst = "PseudoVRGATHEREI16_VV_" # vti.LMul.MX # "_E" # vti.SEW # "_" # emul_str;
    let Predicates = GetVTypePredicates<vti>.Predicates in
    def : Pat<(vti.Vector
               (riscv_vrgatherei16_vv_vl vti.RegClass:$rs2,
                                         (ivti.Vector ivti.RegClass:$rs1),
                                         vti.RegClass:$merge,
                                         (vti.Mask V0),
                                         VLOpFrag)),
              (!cast<Instruction>(inst#"_MASK")
                   vti.RegClass:$merge, vti.RegClass:$rs2, ivti.RegClass:$rs1,
                   (vti.Mask V0), GPR:$vl, vti.Log2SEW, TAIL_AGNOSTIC)>;
  }
}

// 16.2. Floating-Point Scalar Move Instructions
foreach vti = NoGroupFloatVectors in {
  let Predicates = GetVTypePredicates<vti>.Predicates in {
    def : Pat<(vti.Vector (riscv_vfmv_s_f_vl (vti.Vector vti.RegClass:$merge),
                                             (vti.Scalar (fpimm0)),
                                             VLOpFrag)),
              (PseudoVMV_S_X $merge, (XLenVT X0), GPR:$vl, vti.Log2SEW)>;
    def : Pat<(vti.Vector (riscv_vfmv_s_f_vl (vti.Vector vti.RegClass:$merge),
                                             (vti.Scalar (SelectFPImm (XLenVT GPR:$imm))),
                                             VLOpFrag)),
              (PseudoVMV_S_X $merge, GPR:$imm, GPR:$vl, vti.Log2SEW)>;
  }
}

foreach vti = AllFloatVectors in {
  let Predicates = GetVTypePredicates<vti>.Predicates in {
    def : Pat<(vti.Vector (riscv_vfmv_s_f_vl (vti.Vector vti.RegClass:$merge),
                                             vti.ScalarRegClass:$rs1,
                                             VLOpFrag)),
              (!cast<Instruction>("PseudoVFMV_S_"#vti.ScalarSuffix#"_"#vti.LMul.MX)
                  vti.RegClass:$merge,
                  (vti.Scalar vti.ScalarRegClass:$rs1), GPR:$vl, vti.Log2SEW)>;
  }
  defvar ivti = GetIntVTypeInfo<vti>.Vti;
  let Predicates = !listconcat(GetVTypePredicates<vti>.Predicates,
                               GetVTypePredicates<ivti>.Predicates) in {
    def : Pat<(vti.Vector
               (riscv_vrgather_vv_vl vti.RegClass:$rs2,
                                     (ivti.Vector vti.RegClass:$rs1),
                                     vti.RegClass:$merge,
                                     (vti.Mask V0),
                                     VLOpFrag)),
              (!cast<Instruction>("PseudoVRGATHER_VV_"# vti.LMul.MX#"_E"# vti.SEW#"_MASK")
                   vti.RegClass:$merge, vti.RegClass:$rs2, vti.RegClass:$rs1,
                   (vti.Mask V0), GPR:$vl, vti.Log2SEW, TAIL_AGNOSTIC)>;
    def : Pat<(vti.Vector (riscv_vrgather_vx_vl vti.RegClass:$rs2, GPR:$rs1,
                                                vti.RegClass:$merge,
                                                (vti.Mask V0),
                                                VLOpFrag)),
              (!cast<Instruction>("PseudoVRGATHER_VX_"# vti.LMul.MX#"_MASK")
                   vti.RegClass:$merge, vti.RegClass:$rs2, GPR:$rs1,
                   (vti.Mask V0), GPR:$vl, vti.Log2SEW, TAIL_AGNOSTIC)>;
    def : Pat<(vti.Vector
               (riscv_vrgather_vx_vl vti.RegClass:$rs2,
                                     uimm5:$imm,
                                     vti.RegClass:$merge,
                                     (vti.Mask V0),
                                     VLOpFrag)),
              (!cast<Instruction>("PseudoVRGATHER_VI_"# vti.LMul.MX#"_MASK")
                   vti.RegClass:$merge, vti.RegClass:$rs2, uimm5:$imm,
                   (vti.Mask V0), GPR:$vl, vti.Log2SEW, TAIL_AGNOSTIC)>;
  }

  defvar vlmul = vti.LMul;
  defvar octuple_lmul = vlmul.octuple;
  defvar octuple_emul = !srl(!mul(octuple_lmul, 16), vti.Log2SEW);
  if !and(!ge(octuple_emul, 1), !le(octuple_emul, 64)) then {
    defvar emul_str = octuple_to_str<octuple_emul>.ret;
    defvar ivti = !cast<VTypeInfo>("VI16" # emul_str);
    defvar inst = "PseudoVRGATHEREI16_VV_" # vti.LMul.MX # "_E" # vti.SEW # "_" # emul_str;
    let Predicates = !listconcat(GetVTypePredicates<vti>.Predicates,
                                 GetVTypePredicates<ivti>.Predicates) in
    def : Pat<(vti.Vector
               (riscv_vrgatherei16_vv_vl vti.RegClass:$rs2,
                                         (ivti.Vector ivti.RegClass:$rs1),
                                         vti.RegClass:$merge,
                                         (vti.Mask V0),
                                         VLOpFrag)),
              (!cast<Instruction>(inst#"_MASK")
                   vti.RegClass:$merge, vti.RegClass:$rs2, ivti.RegClass:$rs1,
                   (vti.Mask V0), GPR:$vl, vti.Log2SEW, TAIL_AGNOSTIC)>;
  }
}

//===----------------------------------------------------------------------===//
// Miscellaneous RISCVISD SDNodes
//===----------------------------------------------------------------------===//

def riscv_vid_vl : SDNode<"RISCVISD::VID_VL", SDTypeProfile<1, 2,
                          [SDTCisVec<0>, SDTCVecEltisVT<1, i1>,
                           SDTCisSameNumEltsAs<0, 1>, SDTCisVT<2, XLenVT>]>, []>;

def SDTRVVSlide : SDTypeProfile<1, 6, [
  SDTCisVec<0>, SDTCisSameAs<1, 0>, SDTCisSameAs<2, 0>, SDTCisVT<3, XLenVT>,
  SDTCVecEltisVT<4, i1>, SDTCisSameNumEltsAs<0, 4>, SDTCisVT<5, XLenVT>,
  SDTCisVT<6, XLenVT>
]>;
def SDTRVVSlide1 : SDTypeProfile<1, 5, [
  SDTCisVec<0>, SDTCisSameAs<1, 0>, SDTCisSameAs<2, 0>, SDTCisInt<0>,
  SDTCisVT<3, XLenVT>, SDTCVecEltisVT<4, i1>, SDTCisSameNumEltsAs<0, 4>,
  SDTCisVT<5, XLenVT>
]>;
def SDTRVVFSlide1 : SDTypeProfile<1, 5, [
  SDTCisVec<0>, SDTCisSameAs<1, 0>, SDTCisSameAs<2, 0>, SDTCisFP<0>,
  SDTCisEltOfVec<3, 0>, SDTCVecEltisVT<4, i1>, SDTCisSameNumEltsAs<0, 4>,
  SDTCisVT<5, XLenVT>
]>;

def riscv_slideup_vl   : SDNode<"RISCVISD::VSLIDEUP_VL", SDTRVVSlide, []>;
def riscv_slide1up_vl  : SDNode<"RISCVISD::VSLIDE1UP_VL", SDTRVVSlide1, []>;
def riscv_slidedown_vl : SDNode<"RISCVISD::VSLIDEDOWN_VL", SDTRVVSlide, []>;
def riscv_slide1down_vl  : SDNode<"RISCVISD::VSLIDE1DOWN_VL", SDTRVVSlide1, []>;
def riscv_fslide1up_vl  : SDNode<"RISCVISD::VFSLIDE1UP_VL", SDTRVVFSlide1, []>;
def riscv_fslide1down_vl  : SDNode<"RISCVISD::VFSLIDE1DOWN_VL", SDTRVVFSlide1, []>;

foreach vti = AllIntegerVectors in {
  let Predicates = GetVTypePredicates<vti>.Predicates in {
    def : Pat<(vti.Vector (riscv_vid_vl (vti.Mask V0),
                                        VLOpFrag)),
              (!cast<Instruction>("PseudoVID_V_"#vti.LMul.MX#"_MASK")
                  (vti.Vector (IMPLICIT_DEF)), (vti.Mask V0), GPR:$vl, vti.Log2SEW,
                  TAIL_AGNOSTIC)>;
  }
}

defm : VPatSlideVL_VX_VI<riscv_slideup_vl, "PseudoVSLIDEUP">;
defm : VPatSlideVL_VX_VI<riscv_slidedown_vl, "PseudoVSLIDEDOWN">;
defm : VPatSlide1VL_VX<riscv_slide1up_vl, "PseudoVSLIDE1UP">;
defm : VPatSlide1VL_VF<riscv_fslide1up_vl, "PseudoVFSLIDE1UP">;
defm : VPatSlide1VL_VX<riscv_slide1down_vl, "PseudoVSLIDE1DOWN">;
defm : VPatSlide1VL_VF<riscv_fslide1down_vl, "PseudoVFSLIDE1DOWN">;<|MERGE_RESOLUTION|>--- conflicted
+++ resolved
@@ -2469,49 +2469,6 @@
 // 12.5. Vector Narrowing Fixed-Point Clip Instructions
 defm : VPatBinaryRM_NVL_WV_WX_WI<riscv_vnclip_vl, "PseudoVNCLIP">;
 defm : VPatBinaryRM_NVL_WV_WX_WI<riscv_vnclipu_vl, "PseudoVNCLIPU">;
-<<<<<<< HEAD
-
-// 12.5. Vector Narrowing Fixed-Point Clip Instructions
-multiclass VPatTruncSatClipVL<VTypeInfo vti, VTypeInfo wti> {
-  defvar sew = vti.SEW;
-  defvar uminval = !sub(!shl(1, sew), 1);
-  defvar sminval = !sub(!shl(1, !sub(sew, 1)), 1);
-  defvar smaxval = !sub(0, !shl(1, !sub(sew, 1)));
-
-  let Predicates = !listconcat(GetVTypePredicates<vti>.Predicates,
-                               GetVTypePredicates<wti>.Predicates) in {
-    def : Pat<(vti.Vector (riscv_trunc_vector_vl
-        (wti.Vector (riscv_smin_vl
-          (wti.Vector (riscv_smax_vl
-            (wti.Vector wti.RegClass:$rs1),
-            (wti.Vector (riscv_vmv_v_x_vl (wti.Vector undef), smaxval, (XLenVT srcvalue))),
-            (wti.Vector undef),(wti.Mask V0), VLOpFrag)),
-          (wti.Vector (riscv_vmv_v_x_vl (wti.Vector undef), sminval, (XLenVT srcvalue))),
-          (wti.Vector undef), (wti.Mask V0), VLOpFrag)),
-        (vti.Mask V0), VLOpFrag)),
-      (!cast<Instruction>("PseudoVNCLIP_WI_"#vti.LMul.MX#"_MASK")
-        (vti.Vector (IMPLICIT_DEF)), wti.RegClass:$rs1, 0,
-        (vti.Mask V0), 0, GPR:$vl, vti.Log2SEW, TA_MA)>;
-
-    def : Pat<(vti.Vector (riscv_trunc_vector_vl
-        (wti.Vector (riscv_smax_vl
-          (wti.Vector (riscv_smin_vl
-            (wti.Vector wti.RegClass:$rs1),
-            (wti.Vector (riscv_vmv_v_x_vl (wti.Vector undef), sminval, (XLenVT srcvalue))),
-            (wti.Vector undef),(wti.Mask V0), VLOpFrag)),
-          (wti.Vector (riscv_vmv_v_x_vl (wti.Vector undef), smaxval, (XLenVT srcvalue))),
-          (wti.Vector undef), (wti.Mask V0), VLOpFrag)),
-        (vti.Mask V0), VLOpFrag)),
-      (!cast<Instruction>("PseudoVNCLIP_WI_"#vti.LMul.MX#"_MASK")
-        (vti.Vector (IMPLICIT_DEF)), wti.RegClass:$rs1, 0,
-        (vti.Mask V0), 0, GPR:$vl, vti.Log2SEW, TA_MA)>;
-  }
-}
-
-foreach vtiToWti = AllWidenableIntVectors in
-  defm : VPatTruncSatClipVL<vtiToWti.Vti, vtiToWti.Wti>;
-=======
->>>>>>> e9954ec0
 
 // 13. Vector Floating-Point Instructions
 

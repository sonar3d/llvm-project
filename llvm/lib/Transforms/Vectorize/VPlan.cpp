//===- VPlan.cpp - Vectorizer Plan ----------------------------------------===//
//
// Part of the LLVM Project, under the Apache License v2.0 with LLVM Exceptions.
// See https://llvm.org/LICENSE.txt for license information.
// SPDX-License-Identifier: Apache-2.0 WITH LLVM-exception
//
//===----------------------------------------------------------------------===//
///
/// \file
/// This is the LLVM vectorization plan. It represents a candidate for
/// vectorization, allowing to plan and optimize how to vectorize a given loop
/// before generating LLVM-IR.
/// The vectorizer uses vectorization plans to estimate the costs of potential
/// candidates and if profitable to execute the desired plan, generating vector
/// LLVM-IR code.
///
//===----------------------------------------------------------------------===//

#include "VPlan.h"
#include "VPlanCFG.h"
#include "VPlanDominatorTree.h"
#include "VPlanPatternMatch.h"
#include "llvm/ADT/PostOrderIterator.h"
#include "llvm/ADT/STLExtras.h"
#include "llvm/ADT/SmallVector.h"
#include "llvm/ADT/StringExtras.h"
#include "llvm/ADT/Twine.h"
#include "llvm/Analysis/DomTreeUpdater.h"
#include "llvm/Analysis/LoopInfo.h"
#include "llvm/IR/BasicBlock.h"
#include "llvm/IR/CFG.h"
#include "llvm/IR/IRBuilder.h"
#include "llvm/IR/Instruction.h"
#include "llvm/IR/Instructions.h"
#include "llvm/IR/Type.h"
#include "llvm/IR/Value.h"
#include "llvm/Support/Casting.h"
#include "llvm/Support/CommandLine.h"
#include "llvm/Support/Debug.h"
#include "llvm/Support/GenericDomTreeConstruction.h"
#include "llvm/Support/GraphWriter.h"
#include "llvm/Support/raw_ostream.h"
#include "llvm/Transforms/Utils/BasicBlockUtils.h"
#include "llvm/Transforms/Utils/LoopVersioning.h"
#include "llvm/Transforms/Utils/ScalarEvolutionExpander.h"
#include <cassert>
#include <string>
#include <vector>

using namespace llvm;
using namespace llvm::VPlanPatternMatch;

namespace llvm {
extern cl::opt<bool> EnableVPlanNativePath;
}

#define DEBUG_TYPE "vplan"

#if !defined(NDEBUG) || defined(LLVM_ENABLE_DUMP)
raw_ostream &llvm::operator<<(raw_ostream &OS, const VPValue &V) {
  const VPInstruction *Instr = dyn_cast<VPInstruction>(&V);
  VPSlotTracker SlotTracker(
      (Instr && Instr->getParent()) ? Instr->getParent()->getPlan() : nullptr);
  V.print(OS, SlotTracker);
  return OS;
}
#endif

Value *VPLane::getAsRuntimeExpr(IRBuilderBase &Builder,
                                const ElementCount &VF) const {
  switch (LaneKind) {
  case VPLane::Kind::ScalableLast:
    // Lane = RuntimeVF - VF.getKnownMinValue() + Lane
    return Builder.CreateSub(getRuntimeVF(Builder, Builder.getInt32Ty(), VF),
                             Builder.getInt32(VF.getKnownMinValue() - Lane));
  case VPLane::Kind::First:
    return Builder.getInt32(Lane);
  }
  llvm_unreachable("Unknown lane kind");
}

VPValue::VPValue(const unsigned char SC, Value *UV, VPDef *Def)
    : SubclassID(SC), UnderlyingVal(UV), Def(Def) {
  if (Def)
    Def->addDefinedValue(this);
}

VPValue::~VPValue() {
  assert(Users.empty() && "trying to delete a VPValue with remaining users");
  if (Def)
    Def->removeDefinedValue(this);
}

#if !defined(NDEBUG) || defined(LLVM_ENABLE_DUMP)
void VPValue::print(raw_ostream &OS, VPSlotTracker &SlotTracker) const {
  if (const VPRecipeBase *R = dyn_cast_or_null<VPRecipeBase>(Def))
    R->print(OS, "", SlotTracker);
  else
    printAsOperand(OS, SlotTracker);
}

void VPValue::dump() const {
  const VPRecipeBase *Instr = dyn_cast_or_null<VPRecipeBase>(this->Def);
  VPSlotTracker SlotTracker(
      (Instr && Instr->getParent()) ? Instr->getParent()->getPlan() : nullptr);
  print(dbgs(), SlotTracker);
  dbgs() << "\n";
}

void VPDef::dump() const {
  const VPRecipeBase *Instr = dyn_cast_or_null<VPRecipeBase>(this);
  VPSlotTracker SlotTracker(
      (Instr && Instr->getParent()) ? Instr->getParent()->getPlan() : nullptr);
  print(dbgs(), "", SlotTracker);
  dbgs() << "\n";
}
#endif

VPRecipeBase *VPValue::getDefiningRecipe() {
  return cast_or_null<VPRecipeBase>(Def);
}

const VPRecipeBase *VPValue::getDefiningRecipe() const {
  return cast_or_null<VPRecipeBase>(Def);
}

// Get the top-most entry block of \p Start. This is the entry block of the
// containing VPlan. This function is templated to support both const and non-const blocks
template <typename T> static T *getPlanEntry(T *Start) {
  T *Next = Start;
  T *Current = Start;
  while ((Next = Next->getParent()))
    Current = Next;

  SmallSetVector<T *, 8> WorkList;
  WorkList.insert(Current);

  for (unsigned i = 0; i < WorkList.size(); i++) {
    T *Current = WorkList[i];
    if (Current->getNumPredecessors() == 0)
      return Current;
    auto &Predecessors = Current->getPredecessors();
    WorkList.insert(Predecessors.begin(), Predecessors.end());
  }

  llvm_unreachable("VPlan without any entry node without predecessors");
}

VPlan *VPBlockBase::getPlan() { return getPlanEntry(this)->Plan; }

const VPlan *VPBlockBase::getPlan() const { return getPlanEntry(this)->Plan; }

/// \return the VPBasicBlock that is the entry of Block, possibly indirectly.
const VPBasicBlock *VPBlockBase::getEntryBasicBlock() const {
  const VPBlockBase *Block = this;
  while (const VPRegionBlock *Region = dyn_cast<VPRegionBlock>(Block))
    Block = Region->getEntry();
  return cast<VPBasicBlock>(Block);
}

VPBasicBlock *VPBlockBase::getEntryBasicBlock() {
  VPBlockBase *Block = this;
  while (VPRegionBlock *Region = dyn_cast<VPRegionBlock>(Block))
    Block = Region->getEntry();
  return cast<VPBasicBlock>(Block);
}

void VPBlockBase::setPlan(VPlan *ParentPlan) {
  assert(
      (ParentPlan->getEntry() == this || ParentPlan->getPreheader() == this) &&
      "Can only set plan on its entry or preheader block.");
  Plan = ParentPlan;
}

/// \return the VPBasicBlock that is the exit of Block, possibly indirectly.
const VPBasicBlock *VPBlockBase::getExitingBasicBlock() const {
  const VPBlockBase *Block = this;
  while (const VPRegionBlock *Region = dyn_cast<VPRegionBlock>(Block))
    Block = Region->getExiting();
  return cast<VPBasicBlock>(Block);
}

VPBasicBlock *VPBlockBase::getExitingBasicBlock() {
  VPBlockBase *Block = this;
  while (VPRegionBlock *Region = dyn_cast<VPRegionBlock>(Block))
    Block = Region->getExiting();
  return cast<VPBasicBlock>(Block);
}

VPBlockBase *VPBlockBase::getEnclosingBlockWithSuccessors() {
  if (!Successors.empty() || !Parent)
    return this;
  assert(Parent->getExiting() == this &&
         "Block w/o successors not the exiting block of its parent.");
  return Parent->getEnclosingBlockWithSuccessors();
}

VPBlockBase *VPBlockBase::getEnclosingBlockWithPredecessors() {
  if (!Predecessors.empty() || !Parent)
    return this;
  assert(Parent->getEntry() == this &&
         "Block w/o predecessors not the entry of its parent.");
  return Parent->getEnclosingBlockWithPredecessors();
}

void VPBlockBase::deleteCFG(VPBlockBase *Entry) {
  for (VPBlockBase *Block : to_vector(vp_depth_first_shallow(Entry)))
    delete Block;
}

VPBasicBlock::iterator VPBasicBlock::getFirstNonPhi() {
  iterator It = begin();
  while (It != end() && It->isPhi())
    It++;
  return It;
}

VPTransformState::VPTransformState(ElementCount VF, unsigned UF, LoopInfo *LI,
                                   DominatorTree *DT, IRBuilderBase &Builder,
                                   InnerLoopVectorizer *ILV, VPlan *Plan,
                                   LLVMContext &Ctx)
    : VF(VF), UF(UF), CFG(DT), LI(LI), Builder(Builder), ILV(ILV), Plan(Plan),
      LVer(nullptr),
      TypeAnalysis(Plan->getCanonicalIV()->getScalarType(), Ctx) {}

Value *VPTransformState::get(VPValue *Def, const VPIteration &Instance) {
  if (Def->isLiveIn())
    return Def->getLiveInIRValue();

  if (hasScalarValue(Def, Instance)) {
    return Data
        .PerPartScalars[Def][Instance.Part][Instance.Lane.mapToCacheIndex(VF)];
  }

  assert(hasVectorValue(Def, Instance.Part));
  auto *VecPart = Data.PerPartOutput[Def][Instance.Part];
  if (!VecPart->getType()->isVectorTy()) {
    assert(Instance.Lane.isFirstLane() && "cannot get lane > 0 for scalar");
    return VecPart;
  }
  // TODO: Cache created scalar values.
  Value *Lane = Instance.Lane.getAsRuntimeExpr(Builder, VF);
  auto *Extract = Builder.CreateExtractElement(VecPart, Lane);
  // set(Def, Extract, Instance);
  return Extract;
}

Value *VPTransformState::get(VPValue *Def, unsigned Part, bool NeedsScalar) {
  if (NeedsScalar) {
    assert((VF.isScalar() || Def->isLiveIn() || hasVectorValue(Def, Part) ||
            (hasScalarValue(Def, VPIteration(Part, 0)) &&
             Data.PerPartScalars[Def][Part].size() == 1)) &&
           "Trying to access a single scalar per part but has multiple scalars "
           "per part.");
    return get(Def, VPIteration(Part, 0));
  }

  // If Values have been set for this Def return the one relevant for \p Part.
  if (hasVectorValue(Def, Part))
    return Data.PerPartOutput[Def][Part];

  auto GetBroadcastInstrs = [this, Def](Value *V) {
    bool SafeToHoist = Def->isDefinedOutsideVectorRegions();
    if (VF.isScalar())
      return V;
    // Place the code for broadcasting invariant variables in the new preheader.
    IRBuilder<>::InsertPointGuard Guard(Builder);
    if (SafeToHoist) {
      BasicBlock *LoopVectorPreHeader = CFG.VPBB2IRBB[cast<VPBasicBlock>(
          Plan->getVectorLoopRegion()->getSinglePredecessor())];
      if (LoopVectorPreHeader)
        Builder.SetInsertPoint(LoopVectorPreHeader->getTerminator());
    }

    // Place the code for broadcasting invariant variables in the new preheader.
    // Broadcast the scalar into all locations in the vector.
    Value *Shuf = Builder.CreateVectorSplat(VF, V, "broadcast");

    return Shuf;
  };

  if (!hasScalarValue(Def, {Part, 0})) {
    assert(Def->isLiveIn() && "expected a live-in");
    if (Part != 0)
      return get(Def, 0);
    Value *IRV = Def->getLiveInIRValue();
    Value *B = GetBroadcastInstrs(IRV);
    set(Def, B, Part);
    return B;
  }

  Value *ScalarValue = get(Def, {Part, 0});
  // If we aren't vectorizing, we can just copy the scalar map values over
  // to the vector map.
  if (VF.isScalar()) {
    set(Def, ScalarValue, Part);
    return ScalarValue;
  }

  bool IsUniform = vputils::isUniformAfterVectorization(Def);

  unsigned LastLane = IsUniform ? 0 : VF.getKnownMinValue() - 1;
  // Check if there is a scalar value for the selected lane.
  if (!hasScalarValue(Def, {Part, LastLane})) {
    // At the moment, VPWidenIntOrFpInductionRecipes, VPScalarIVStepsRecipes and
    // VPExpandSCEVRecipes can also be uniform.
    assert((isa<VPWidenIntOrFpInductionRecipe>(Def->getDefiningRecipe()) ||
            isa<VPScalarIVStepsRecipe>(Def->getDefiningRecipe()) ||
            isa<VPExpandSCEVRecipe>(Def->getDefiningRecipe())) &&
           "unexpected recipe found to be invariant");
    IsUniform = true;
    LastLane = 0;
  }

  auto *LastInst = cast<Instruction>(get(Def, {Part, LastLane}));
  // Set the insert point after the last scalarized instruction or after the
  // last PHI, if LastInst is a PHI. This ensures the insertelement sequence
  // will directly follow the scalar definitions.
  auto OldIP = Builder.saveIP();
  auto NewIP =
      isa<PHINode>(LastInst)
          ? BasicBlock::iterator(LastInst->getParent()->getFirstNonPHI())
          : std::next(BasicBlock::iterator(LastInst));
  Builder.SetInsertPoint(&*NewIP);

  // However, if we are vectorizing, we need to construct the vector values.
  // If the value is known to be uniform after vectorization, we can just
  // broadcast the scalar value corresponding to lane zero for each unroll
  // iteration. Otherwise, we construct the vector values using
  // insertelement instructions. Since the resulting vectors are stored in
  // State, we will only generate the insertelements once.
  Value *VectorValue = nullptr;
  if (IsUniform) {
    VectorValue = GetBroadcastInstrs(ScalarValue);
    set(Def, VectorValue, Part);
  } else {
    // Initialize packing with insertelements to start from undef.
    assert(!VF.isScalable() && "VF is assumed to be non scalable.");
    Value *Undef = PoisonValue::get(VectorType::get(LastInst->getType(), VF));
    set(Def, Undef, Part);
    for (unsigned Lane = 0; Lane < VF.getKnownMinValue(); ++Lane)
      packScalarIntoVectorValue(Def, {Part, Lane});
    VectorValue = get(Def, Part);
  }
  Builder.restoreIP(OldIP);
  return VectorValue;
}

BasicBlock *VPTransformState::CFGState::getPreheaderBBFor(VPRecipeBase *R) {
  VPRegionBlock *LoopRegion = R->getParent()->getEnclosingLoopRegion();
  return VPBB2IRBB[LoopRegion->getPreheaderVPBB()];
}

void VPTransformState::addNewMetadata(Instruction *To,
                                      const Instruction *Orig) {
  // If the loop was versioned with memchecks, add the corresponding no-alias
  // metadata.
  if (LVer && (isa<LoadInst>(Orig) || isa<StoreInst>(Orig)))
    LVer->annotateInstWithNoAlias(To, Orig);
}

void VPTransformState::addMetadata(Value *To, Instruction *From) {
  // No source instruction to transfer metadata from?
  if (!From)
    return;

  if (Instruction *ToI = dyn_cast<Instruction>(To)) {
    propagateMetadata(ToI, From);
    addNewMetadata(ToI, From);
  }
}

void VPTransformState::setDebugLocFrom(DebugLoc DL) {
  const DILocation *DIL = DL;
  // When a FSDiscriminator is enabled, we don't need to add the multiply
  // factors to the discriminators.
  if (DIL &&
      Builder.GetInsertBlock()
          ->getParent()
          ->shouldEmitDebugInfoForProfiling() &&
      !EnableFSDiscriminator) {
    // FIXME: For scalable vectors, assume vscale=1.
    auto NewDIL =
        DIL->cloneByMultiplyingDuplicationFactor(UF * VF.getKnownMinValue());
    if (NewDIL)
      Builder.SetCurrentDebugLocation(*NewDIL);
    else
      LLVM_DEBUG(dbgs() << "Failed to create new discriminator: "
                        << DIL->getFilename() << " Line: " << DIL->getLine());
  } else
    Builder.SetCurrentDebugLocation(DIL);
}

void VPTransformState::packScalarIntoVectorValue(VPValue *Def,
                                                 const VPIteration &Instance) {
  Value *ScalarInst = get(Def, Instance);
  Value *VectorValue = get(Def, Instance.Part);
  VectorValue = Builder.CreateInsertElement(
      VectorValue, ScalarInst, Instance.Lane.getAsRuntimeExpr(Builder, VF));
  set(Def, VectorValue, Instance.Part);
}

BasicBlock *
VPBasicBlock::createEmptyBasicBlock(VPTransformState::CFGState &CFG) {
  // BB stands for IR BasicBlocks. VPBB stands for VPlan VPBasicBlocks.
  // Pred stands for Predessor. Prev stands for Previous - last visited/created.
  BasicBlock *PrevBB = CFG.PrevBB;
  BasicBlock *NewBB = BasicBlock::Create(PrevBB->getContext(), getName(),
                                         PrevBB->getParent(), CFG.ExitBB);
  LLVM_DEBUG(dbgs() << "LV: created " << NewBB->getName() << '\n');

  // Hook up the new basic block to its predecessors.
  for (VPBlockBase *PredVPBlock : getHierarchicalPredecessors()) {
    VPBasicBlock *PredVPBB = PredVPBlock->getExitingBasicBlock();
    auto &PredVPSuccessors = PredVPBB->getHierarchicalSuccessors();
    BasicBlock *PredBB = CFG.VPBB2IRBB[PredVPBB];

    assert(PredBB && "Predecessor basic-block not found building successor.");
    auto *PredBBTerminator = PredBB->getTerminator();
    LLVM_DEBUG(dbgs() << "LV: draw edge from" << PredBB->getName() << '\n');

    auto *TermBr = dyn_cast<BranchInst>(PredBBTerminator);
    if (isa<UnreachableInst>(PredBBTerminator)) {
      assert(PredVPSuccessors.size() == 1 &&
             "Predecessor ending w/o branch must have single successor.");
      DebugLoc DL = PredBBTerminator->getDebugLoc();
      PredBBTerminator->eraseFromParent();
      auto *Br = BranchInst::Create(NewBB, PredBB);
      Br->setDebugLoc(DL);
    } else if (TermBr && !TermBr->isConditional()) {
      TermBr->setSuccessor(0, NewBB);
    } else {
      // Set each forward successor here when it is created, excluding
      // backedges. A backward successor is set when the branch is created.
      unsigned idx = PredVPSuccessors.front() == this ? 0 : 1;
      assert(!TermBr->getSuccessor(idx) &&
             "Trying to reset an existing successor block.");
      TermBr->setSuccessor(idx, NewBB);
    }
    CFG.DTU.applyUpdates({{DominatorTree::Insert, PredBB, NewBB}});
  }
  return NewBB;
}

void VPIRBasicBlock::execute(VPTransformState *State) {
  assert(getHierarchicalPredecessors().empty() &&
         "VPIRBasicBlock cannot have predecessors at the moment");
  assert(getHierarchicalSuccessors().empty() &&
         "VPIRBasicBlock cannot have successors at the moment");

  State->Builder.SetInsertPoint(getIRBasicBlock()->getTerminator());
  executeRecipes(State, getIRBasicBlock());
}

void VPBasicBlock::execute(VPTransformState *State) {
  bool Replica = State->Instance && !State->Instance->isFirstIteration();
  VPBasicBlock *PrevVPBB = State->CFG.PrevVPBB;
  VPBlockBase *SingleHPred = nullptr;
  BasicBlock *NewBB = State->CFG.PrevBB; // Reuse it if possible.

  auto IsLoopRegion = [](VPBlockBase *BB) {
    auto *R = dyn_cast<VPRegionBlock>(BB);
    return R && !R->isReplicator();
  };

  // 1. Create an IR basic block, or reuse the last one or ExitBB if possible.
  if (getPlan()->getVectorLoopRegion()->getSingleSuccessor() == this) {
    // ExitBB can be re-used for the exit block of the Plan.
    NewBB = State->CFG.ExitBB;
    State->CFG.PrevBB = NewBB;
    State->Builder.SetInsertPoint(NewBB->getFirstNonPHI());

    // Update the branch instruction in the predecessor to branch to ExitBB.
    VPBlockBase *PredVPB = getSingleHierarchicalPredecessor();
    VPBasicBlock *ExitingVPBB = PredVPB->getExitingBasicBlock();
    assert(PredVPB->getSingleSuccessor() == this &&
           "predecessor must have the current block as only successor");
    BasicBlock *ExitingBB = State->CFG.VPBB2IRBB[ExitingVPBB];
    // The Exit block of a loop is always set to be successor 0 of the Exiting
    // block.
    cast<BranchInst>(ExitingBB->getTerminator())->setSuccessor(0, NewBB);
    State->CFG.DTU.applyUpdates({{DominatorTree::Insert, ExitingBB, NewBB}});
  } else if (PrevVPBB && /* A */
             !((SingleHPred = getSingleHierarchicalPredecessor()) &&
               SingleHPred->getExitingBasicBlock() == PrevVPBB &&
               PrevVPBB->getSingleHierarchicalSuccessor() &&
               (SingleHPred->getParent() == getEnclosingLoopRegion() &&
                !IsLoopRegion(SingleHPred))) &&         /* B */
             !(Replica && getPredecessors().empty())) { /* C */
    // The last IR basic block is reused, as an optimization, in three cases:
    // A. the first VPBB reuses the loop pre-header BB - when PrevVPBB is null;
    // B. when the current VPBB has a single (hierarchical) predecessor which
    //    is PrevVPBB and the latter has a single (hierarchical) successor which
    //    both are in the same non-replicator region; and
    // C. when the current VPBB is an entry of a region replica - where PrevVPBB
    //    is the exiting VPBB of this region from a previous instance, or the
    //    predecessor of this region.

    NewBB = createEmptyBasicBlock(State->CFG);
    State->Builder.SetInsertPoint(NewBB);
    // Temporarily terminate with unreachable until CFG is rewired.
    UnreachableInst *Terminator = State->Builder.CreateUnreachable();
    // Register NewBB in its loop. In innermost loops its the same for all
    // BB's.
    if (State->CurrentVectorLoop)
      State->CurrentVectorLoop->addBasicBlockToLoop(NewBB, *State->LI);
    State->Builder.SetInsertPoint(Terminator);
    State->CFG.PrevBB = NewBB;
  }

  // 2. Fill the IR basic block with IR instructions.
  executeRecipes(State, NewBB);
}

void VPBasicBlock::dropAllReferences(VPValue *NewValue) {
  for (VPRecipeBase &R : Recipes) {
    for (auto *Def : R.definedValues())
      Def->replaceAllUsesWith(NewValue);

    for (unsigned I = 0, E = R.getNumOperands(); I != E; I++)
      R.setOperand(I, NewValue);
  }
}

void VPBasicBlock::executeRecipes(VPTransformState *State, BasicBlock *BB) {
  LLVM_DEBUG(dbgs() << "LV: vectorizing VPBB:" << getName()
                    << " in BB:" << BB->getName() << '\n');

  State->CFG.VPBB2IRBB[this] = BB;
  State->CFG.PrevVPBB = this;

  for (VPRecipeBase &Recipe : Recipes)
    Recipe.execute(*State);

  LLVM_DEBUG(dbgs() << "LV: filled BB:" << *BB);
}

VPBasicBlock *VPBasicBlock::splitAt(iterator SplitAt) {
  assert((SplitAt == end() || SplitAt->getParent() == this) &&
         "can only split at a position in the same block");

  SmallVector<VPBlockBase *, 2> Succs(successors());
  // First, disconnect the current block from its successors.
  for (VPBlockBase *Succ : Succs)
    VPBlockUtils::disconnectBlocks(this, Succ);

  // Create new empty block after the block to split.
  auto *SplitBlock = new VPBasicBlock(getName() + ".split");
  VPBlockUtils::insertBlockAfter(SplitBlock, this);

  // Add successors for block to split to new block.
  for (VPBlockBase *Succ : Succs)
    VPBlockUtils::connectBlocks(SplitBlock, Succ);

  // Finally, move the recipes starting at SplitAt to new block.
  for (VPRecipeBase &ToMove :
       make_early_inc_range(make_range(SplitAt, this->end())))
    ToMove.moveBefore(*SplitBlock, SplitBlock->end());

  return SplitBlock;
}

VPRegionBlock *VPBasicBlock::getEnclosingLoopRegion() {
  VPRegionBlock *P = getParent();
  if (P && P->isReplicator()) {
    P = P->getParent();
    assert(!cast<VPRegionBlock>(P)->isReplicator() &&
           "unexpected nested replicate regions");
  }
  return P;
}

static bool hasConditionalTerminator(const VPBasicBlock *VPBB) {
  if (VPBB->empty()) {
    assert(
        VPBB->getNumSuccessors() < 2 &&
        "block with multiple successors doesn't have a recipe as terminator");
    return false;
  }

  const VPRecipeBase *R = &VPBB->back();
  bool IsCondBranch = isa<VPBranchOnMaskRecipe>(R) ||
                      match(R, m_BranchOnCond(m_VPValue())) ||
                      match(R, m_BranchOnCount(m_VPValue(), m_VPValue()));
  (void)IsCondBranch;

  if (VPBB->getNumSuccessors() >= 2 ||
      (VPBB->isExiting() && !VPBB->getParent()->isReplicator())) {
    assert(IsCondBranch && "block with multiple successors not terminated by "
                           "conditional branch recipe");

    return true;
  }

  assert(
      !IsCondBranch &&
      "block with 0 or 1 successors terminated by conditional branch recipe");
  return false;
}

VPRecipeBase *VPBasicBlock::getTerminator() {
  if (hasConditionalTerminator(this))
    return &back();
  return nullptr;
}

const VPRecipeBase *VPBasicBlock::getTerminator() const {
  if (hasConditionalTerminator(this))
    return &back();
  return nullptr;
}

bool VPBasicBlock::isExiting() const {
  return getParent() && getParent()->getExitingBasicBlock() == this;
}

#if !defined(NDEBUG) || defined(LLVM_ENABLE_DUMP)
void VPBlockBase::printSuccessors(raw_ostream &O, const Twine &Indent) const {
  if (getSuccessors().empty()) {
    O << Indent << "No successors\n";
  } else {
    O << Indent << "Successor(s): ";
    ListSeparator LS;
    for (auto *Succ : getSuccessors())
      O << LS << Succ->getName();
    O << '\n';
  }
}

void VPBasicBlock::print(raw_ostream &O, const Twine &Indent,
                         VPSlotTracker &SlotTracker) const {
  O << Indent << getName() << ":\n";

  auto RecipeIndent = Indent + "  ";
  for (const VPRecipeBase &Recipe : *this) {
    Recipe.print(O, RecipeIndent, SlotTracker);
    O << '\n';
  }

  printSuccessors(O, Indent);
}
#endif

static std::pair<VPBlockBase *, VPBlockBase *> cloneSESE(VPBlockBase *Entry);

// Clone the CFG for all nodes in the single-entry-single-exit region reachable
// from \p Entry, this includes cloning the blocks and their recipes. Operands
// of cloned recipes will NOT be updated. Remapping of operands must be done
// separately. Returns a pair with the the new entry and exiting blocks of the
// cloned region.
static std::pair<VPBlockBase *, VPBlockBase *> cloneSESE(VPBlockBase *Entry) {
  DenseMap<VPBlockBase *, VPBlockBase *> Old2NewVPBlocks;
  VPBlockBase *Exiting = nullptr;
  // First, clone blocks reachable from Entry.
  for (VPBlockBase *BB : vp_depth_first_shallow(Entry)) {
    VPBlockBase *NewBB = BB->clone();
    Old2NewVPBlocks[BB] = NewBB;
    if (BB->getNumSuccessors() == 0) {
      assert(!Exiting && "Multiple exiting blocks?");
      Exiting = BB;
    }
  }

  // Second, update the predecessors & successors of the cloned blocks.
  for (VPBlockBase *BB : vp_depth_first_shallow(Entry)) {
    VPBlockBase *NewBB = Old2NewVPBlocks[BB];
    SmallVector<VPBlockBase *> NewPreds;
    for (VPBlockBase *Pred : BB->getPredecessors()) {
      NewPreds.push_back(Old2NewVPBlocks[Pred]);
    }
    NewBB->setPredecessors(NewPreds);
    SmallVector<VPBlockBase *> NewSuccs;
    for (VPBlockBase *Succ : BB->successors()) {
      NewSuccs.push_back(Old2NewVPBlocks[Succ]);
    }
    NewBB->setSuccessors(NewSuccs);
  }

#if !defined(NDEBUG)
  // Verify that the order of predecessors and successors matches in the cloned
  // version.
  for (const auto &[OldBB, NewBB] :
       zip(vp_depth_first_shallow(Entry),
           vp_depth_first_shallow(Old2NewVPBlocks[Entry]))) {
    for (const auto &[OldPred, NewPred] :
         zip(OldBB->getPredecessors(), NewBB->getPredecessors()))
      assert(NewPred == Old2NewVPBlocks[OldPred] && "Different predecessors");

    for (const auto &[OldSucc, NewSucc] :
         zip(OldBB->successors(), NewBB->successors()))
      assert(NewSucc == Old2NewVPBlocks[OldSucc] && "Different successors");
  }
#endif

  return std::make_pair(Old2NewVPBlocks[Entry], Old2NewVPBlocks[Exiting]);
}

VPRegionBlock *VPRegionBlock::clone() {
  const auto &[NewEntry, NewExiting] = cloneSESE(getEntry());
  auto *NewRegion =
      new VPRegionBlock(NewEntry, NewExiting, getName(), isReplicator());
  for (VPBlockBase *Block : vp_depth_first_shallow(NewEntry))
    Block->setParent(NewRegion);
  return NewRegion;
}

void VPRegionBlock::dropAllReferences(VPValue *NewValue) {
  for (VPBlockBase *Block : vp_depth_first_shallow(Entry))
    // Drop all references in VPBasicBlocks and replace all uses with
    // DummyValue.
    Block->dropAllReferences(NewValue);
}

void VPRegionBlock::execute(VPTransformState *State) {
  ReversePostOrderTraversal<VPBlockShallowTraversalWrapper<VPBlockBase *>>
      RPOT(Entry);

  if (!isReplicator()) {
    // Create and register the new vector loop.
    Loop *PrevLoop = State->CurrentVectorLoop;
    State->CurrentVectorLoop = State->LI->AllocateLoop();
    BasicBlock *VectorPH = State->CFG.VPBB2IRBB[getPreheaderVPBB()];
    Loop *ParentLoop = State->LI->getLoopFor(VectorPH);

    // Insert the new loop into the loop nest and register the new basic blocks
    // before calling any utilities such as SCEV that require valid LoopInfo.
    if (ParentLoop)
      ParentLoop->addChildLoop(State->CurrentVectorLoop);
    else
      State->LI->addTopLevelLoop(State->CurrentVectorLoop);

    // Visit the VPBlocks connected to "this", starting from it.
    for (VPBlockBase *Block : RPOT) {
      LLVM_DEBUG(dbgs() << "LV: VPBlock in RPO " << Block->getName() << '\n');
      Block->execute(State);
    }

    State->CurrentVectorLoop = PrevLoop;
    return;
  }

  assert(!State->Instance && "Replicating a Region with non-null instance.");

  // Enter replicating mode.
  State->Instance = VPIteration(0, 0);

  for (unsigned Part = 0, UF = State->UF; Part < UF; ++Part) {
    State->Instance->Part = Part;
    assert(!State->VF.isScalable() && "VF is assumed to be non scalable.");
    for (unsigned Lane = 0, VF = State->VF.getKnownMinValue(); Lane < VF;
         ++Lane) {
      State->Instance->Lane = VPLane(Lane, VPLane::Kind::First);
      // Visit the VPBlocks connected to \p this, starting from it.
      for (VPBlockBase *Block : RPOT) {
        LLVM_DEBUG(dbgs() << "LV: VPBlock in RPO " << Block->getName() << '\n');
        Block->execute(State);
      }
    }
  }

  // Exit replicating mode.
  State->Instance.reset();
}

#if !defined(NDEBUG) || defined(LLVM_ENABLE_DUMP)
void VPRegionBlock::print(raw_ostream &O, const Twine &Indent,
                          VPSlotTracker &SlotTracker) const {
  O << Indent << (isReplicator() ? "<xVFxUF> " : "<x1> ") << getName() << ": {";
  auto NewIndent = Indent + "  ";
  for (auto *BlockBase : vp_depth_first_shallow(Entry)) {
    O << '\n';
    BlockBase->print(O, NewIndent, SlotTracker);
  }
  O << Indent << "}\n";

  printSuccessors(O, Indent);
}
#endif

VPlan::~VPlan() {
  for (auto &KV : LiveOuts)
    delete KV.second;
  LiveOuts.clear();

  if (Entry) {
    VPValue DummyValue;
    for (VPBlockBase *Block : vp_depth_first_shallow(Entry))
      Block->dropAllReferences(&DummyValue);

    VPBlockBase::deleteCFG(Entry);

    Preheader->dropAllReferences(&DummyValue);
    delete Preheader;
  }
  for (VPValue *VPV : VPLiveInsToFree)
    delete VPV;
  if (BackedgeTakenCount)
    delete BackedgeTakenCount;
}

VPlanPtr VPlan::createInitialVPlan(const SCEV *TripCount, ScalarEvolution &SE,
                                   BasicBlock *PH) {
  VPIRBasicBlock *Entry = new VPIRBasicBlock(PH);
  VPBasicBlock *VecPreheader = new VPBasicBlock("vector.ph");
  auto Plan = std::make_unique<VPlan>(Entry, VecPreheader);
  Plan->TripCount =
      vputils::getOrCreateVPValueForSCEVExpr(*Plan, TripCount, SE);
  // Create empty VPRegionBlock, to be filled during processing later.
  auto *TopRegion = new VPRegionBlock("vector loop", false /*isReplicator*/);
  VPBlockUtils::insertBlockAfter(TopRegion, VecPreheader);
  VPBasicBlock *MiddleVPBB = new VPBasicBlock("middle.block");
  VPBlockUtils::insertBlockAfter(MiddleVPBB, TopRegion);
  return Plan;
}

void VPlan::prepareToExecute(Value *TripCountV, Value *VectorTripCountV,
                             Value *CanonicalIVStartValue,
                             VPTransformState &State) {
  // Check if the backedge taken count is needed, and if so build it.
  if (BackedgeTakenCount && BackedgeTakenCount->getNumUsers()) {
    IRBuilder<> Builder(State.CFG.PrevBB->getTerminator());
    auto *TCMO = Builder.CreateSub(TripCountV,
                                   ConstantInt::get(TripCountV->getType(), 1),
                                   "trip.count.minus.1");
    BackedgeTakenCount->setUnderlyingValue(TCMO);
  }

  VectorTripCount.setUnderlyingValue(VectorTripCountV);

  IRBuilder<> Builder(State.CFG.PrevBB->getTerminator());
  // FIXME: Model VF * UF computation completely in VPlan.
  VFxUF.setUnderlyingValue(
      createStepForVF(Builder, TripCountV->getType(), State.VF, State.UF));

  // When vectorizing the epilogue loop, the canonical induction start value
  // needs to be changed from zero to the value after the main vector loop.
  // FIXME: Improve modeling for canonical IV start values in the epilogue loop.
  if (CanonicalIVStartValue) {
    VPValue *VPV = getOrAddLiveIn(CanonicalIVStartValue);
    auto *IV = getCanonicalIV();
    assert(all_of(IV->users(),
                  [](const VPUser *U) {
                    return isa<VPScalarIVStepsRecipe>(U) ||
                           isa<VPScalarCastRecipe>(U) ||
                           isa<VPDerivedIVRecipe>(U) ||
                           cast<VPInstruction>(U)->getOpcode() ==
                               Instruction::Add;
                  }) &&
           "the canonical IV should only be used by its increment or "
           "ScalarIVSteps when resetting the start value");
    IV->setOperand(0, VPV);
  }
}

/// Generate the code inside the preheader and body of the vectorized loop.
/// Assumes a single pre-header basic-block was created for this. Introduce
/// additional basic-blocks as needed, and fill them all.
void VPlan::execute(VPTransformState *State) {
  // Initialize CFG state.
  State->CFG.PrevVPBB = nullptr;
  State->CFG.ExitBB = State->CFG.PrevBB->getSingleSuccessor();
  BasicBlock *VectorPreHeader = State->CFG.PrevBB;
  State->Builder.SetInsertPoint(VectorPreHeader->getTerminator());

  // Disconnect VectorPreHeader from ExitBB in both the CFG and DT.
  cast<BranchInst>(VectorPreHeader->getTerminator())->setSuccessor(0, nullptr);
  State->CFG.DTU.applyUpdates(
      {{DominatorTree::Delete, VectorPreHeader, State->CFG.ExitBB}});

  // Generate code in the loop pre-header and body.
  for (VPBlockBase *Block : vp_depth_first_shallow(Entry))
    Block->execute(State);

  VPBasicBlock *LatchVPBB = getVectorLoopRegion()->getExitingBasicBlock();
  BasicBlock *VectorLatchBB = State->CFG.VPBB2IRBB[LatchVPBB];

  // Fix the latch value of canonical, reduction and first-order recurrences
  // phis in the vector loop.
  VPBasicBlock *Header = getVectorLoopRegion()->getEntryBasicBlock();
  for (VPRecipeBase &R : Header->phis()) {
    // Skip phi-like recipes that generate their backedege values themselves.
    if (isa<VPWidenPHIRecipe>(&R))
      continue;

    if (isa<VPWidenPointerInductionRecipe>(&R) ||
        isa<VPWidenIntOrFpInductionRecipe>(&R)) {
      PHINode *Phi = nullptr;
      if (isa<VPWidenIntOrFpInductionRecipe>(&R)) {
        Phi = cast<PHINode>(State->get(R.getVPSingleValue(), 0));
      } else {
        auto *WidenPhi = cast<VPWidenPointerInductionRecipe>(&R);
        assert(!WidenPhi->onlyScalarsGenerated(State->VF.isScalable()) &&
               "recipe generating only scalars should have been replaced");
        auto *GEP = cast<GetElementPtrInst>(State->get(WidenPhi, 0));
        Phi = cast<PHINode>(GEP->getPointerOperand());
      }

      Phi->setIncomingBlock(1, VectorLatchBB);

      // Move the last step to the end of the latch block. This ensures
      // consistent placement of all induction updates.
      Instruction *Inc = cast<Instruction>(Phi->getIncomingValue(1));
      Inc->moveBefore(VectorLatchBB->getTerminator()->getPrevNode());
      continue;
    }

    auto *PhiR = cast<VPHeaderPHIRecipe>(&R);
    // For  canonical IV, first-order recurrences and in-order reduction phis,
    // only a single part is generated, which provides the last part from the
    // previous iteration. For non-ordered reductions all UF parts are
    // generated.
    bool SinglePartNeeded =
        isa<VPCanonicalIVPHIRecipe>(PhiR) ||
        isa<VPFirstOrderRecurrencePHIRecipe, VPEVLBasedIVPHIRecipe>(PhiR) ||
        (isa<VPReductionPHIRecipe>(PhiR) &&
         cast<VPReductionPHIRecipe>(PhiR)->isOrdered());
    bool NeedsScalar =
        isa<VPCanonicalIVPHIRecipe, VPEVLBasedIVPHIRecipe>(PhiR) ||
        (isa<VPReductionPHIRecipe>(PhiR) &&
         cast<VPReductionPHIRecipe>(PhiR)->isInLoop());
    unsigned LastPartForNewPhi = SinglePartNeeded ? 1 : State->UF;

    for (unsigned Part = 0; Part < LastPartForNewPhi; ++Part) {
      Value *Phi = State->get(PhiR, Part, NeedsScalar);
      Value *Val =
          State->get(PhiR->getBackedgeValue(),
                     SinglePartNeeded ? State->UF - 1 : Part, NeedsScalar);
      cast<PHINode>(Phi)->addIncoming(Val, VectorLatchBB);
    }
  }

  State->CFG.DTU.flush();
  assert(State->CFG.DTU.getDomTree().verify(
             DominatorTree::VerificationLevel::Fast) &&
         "DT not preserved correctly");
}

#if !defined(NDEBUG) || defined(LLVM_ENABLE_DUMP)
void VPlan::printLiveIns(raw_ostream &O) const {
  VPSlotTracker SlotTracker(this);

  if (VFxUF.getNumUsers() > 0) {
    O << "\nLive-in ";
    VFxUF.printAsOperand(O, SlotTracker);
    O << " = VF * UF";
  }

  if (VectorTripCount.getNumUsers() > 0) {
    O << "\nLive-in ";
    VectorTripCount.printAsOperand(O, SlotTracker);
    O << " = vector-trip-count";
  }

  if (BackedgeTakenCount && BackedgeTakenCount->getNumUsers()) {
    O << "\nLive-in ";
    BackedgeTakenCount->printAsOperand(O, SlotTracker);
    O << " = backedge-taken count";
  }

  O << "\n";
  if (TripCount->isLiveIn())
    O << "Live-in ";
  TripCount->printAsOperand(O, SlotTracker);
  O << " = original trip-count";
  O << "\n";
}

LLVM_DUMP_METHOD
void VPlan::print(raw_ostream &O) const {
  VPSlotTracker SlotTracker(this);

  O << "VPlan '" << getName() << "' {";

  printLiveIns(O);

  if (!getPreheader()->empty()) {
    O << "\n";
    getPreheader()->print(O, "", SlotTracker);
  }

  for (const VPBlockBase *Block : vp_depth_first_shallow(getEntry())) {
    O << '\n';
    Block->print(O, "", SlotTracker);
  }

  if (!LiveOuts.empty())
    O << "\n";
  for (const auto &KV : LiveOuts) {
    KV.second->print(O, SlotTracker);
  }

  O << "}\n";
}

std::string VPlan::getName() const {
  std::string Out;
  raw_string_ostream RSO(Out);
  RSO << Name << " for ";
  if (!VFs.empty()) {
    RSO << "VF={" << VFs[0];
    for (ElementCount VF : drop_begin(VFs))
      RSO << "," << VF;
    RSO << "},";
  }

  if (UFs.empty()) {
    RSO << "UF>=1";
  } else {
    RSO << "UF={" << UFs[0];
    for (unsigned UF : drop_begin(UFs))
      RSO << "," << UF;
    RSO << "}";
  }

  return Out;
}

LLVM_DUMP_METHOD
void VPlan::printDOT(raw_ostream &O) const {
  VPlanPrinter Printer(O, *this);
  Printer.dump();
}

LLVM_DUMP_METHOD
void VPlan::dump() const { print(dbgs()); }
#endif

void VPlan::addLiveOut(PHINode *PN, VPValue *V) {
  assert(LiveOuts.count(PN) == 0 && "an exit value for PN already exists");
  LiveOuts.insert({PN, new VPLiveOut(PN, V)});
}

static void remapOperands(VPBlockBase *Entry, VPBlockBase *NewEntry,
                          DenseMap<VPValue *, VPValue *> &Old2NewVPValues) {
  // Update the operands of all cloned recipes starting at NewEntry. This
  // traverses all reachable blocks. This is done in two steps, to handle cycles
  // in PHI recipes.
  ReversePostOrderTraversal<VPBlockDeepTraversalWrapper<VPBlockBase *>>
      OldDeepRPOT(Entry);
  ReversePostOrderTraversal<VPBlockDeepTraversalWrapper<VPBlockBase *>>
      NewDeepRPOT(NewEntry);
  // First, collect all mappings from old to new VPValues defined by cloned
  // recipes.
  for (const auto &[OldBB, NewBB] :
       zip(VPBlockUtils::blocksOnly<VPBasicBlock>(OldDeepRPOT),
           VPBlockUtils::blocksOnly<VPBasicBlock>(NewDeepRPOT))) {
    assert(OldBB->getRecipeList().size() == NewBB->getRecipeList().size() &&
           "blocks must have the same number of recipes");
    for (const auto &[OldR, NewR] : zip(*OldBB, *NewBB)) {
      assert(OldR.getNumOperands() == NewR.getNumOperands() &&
             "recipes must have the same number of operands");
      assert(OldR.getNumDefinedValues() == NewR.getNumDefinedValues() &&
             "recipes must define the same number of operands");
      for (const auto &[OldV, NewV] :
           zip(OldR.definedValues(), NewR.definedValues()))
        Old2NewVPValues[OldV] = NewV;
    }
  }

  // Update all operands to use cloned VPValues.
  for (VPBasicBlock *NewBB :
       VPBlockUtils::blocksOnly<VPBasicBlock>(NewDeepRPOT)) {
    for (VPRecipeBase &NewR : *NewBB)
      for (unsigned I = 0, E = NewR.getNumOperands(); I != E; ++I) {
        VPValue *NewOp = Old2NewVPValues.lookup(NewR.getOperand(I));
        NewR.setOperand(I, NewOp);
      }
  }
}

VPlan *VPlan::duplicate() {
  // Clone blocks.
  VPBasicBlock *NewPreheader = Preheader->clone();
  const auto &[NewEntry, __] = cloneSESE(Entry);

  // Create VPlan, clone live-ins and remap operands in the cloned blocks.
  auto *NewPlan = new VPlan(NewPreheader, cast<VPBasicBlock>(NewEntry));
  DenseMap<VPValue *, VPValue *> Old2NewVPValues;
  for (VPValue *OldLiveIn : VPLiveInsToFree) {
    Old2NewVPValues[OldLiveIn] =
        NewPlan->getOrAddLiveIn(OldLiveIn->getLiveInIRValue());
  }
  Old2NewVPValues[&VectorTripCount] = &NewPlan->VectorTripCount;
  Old2NewVPValues[&VFxUF] = &NewPlan->VFxUF;
  if (BackedgeTakenCount) {
    NewPlan->BackedgeTakenCount = new VPValue();
    Old2NewVPValues[BackedgeTakenCount] = NewPlan->BackedgeTakenCount;
  }
  assert(TripCount && "trip count must be set");
  if (TripCount->isLiveIn())
    Old2NewVPValues[TripCount] =
        NewPlan->getOrAddLiveIn(TripCount->getLiveInIRValue());
  // else NewTripCount will be created and inserted into Old2NewVPValues when
  // TripCount is cloned. In any case NewPlan->TripCount is updated below.

  remapOperands(Preheader, NewPreheader, Old2NewVPValues);
  remapOperands(Entry, NewEntry, Old2NewVPValues);

  // Clone live-outs.
  for (const auto &[_, LO] : LiveOuts)
    NewPlan->addLiveOut(LO->getPhi(), Old2NewVPValues[LO->getOperand(0)]);

  // Initialize remaining fields of cloned VPlan.
  NewPlan->VFs = VFs;
  NewPlan->UFs = UFs;
  // TODO: Adjust names.
  NewPlan->Name = Name;
  assert(Old2NewVPValues.contains(TripCount) &&
         "TripCount must have been added to Old2NewVPValues");
  NewPlan->TripCount = Old2NewVPValues[TripCount];
  return NewPlan;
}

#if !defined(NDEBUG) || defined(LLVM_ENABLE_DUMP)

Twine VPlanPrinter::getUID(const VPBlockBase *Block) {
  return (isa<VPRegionBlock>(Block) ? "cluster_N" : "N") +
         Twine(getOrCreateBID(Block));
}

Twine VPlanPrinter::getOrCreateName(const VPBlockBase *Block) {
  const std::string &Name = Block->getName();
  if (!Name.empty())
    return Name;
  return "VPB" + Twine(getOrCreateBID(Block));
}

void VPlanPrinter::dump() {
  Depth = 1;
  bumpIndent(0);
  OS << "digraph VPlan {\n";
  OS << "graph [labelloc=t, fontsize=30; label=\"Vectorization Plan";
  if (!Plan.getName().empty())
    OS << "\\n" << DOT::EscapeString(Plan.getName());

  {
    // Print live-ins.
  std::string Str;
  raw_string_ostream SS(Str);
  Plan.printLiveIns(SS);
  SmallVector<StringRef, 0> Lines;
  StringRef(Str).rtrim('\n').split(Lines, "\n");
  for (auto Line : Lines)
    OS << DOT::EscapeString(Line.str()) << "\\n";
  }

  OS << "\"]\n";
  OS << "node [shape=rect, fontname=Courier, fontsize=30]\n";
  OS << "edge [fontname=Courier, fontsize=30]\n";
  OS << "compound=true\n";

  dumpBlock(Plan.getPreheader());

  for (const VPBlockBase *Block : vp_depth_first_shallow(Plan.getEntry()))
    dumpBlock(Block);

  OS << "}\n";
}

void VPlanPrinter::dumpBlock(const VPBlockBase *Block) {
  if (const VPBasicBlock *BasicBlock = dyn_cast<VPBasicBlock>(Block))
    dumpBasicBlock(BasicBlock);
  else if (const VPRegionBlock *Region = dyn_cast<VPRegionBlock>(Block))
    dumpRegion(Region);
  else
    llvm_unreachable("Unsupported kind of VPBlock.");
}

void VPlanPrinter::drawEdge(const VPBlockBase *From, const VPBlockBase *To,
                            bool Hidden, const Twine &Label) {
  // Due to "dot" we print an edge between two regions as an edge between the
  // exiting basic block and the entry basic of the respective regions.
  const VPBlockBase *Tail = From->getExitingBasicBlock();
  const VPBlockBase *Head = To->getEntryBasicBlock();
  OS << Indent << getUID(Tail) << " -> " << getUID(Head);
  OS << " [ label=\"" << Label << '\"';
  if (Tail != From)
    OS << " ltail=" << getUID(From);
  if (Head != To)
    OS << " lhead=" << getUID(To);
  if (Hidden)
    OS << "; splines=none";
  OS << "]\n";
}

void VPlanPrinter::dumpEdges(const VPBlockBase *Block) {
  auto &Successors = Block->getSuccessors();
  if (Successors.size() == 1)
    drawEdge(Block, Successors.front(), false, "");
  else if (Successors.size() == 2) {
    drawEdge(Block, Successors.front(), false, "T");
    drawEdge(Block, Successors.back(), false, "F");
  } else {
    unsigned SuccessorNumber = 0;
    for (auto *Successor : Successors)
      drawEdge(Block, Successor, false, Twine(SuccessorNumber++));
  }
}

void VPlanPrinter::dumpBasicBlock(const VPBasicBlock *BasicBlock) {
  // Implement dot-formatted dump by performing plain-text dump into the
  // temporary storage followed by some post-processing.
  OS << Indent << getUID(BasicBlock) << " [label =\n";
  bumpIndent(1);
  std::string Str;
  raw_string_ostream SS(Str);
  // Use no indentation as we need to wrap the lines into quotes ourselves.
  BasicBlock->print(SS, "", SlotTracker);

  // We need to process each line of the output separately, so split
  // single-string plain-text dump.
  SmallVector<StringRef, 0> Lines;
  StringRef(Str).rtrim('\n').split(Lines, "\n");

  auto EmitLine = [&](StringRef Line, StringRef Suffix) {
    OS << Indent << '"' << DOT::EscapeString(Line.str()) << "\\l\"" << Suffix;
  };

  // Don't need the "+" after the last line.
  for (auto Line : make_range(Lines.begin(), Lines.end() - 1))
    EmitLine(Line, " +\n");
  EmitLine(Lines.back(), "\n");

  bumpIndent(-1);
  OS << Indent << "]\n";

  dumpEdges(BasicBlock);
}

void VPlanPrinter::dumpRegion(const VPRegionBlock *Region) {
  OS << Indent << "subgraph " << getUID(Region) << " {\n";
  bumpIndent(1);
  OS << Indent << "fontname=Courier\n"
     << Indent << "label=\""
     << DOT::EscapeString(Region->isReplicator() ? "<xVFxUF> " : "<x1> ")
     << DOT::EscapeString(Region->getName()) << "\"\n";
  // Dump the blocks of the region.
  assert(Region->getEntry() && "Region contains no inner blocks.");
  for (const VPBlockBase *Block : vp_depth_first_shallow(Region->getEntry()))
    dumpBlock(Block);
  bumpIndent(-1);
  OS << Indent << "}\n";
  dumpEdges(Region);
}

void VPlanIngredient::print(raw_ostream &O) const {
  if (auto *Inst = dyn_cast<Instruction>(V)) {
    if (!Inst->getType()->isVoidTy()) {
      Inst->printAsOperand(O, false);
      O << " = ";
    }
    O << Inst->getOpcodeName() << " ";
    unsigned E = Inst->getNumOperands();
    if (E > 0) {
      Inst->getOperand(0)->printAsOperand(O, false);
      for (unsigned I = 1; I < E; ++I)
        Inst->getOperand(I)->printAsOperand(O << ", ", false);
    }
  } else // !Inst
    V->printAsOperand(O, false);
}

#endif

template void DomTreeBuilder::Calculate<VPDominatorTree>(VPDominatorTree &DT);

void VPValue::replaceAllUsesWith(VPValue *New) {
  replaceUsesWithIf(New, [](VPUser &, unsigned) { return true; });
}

void VPValue::replaceUsesWithIf(
    VPValue *New,
    llvm::function_ref<bool(VPUser &U, unsigned Idx)> ShouldReplace) {
  // Note that this early exit is required for correctness; the implementation
  // below relies on the number of users for this VPValue to decrease, which
  // isn't the case if this == New.
  if (this == New)
    return;

  for (unsigned J = 0; J < getNumUsers();) {
    VPUser *User = Users[J];
    bool RemovedUser = false;
    for (unsigned I = 0, E = User->getNumOperands(); I < E; ++I) {
      if (User->getOperand(I) != this || !ShouldReplace(*User, I))
        continue;

      RemovedUser = true;
      User->setOperand(I, New);
    }
    // If a user got removed after updating the current user, the next user to
    // update will be moved to the current position, so we only need to
    // increment the index if the number of users did not change.
    if (!RemovedUser)
      J++;
  }
}

#if !defined(NDEBUG) || defined(LLVM_ENABLE_DUMP)
void VPValue::printAsOperand(raw_ostream &OS, VPSlotTracker &Tracker) const {
  OS << Tracker.getOrCreateName(this);
}

void VPUser::printOperands(raw_ostream &O, VPSlotTracker &SlotTracker) const {
  interleaveComma(operands(), O, [&O, &SlotTracker](VPValue *Op) {
    Op->printAsOperand(O, SlotTracker);
  });
}
#endif

void VPInterleavedAccessInfo::visitRegion(VPRegionBlock *Region,
                                          Old2NewTy &Old2New,
                                          InterleavedAccessInfo &IAI) {
  ReversePostOrderTraversal<VPBlockShallowTraversalWrapper<VPBlockBase *>>
      RPOT(Region->getEntry());
  for (VPBlockBase *Base : RPOT) {
    visitBlock(Base, Old2New, IAI);
  }
}

void VPInterleavedAccessInfo::visitBlock(VPBlockBase *Block, Old2NewTy &Old2New,
                                         InterleavedAccessInfo &IAI) {
  if (VPBasicBlock *VPBB = dyn_cast<VPBasicBlock>(Block)) {
    for (VPRecipeBase &VPI : *VPBB) {
      if (isa<VPWidenPHIRecipe>(&VPI))
        continue;
      assert(isa<VPInstruction>(&VPI) && "Can only handle VPInstructions");
      auto *VPInst = cast<VPInstruction>(&VPI);

      auto *Inst = dyn_cast_or_null<Instruction>(VPInst->getUnderlyingValue());
      if (!Inst)
        continue;
      auto *IG = IAI.getInterleaveGroup(Inst);
      if (!IG)
        continue;

      auto NewIGIter = Old2New.find(IG);
      if (NewIGIter == Old2New.end())
        Old2New[IG] = new InterleaveGroup<VPInstruction>(
            IG->getFactor(), IG->isReverse(), IG->getAlign());

      if (Inst == IG->getInsertPos())
        Old2New[IG]->setInsertPos(VPInst);

      InterleaveGroupMap[VPInst] = Old2New[IG];
      InterleaveGroupMap[VPInst]->insertMember(
          VPInst, IG->getIndex(Inst),
          Align(IG->isReverse() ? (-1) * int(IG->getFactor())
                                : IG->getFactor()));
    }
  } else if (VPRegionBlock *Region = dyn_cast<VPRegionBlock>(Block))
    visitRegion(Region, Old2New, IAI);
  else
    llvm_unreachable("Unsupported kind of VPBlock.");
}

VPInterleavedAccessInfo::VPInterleavedAccessInfo(VPlan &Plan,
                                                 InterleavedAccessInfo &IAI) {
  Old2NewTy Old2New;
  visitRegion(Plan.getVectorLoopRegion(), Old2New, IAI);
}

void VPSlotTracker::assignName(const VPValue *V) {
  assert(!VPValue2Name.contains(V) && "VPValue already has a name!");
  auto *UV = V->getUnderlyingValue();
  if (!UV) {
    VPValue2Name[V] = (Twine("vp<%") + Twine(NextSlot) + ">").str();
    NextSlot++;
    return;
  }

  // Use the name of the underlying Value, wrapped in "ir<>", and versioned by
  // appending ".Number" to the name if there are multiple uses.
  std::string Name;
  raw_string_ostream S(Name);
  UV->printAsOperand(S, false);
  assert(!Name.empty() && "Name cannot be empty.");
  std::string BaseName = (Twine("ir<") + Name + Twine(">")).str();

  // First assign the base name for V.
  const auto &[A, _] = VPValue2Name.insert({V, BaseName});
  // Integer or FP constants with different types will result in he same string
  // due to stripping types.
  if (V->isLiveIn() && isa<ConstantInt, ConstantFP>(UV))
    return;

  // If it is already used by C > 0 other VPValues, increase the version counter
  // C and use it for V.
  const auto &[C, UseInserted] = BaseName2Version.insert({BaseName, 0});
  if (!UseInserted) {
    C->second++;
    A->second = (BaseName + Twine(".") + Twine(C->second)).str();
  }
}

void VPSlotTracker::assignNames(const VPlan &Plan) {
  if (Plan.VFxUF.getNumUsers() > 0)
    assignName(&Plan.VFxUF);
  assignName(&Plan.VectorTripCount);
  if (Plan.BackedgeTakenCount)
    assignName(Plan.BackedgeTakenCount);
  for (VPValue *LI : Plan.VPLiveInsToFree)
    assignName(LI);
  assignNames(Plan.getPreheader());

  ReversePostOrderTraversal<VPBlockDeepTraversalWrapper<const VPBlockBase *>>
      RPOT(VPBlockDeepTraversalWrapper<const VPBlockBase *>(Plan.getEntry()));
  for (const VPBasicBlock *VPBB :
       VPBlockUtils::blocksOnly<const VPBasicBlock>(RPOT))
    assignNames(VPBB);
}

void VPSlotTracker::assignNames(const VPBasicBlock *VPBB) {
  for (const VPRecipeBase &Recipe : *VPBB)
    for (VPValue *Def : Recipe.definedValues())
      assignName(Def);
}

std::string VPSlotTracker::getOrCreateName(const VPValue *V) const {
  std::string Name = VPValue2Name.lookup(V);
  if (!Name.empty())
    return Name;

  // If no name was assigned, no VPlan was provided when creating the slot
  // tracker or it is not reachable from the provided VPlan. This can happen,
  // e.g. when trying to print a recipe that has not been inserted into a VPlan
  // in a debugger.
  // TODO: Update VPSlotTracker constructor to assign names to recipes &
  // VPValues not associated with a VPlan, instead of constructing names ad-hoc
  // here.
  const VPRecipeBase *DefR = V->getDefiningRecipe();
  (void)DefR;
  assert((!DefR || !DefR->getParent() || !DefR->getParent()->getPlan()) &&
         "VPValue defined by a recipe in a VPlan?");

  // Use the underlying value's name, if there is one.
  if (auto *UV = V->getUnderlyingValue()) {
    std::string Name;
    raw_string_ostream S(Name);
    UV->printAsOperand(S, false);
    return (Twine("ir<") + Name + ">").str();
  }

  return "<badref>";
}

bool vputils::onlyFirstLaneUsed(const VPValue *Def) {
  return all_of(Def->users(),
                [Def](const VPUser *U) { return U->onlyFirstLaneUsed(Def); });
}

bool vputils::onlyFirstPartUsed(const VPValue *Def) {
  return all_of(Def->users(),
                [Def](const VPUser *U) { return U->onlyFirstPartUsed(Def); });
}

VPValue *vputils::getOrCreateVPValueForSCEVExpr(VPlan &Plan, const SCEV *Expr,
                                                ScalarEvolution &SE) {
  if (auto *Expanded = Plan.getSCEVExpansion(Expr))
    return Expanded;
  VPValue *Expanded = nullptr;
  if (auto *E = dyn_cast<SCEVConstant>(Expr))
    Expanded = Plan.getOrAddLiveIn(E->getValue());
  else if (auto *E = dyn_cast<SCEVUnknown>(Expr))
    Expanded = Plan.getOrAddLiveIn(E->getValue());
  else {
    Expanded = new VPExpandSCEVRecipe(Expr, SE);
    Plan.getPreheader()->appendRecipe(Expanded->getDefiningRecipe());
  }
  Plan.addSCEVExpansion(Expr, Expanded);
  return Expanded;
<<<<<<< HEAD
=======
}

bool vputils::isHeaderMask(VPValue *V, VPlan &Plan) {
  if (isa<VPActiveLaneMaskPHIRecipe>(V))
    return true;

  auto IsWideCanonicalIV = [](VPValue *A) {
    return isa<VPWidenCanonicalIVRecipe>(A) ||
           (isa<VPWidenIntOrFpInductionRecipe>(A) &&
            cast<VPWidenIntOrFpInductionRecipe>(A)->isCanonical());
  };

  VPValue *A, *B;
  if (match(V, m_ActiveLaneMask(m_VPValue(A), m_VPValue(B))))
    return B == Plan.getTripCount() &&
           (match(A, m_ScalarIVSteps(m_CanonicalIV(), m_SpecificInt(1))) ||
            IsWideCanonicalIV(A));

  return match(V, m_Binary<Instruction::ICmp>(m_VPValue(A), m_VPValue(B))) &&
         IsWideCanonicalIV(A) && B == Plan.getOrCreateBackedgeTakenCount();
>>>>>>> 4ae23bcc
}<|MERGE_RESOLUTION|>--- conflicted
+++ resolved
@@ -231,6 +231,11 @@
     return Data
         .PerPartScalars[Def][Instance.Part][Instance.Lane.mapToCacheIndex(VF)];
   }
+  if (!Instance.Lane.isFirstLane() &&
+      vputils::isUniformAfterVectorization(Def) &&
+      hasScalarValue(Def, {Instance.Part, VPLane::getFirstLane()})) {
+    return Data.PerPartScalars[Def][Instance.Part][0];
+  }
 
   assert(hasVectorValue(Def, Instance.Part));
   auto *VecPart = Data.PerPartOutput[Def][Instance.Part];
@@ -443,13 +448,29 @@
 }
 
 void VPIRBasicBlock::execute(VPTransformState *State) {
-  assert(getHierarchicalPredecessors().empty() &&
-         "VPIRBasicBlock cannot have predecessors at the moment");
   assert(getHierarchicalSuccessors().empty() &&
          "VPIRBasicBlock cannot have successors at the moment");
 
   State->Builder.SetInsertPoint(getIRBasicBlock()->getTerminator());
   executeRecipes(State, getIRBasicBlock());
+
+  for (VPBlockBase *PredVPBlock : getHierarchicalPredecessors()) {
+    VPBasicBlock *PredVPBB = PredVPBlock->getExitingBasicBlock();
+    BasicBlock *PredBB = State->CFG.VPBB2IRBB[PredVPBB];
+    assert(PredBB && "Predecessor basic-block not found building successor.");
+    LLVM_DEBUG(dbgs() << "LV: draw edge from" << PredBB->getName() << '\n');
+
+    auto *PredBBTerminator = PredBB->getTerminator();
+    auto *TermBr = cast<BranchInst>(PredBBTerminator);
+    // Set each forward successor here when it is created, excluding
+    // backedges. A backward successor is set when the branch is created.
+    const auto &PredVPSuccessors = PredVPBB->getHierarchicalSuccessors();
+    unsigned idx = PredVPSuccessors.front() == this ? 0 : 1;
+    assert(!TermBr->getSuccessor(idx) &&
+           "Trying to reset an existing successor block.");
+    TermBr->setSuccessor(idx, IRBB);
+    State->CFG.DTU.applyUpdates({{DominatorTree::Insert, PredBB, IRBB}});
+  }
 }
 
 void VPBasicBlock::execute(VPTransformState *State) {
@@ -463,30 +484,14 @@
     return R && !R->isReplicator();
   };
 
-  // 1. Create an IR basic block, or reuse the last one or ExitBB if possible.
-  if (getPlan()->getVectorLoopRegion()->getSingleSuccessor() == this) {
-    // ExitBB can be re-used for the exit block of the Plan.
-    NewBB = State->CFG.ExitBB;
-    State->CFG.PrevBB = NewBB;
-    State->Builder.SetInsertPoint(NewBB->getFirstNonPHI());
-
-    // Update the branch instruction in the predecessor to branch to ExitBB.
-    VPBlockBase *PredVPB = getSingleHierarchicalPredecessor();
-    VPBasicBlock *ExitingVPBB = PredVPB->getExitingBasicBlock();
-    assert(PredVPB->getSingleSuccessor() == this &&
-           "predecessor must have the current block as only successor");
-    BasicBlock *ExitingBB = State->CFG.VPBB2IRBB[ExitingVPBB];
-    // The Exit block of a loop is always set to be successor 0 of the Exiting
-    // block.
-    cast<BranchInst>(ExitingBB->getTerminator())->setSuccessor(0, NewBB);
-    State->CFG.DTU.applyUpdates({{DominatorTree::Insert, ExitingBB, NewBB}});
-  } else if (PrevVPBB && /* A */
-             !((SingleHPred = getSingleHierarchicalPredecessor()) &&
-               SingleHPred->getExitingBasicBlock() == PrevVPBB &&
-               PrevVPBB->getSingleHierarchicalSuccessor() &&
-               (SingleHPred->getParent() == getEnclosingLoopRegion() &&
-                !IsLoopRegion(SingleHPred))) &&         /* B */
-             !(Replica && getPredecessors().empty())) { /* C */
+  // 1. Create an IR basic block.
+  if (PrevVPBB && /* A */
+      !((SingleHPred = getSingleHierarchicalPredecessor()) &&
+        SingleHPred->getExitingBasicBlock() == PrevVPBB &&
+        PrevVPBB->getSingleHierarchicalSuccessor() &&
+        (SingleHPred->getParent() == getEnclosingLoopRegion() &&
+         !IsLoopRegion(SingleHPred))) &&         /* B */
+      !(Replica && getPredecessors().empty())) { /* C */
     // The last IR basic block is reused, as an optimization, in three cases:
     // A. the first VPBB reuses the loop pre-header BB - when PrevVPBB is null;
     // B. when the current VPBB has a single (hierarchical) predecessor which
@@ -852,6 +857,19 @@
   }
 }
 
+/// Replace \p VPBB with a VPIRBasicBlock wrapping \p IRBB. All recipes from \p
+/// VPBB are moved to the newly created VPIRBasicBlock.
+static void replaceVPBBWithIRVPBB(VPBasicBlock *VPBB, BasicBlock *IRBB) {
+  assert(VPBB->getNumSuccessors() == 0 && "VPBB must be a leave node");
+  VPIRBasicBlock *IRMiddleVPBB = new VPIRBasicBlock(IRBB);
+  for (auto &R : make_early_inc_range(*VPBB))
+    R.moveBefore(*IRMiddleVPBB, IRMiddleVPBB->end());
+  VPBlockBase *PredVPBB = VPBB->getSinglePredecessor();
+  VPBlockUtils::disconnectBlocks(PredVPBB, VPBB);
+  VPBlockUtils::connectBlocks(PredVPBB, IRMiddleVPBB);
+  delete VPBB;
+}
+
 /// Generate the code inside the preheader and body of the vectorized loop.
 /// Assumes a single pre-header basic-block was created for this. Introduce
 /// additional basic-blocks as needed, and fill them all.
@@ -861,6 +879,9 @@
   State->CFG.ExitBB = State->CFG.PrevBB->getSingleSuccessor();
   BasicBlock *VectorPreHeader = State->CFG.PrevBB;
   State->Builder.SetInsertPoint(VectorPreHeader->getTerminator());
+  replaceVPBBWithIRVPBB(
+      cast<VPBasicBlock>(getVectorLoopRegion()->getSingleSuccessor()),
+      State->CFG.ExitBB);
 
   // Disconnect VectorPreHeader from ExitBB in both the CFG and DT.
   cast<BranchInst>(VectorPreHeader->getTerminator())->setSuccessor(0, nullptr);
@@ -1468,8 +1489,6 @@
   }
   Plan.addSCEVExpansion(Expr, Expanded);
   return Expanded;
-<<<<<<< HEAD
-=======
 }
 
 bool vputils::isHeaderMask(VPValue *V, VPlan &Plan) {
@@ -1490,5 +1509,4 @@
 
   return match(V, m_Binary<Instruction::ICmp>(m_VPValue(A), m_VPValue(B))) &&
          IsWideCanonicalIV(A) && B == Plan.getOrCreateBackedgeTakenCount();
->>>>>>> 4ae23bcc
 }
--- conflicted
+++ resolved
@@ -65,65 +65,8 @@
   void splitLandingPadPreds(Function &F);
 };
 
-<<<<<<< HEAD
-class BlockExtractorLegacyPass : public ModulePass {
-  BlockExtractor BE;
-  bool runOnModule(Module &M) override;
-
-public:
-  static char ID;
-  BlockExtractorLegacyPass(const SmallVectorImpl<BasicBlock *> &BlocksToExtract,
-                           bool EraseFunctions, bool KeepOldBlocks)
-      : ModulePass(ID), BE(EraseFunctions, KeepOldBlocks) {
-    // We want one group per element of the input list.
-    SmallVector<SmallVector<BasicBlock *, 16>, 4> MassagedGroupsOfBlocks;
-    for (BasicBlock *BB : BlocksToExtract) {
-      SmallVector<BasicBlock *, 16> NewGroup;
-      NewGroup.push_back(BB);
-      MassagedGroupsOfBlocks.push_back(NewGroup);
-    }
-    BE.init(MassagedGroupsOfBlocks);
-  }
-
-  BlockExtractorLegacyPass(const SmallVectorImpl<SmallVector<BasicBlock *, 16>>
-                               &GroupsOfBlocksToExtract,
-                           bool EraseFunctions, bool KeepOldBlocks)
-      : ModulePass(ID), BE(EraseFunctions, KeepOldBlocks) {
-    BE.init(GroupsOfBlocksToExtract);
-  }
-
-  BlockExtractorLegacyPass()
-      : BlockExtractorLegacyPass(SmallVector<BasicBlock *, 0>(), false, false) {
-  }
-};
-
 } // end anonymous namespace
 
-char BlockExtractorLegacyPass::ID = 0;
-INITIALIZE_PASS(BlockExtractorLegacyPass, "extract-blocks",
-                "Extract basic blocks from module", false, false)
-
-ModulePass *llvm::createBlockExtractorPass() {
-  return new BlockExtractorLegacyPass();
-}
-ModulePass *llvm::createBlockExtractorPass(
-    const SmallVectorImpl<BasicBlock *> &BlocksToExtract, bool EraseFunctions,
-    bool KeepOldBlocks) {
-  return new BlockExtractorLegacyPass(BlocksToExtract, EraseFunctions,
-                                      KeepOldBlocks);
-}
-ModulePass *llvm::createBlockExtractorPass(
-    const SmallVectorImpl<SmallVector<BasicBlock *, 16>>
-        &GroupsOfBlocksToExtract,
-    bool EraseFunctions, bool KeepOldBlocks) {
-  return new BlockExtractorLegacyPass(GroupsOfBlocksToExtract, EraseFunctions,
-                                      KeepOldBlocks);
-}
-
-=======
-} // end anonymous namespace
-
->>>>>>> 2118b9d3
 /// Gets all of the blocks specified in the input file.
 void BlockExtractor::loadFile() {
   auto ErrOrBuf = MemoryBuffer::getFile(BlockExtractorFile);

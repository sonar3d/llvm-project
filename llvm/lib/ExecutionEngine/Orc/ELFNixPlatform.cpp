//===------ ELFNixPlatform.cpp - Utilities for executing ELFNix in Orc
//-----===//
//
// Part of the LLVM Project, under the Apache License v2.0 with LLVM Exceptions.
// See https://llvm.org/LICENSE.txt for license information.
// SPDX-License-Identifier: Apache-2.0 WITH LLVM-exception
//
//===----------------------------------------------------------------------===//

#include "llvm/ExecutionEngine/Orc/ELFNixPlatform.h"

#include "llvm/BinaryFormat/ELF.h"
#include "llvm/ExecutionEngine/JITLink/ELF_x86_64.h"
#include "llvm/ExecutionEngine/JITLink/aarch64.h"
#include "llvm/ExecutionEngine/JITLink/ppc64.h"
#include "llvm/ExecutionEngine/JITLink/x86_64.h"
#include "llvm/ExecutionEngine/Orc/DebugUtils.h"
#include "llvm/ExecutionEngine/Orc/ExecutionUtils.h"
#include "llvm/ExecutionEngine/Orc/LookupAndRecordAddrs.h"
#include "llvm/ExecutionEngine/Orc/Shared/ObjectFormats.h"
#include "llvm/Support/BinaryByteStream.h"
#include "llvm/Support/Debug.h"
#include <optional>

#define DEBUG_TYPE "orc"

using namespace llvm;
using namespace llvm::orc;
using namespace llvm::orc::shared;

namespace {

template <typename SPSSerializer, typename... ArgTs>
shared::WrapperFunctionCall::ArgDataBufferType
getArgDataBufferType(const ArgTs &...Args) {
  shared::WrapperFunctionCall::ArgDataBufferType ArgData;
  ArgData.resize(SPSSerializer::size(Args...));
  SPSOutputBuffer OB(ArgData.empty() ? nullptr : ArgData.data(),
                     ArgData.size());
  if (SPSSerializer::serialize(OB, Args...))
    return ArgData;
  return {};
}

std::unique_ptr<jitlink::LinkGraph> createPlatformGraph(ELFNixPlatform &MOP,
                                                        std::string Name) {
  unsigned PointerSize;
  llvm::endianness Endianness;
  const auto &TT = MOP.getExecutionSession().getTargetTriple();

  switch (TT.getArch()) {
  case Triple::x86_64:
    PointerSize = 8;
    Endianness = llvm::endianness::little;
    break;
  case Triple::aarch64:
    PointerSize = 8;
    Endianness = llvm::endianness::little;
    break;
  case Triple::ppc64:
    PointerSize = 8;
    Endianness = llvm::endianness::big;
    break;
  case Triple::ppc64le:
    PointerSize = 8;
    Endianness = llvm::endianness::little;
    break;
  default:
    llvm_unreachable("Unrecognized architecture");
  }

  return std::make_unique<jitlink::LinkGraph>(std::move(Name), TT, PointerSize,
                                              Endianness,
                                              jitlink::getGenericEdgeKindName);
}

// Creates a Bootstrap-Complete LinkGraph to run deferred actions.
class ELFNixPlatformCompleteBootstrapMaterializationUnit
    : public MaterializationUnit {
public:
  ELFNixPlatformCompleteBootstrapMaterializationUnit(
      ELFNixPlatform &MOP, StringRef PlatformJDName,
      SymbolStringPtr CompleteBootstrapSymbol, DeferredRuntimeFnMap DeferredAAs,
      ExecutorAddr ELFNixHeaderAddr, ExecutorAddr PlatformBootstrap,
      ExecutorAddr PlatformShutdown, ExecutorAddr RegisterJITDylib,
      ExecutorAddr DeregisterJITDylib)
      : MaterializationUnit(
            {{{CompleteBootstrapSymbol, JITSymbolFlags::None}}, nullptr}),
        MOP(MOP), PlatformJDName(PlatformJDName),
        CompleteBootstrapSymbol(std::move(CompleteBootstrapSymbol)),
        DeferredAAsMap(std::move(DeferredAAs)),
        ELFNixHeaderAddr(ELFNixHeaderAddr),
        PlatformBootstrap(PlatformBootstrap),
        PlatformShutdown(PlatformShutdown), RegisterJITDylib(RegisterJITDylib),
        DeregisterJITDylib(DeregisterJITDylib) {}

  StringRef getName() const override {
    return "ELFNixPlatformCompleteBootstrap";
  }

  void materialize(std::unique_ptr<MaterializationResponsibility> R) override {
    using namespace jitlink;
    auto G = createPlatformGraph(MOP, "<OrcRTCompleteBootstrap>");
    auto &PlaceholderSection =
        G->createSection("__orc_rt_cplt_bs", MemProt::Read);
    auto &PlaceholderBlock =
        G->createZeroFillBlock(PlaceholderSection, 1, ExecutorAddr(), 1, 0);
    G->addDefinedSymbol(PlaceholderBlock, 0, *CompleteBootstrapSymbol, 1,
                        Linkage::Strong, Scope::Hidden, false, true);

    // 1. Bootstrap the platform support code.
    G->allocActions().push_back(
        {cantFail(WrapperFunctionCall::Create<SPSArgList<SPSExecutorAddr>>(
             PlatformBootstrap, ELFNixHeaderAddr)),
         cantFail(
             WrapperFunctionCall::Create<SPSArgList<>>(PlatformShutdown))});

    // 2. Register the platform JITDylib.
    G->allocActions().push_back(
        {cantFail(WrapperFunctionCall::Create<
                  SPSArgList<SPSString, SPSExecutorAddr>>(
             RegisterJITDylib, PlatformJDName, ELFNixHeaderAddr)),
         cantFail(WrapperFunctionCall::Create<SPSArgList<SPSExecutorAddr>>(
             DeregisterJITDylib, ELFNixHeaderAddr))});

    // 4. Add the deferred actions to the graph.
    for (auto &[Fn, CallDatas] : DeferredAAsMap) {
      for (auto &CallData : CallDatas) {
        G->allocActions().push_back(
            {WrapperFunctionCall(Fn.first->Addr, std::move(CallData.first)),
             WrapperFunctionCall(Fn.second->Addr, std::move(CallData.second))});
      }
    }

    MOP.getObjectLinkingLayer().emit(std::move(R), std::move(G));
  }

  void discard(const JITDylib &JD, const SymbolStringPtr &Sym) override {}

private:
  ELFNixPlatform &MOP;
  StringRef PlatformJDName;
  SymbolStringPtr CompleteBootstrapSymbol;
  DeferredRuntimeFnMap DeferredAAsMap;
  ExecutorAddr ELFNixHeaderAddr;
  ExecutorAddr PlatformBootstrap;
  ExecutorAddr PlatformShutdown;
  ExecutorAddr RegisterJITDylib;
  ExecutorAddr DeregisterJITDylib;
};

class DSOHandleMaterializationUnit : public MaterializationUnit {
public:
  DSOHandleMaterializationUnit(ELFNixPlatform &ENP,
                               const SymbolStringPtr &DSOHandleSymbol)
      : MaterializationUnit(
            createDSOHandleSectionInterface(ENP, DSOHandleSymbol)),
        ENP(ENP) {}

  StringRef getName() const override { return "DSOHandleMU"; }

  void materialize(std::unique_ptr<MaterializationResponsibility> R) override {
    unsigned PointerSize;
    llvm::endianness Endianness;
    jitlink::Edge::Kind EdgeKind;
    const auto &TT = ENP.getExecutionSession().getTargetTriple();

    switch (TT.getArch()) {
    case Triple::x86_64:
      PointerSize = 8;
      Endianness = llvm::endianness::little;
      EdgeKind = jitlink::x86_64::Pointer64;
      break;
    case Triple::aarch64:
      PointerSize = 8;
      Endianness = llvm::endianness::little;
      EdgeKind = jitlink::aarch64::Pointer64;
      break;
    case Triple::ppc64:
      PointerSize = 8;
      Endianness = llvm::endianness::big;
      EdgeKind = jitlink::ppc64::Pointer64;
      break;
    case Triple::ppc64le:
      PointerSize = 8;
      Endianness = llvm::endianness::little;
      EdgeKind = jitlink::ppc64::Pointer64;
      break;
    default:
      llvm_unreachable("Unrecognized architecture");
    }

    // void *__dso_handle = &__dso_handle;
    auto G = std::make_unique<jitlink::LinkGraph>(
        "<DSOHandleMU>", TT, PointerSize, Endianness,
        jitlink::getGenericEdgeKindName);
    auto &DSOHandleSection =
        G->createSection(".data.__dso_handle", MemProt::Read);
    auto &DSOHandleBlock = G->createContentBlock(
        DSOHandleSection, getDSOHandleContent(PointerSize), orc::ExecutorAddr(),
        8, 0);
    auto &DSOHandleSymbol = G->addDefinedSymbol(
        DSOHandleBlock, 0, *R->getInitializerSymbol(), DSOHandleBlock.getSize(),
        jitlink::Linkage::Strong, jitlink::Scope::Default, false, true);
    DSOHandleBlock.addEdge(EdgeKind, 0, DSOHandleSymbol, 0);

    ENP.getObjectLinkingLayer().emit(std::move(R), std::move(G));
  }

  void discard(const JITDylib &JD, const SymbolStringPtr &Sym) override {}

private:
  static MaterializationUnit::Interface
  createDSOHandleSectionInterface(ELFNixPlatform &ENP,
                                  const SymbolStringPtr &DSOHandleSymbol) {
    SymbolFlagsMap SymbolFlags;
    SymbolFlags[DSOHandleSymbol] = JITSymbolFlags::Exported;
    return MaterializationUnit::Interface(std::move(SymbolFlags),
                                          DSOHandleSymbol);
  }

  ArrayRef<char> getDSOHandleContent(size_t PointerSize) {
    static const char Content[8] = {0};
    assert(PointerSize <= sizeof Content);
    return {Content, PointerSize};
  }

  ELFNixPlatform &ENP;
};

} // end anonymous namespace

namespace llvm {
namespace orc {

Expected<std::unique_ptr<ELFNixPlatform>>
ELFNixPlatform::Create(ObjectLinkingLayer &ObjLinkingLayer,
                       JITDylib &PlatformJD,
                       std::unique_ptr<DefinitionGenerator> OrcRuntime,
                       std::optional<SymbolAliasMap> RuntimeAliases) {

  auto &ES = ObjLinkingLayer.getExecutionSession();

  // If the target is not supported then bail out immediately.
  if (!supportedTarget(ES.getTargetTriple()))
    return make_error<StringError>("Unsupported ELFNixPlatform triple: " +
                                       ES.getTargetTriple().str(),
                                   inconvertibleErrorCode());

  auto &EPC = ES.getExecutorProcessControl();

  // Create default aliases if the caller didn't supply any.
  if (!RuntimeAliases) {
    auto StandardRuntimeAliases = standardPlatformAliases(ES, PlatformJD);
    if (!StandardRuntimeAliases)
      return StandardRuntimeAliases.takeError();
    RuntimeAliases = std::move(*StandardRuntimeAliases);
  }

  // Define the aliases.
  if (auto Err = PlatformJD.define(symbolAliases(std::move(*RuntimeAliases))))
    return std::move(Err);

  // Add JIT-dispatch function support symbols.
  if (auto Err = PlatformJD.define(
          absoluteSymbols({{ES.intern("__orc_rt_jit_dispatch"),
                            {EPC.getJITDispatchInfo().JITDispatchFunction,
                             JITSymbolFlags::Exported}},
                           {ES.intern("__orc_rt_jit_dispatch_ctx"),
                            {EPC.getJITDispatchInfo().JITDispatchContext,
                             JITSymbolFlags::Exported}}})))
    return std::move(Err);

  // Create the instance.
  Error Err = Error::success();
  auto P = std::unique_ptr<ELFNixPlatform>(new ELFNixPlatform(
      ObjLinkingLayer, PlatformJD, std::move(OrcRuntime), Err));
  if (Err)
    return std::move(Err);
  return std::move(P);
}

Expected<std::unique_ptr<ELFNixPlatform>>
ELFNixPlatform::Create(ObjectLinkingLayer &ObjLinkingLayer,
                       JITDylib &PlatformJD, const char *OrcRuntimePath,
                       std::optional<SymbolAliasMap> RuntimeAliases) {

  // Create a generator for the ORC runtime archive.
  auto OrcRuntimeArchiveGenerator =
      StaticLibraryDefinitionGenerator::Load(ObjLinkingLayer, OrcRuntimePath);
  if (!OrcRuntimeArchiveGenerator)
    return OrcRuntimeArchiveGenerator.takeError();

  return Create(ObjLinkingLayer, PlatformJD,
                std::move(*OrcRuntimeArchiveGenerator),
                std::move(RuntimeAliases));
}

Error ELFNixPlatform::setupJITDylib(JITDylib &JD) {
  if (auto Err = JD.define(std::make_unique<DSOHandleMaterializationUnit>(
          *this, DSOHandleSymbol)))
    return Err;

  return ES.lookup({&JD}, DSOHandleSymbol).takeError();
}

Error ELFNixPlatform::teardownJITDylib(JITDylib &JD) {
  std::lock_guard<std::mutex> Lock(PlatformMutex);
  auto I = JITDylibToHandleAddr.find(&JD);
  if (I != JITDylibToHandleAddr.end()) {
    assert(HandleAddrToJITDylib.count(I->second) &&
           "HandleAddrToJITDylib missing entry");
    HandleAddrToJITDylib.erase(I->second);
    JITDylibToHandleAddr.erase(I);
  }
  return Error::success();
}

Error ELFNixPlatform::notifyAdding(ResourceTracker &RT,
                                   const MaterializationUnit &MU) {

  auto &JD = RT.getJITDylib();
  const auto &InitSym = MU.getInitializerSymbol();
  if (!InitSym)
    return Error::success();

  RegisteredInitSymbols[&JD].add(InitSym,
                                 SymbolLookupFlags::WeaklyReferencedSymbol);
  LLVM_DEBUG({
    dbgs() << "ELFNixPlatform: Registered init symbol " << *InitSym
           << " for MU " << MU.getName() << "\n";
  });
  return Error::success();
}

Error ELFNixPlatform::notifyRemoving(ResourceTracker &RT) {
  llvm_unreachable("Not supported yet");
}

static void addAliases(ExecutionSession &ES, SymbolAliasMap &Aliases,
                       ArrayRef<std::pair<const char *, const char *>> AL) {
  for (auto &KV : AL) {
    auto AliasName = ES.intern(KV.first);
    assert(!Aliases.count(AliasName) && "Duplicate symbol name in alias map");
    Aliases[std::move(AliasName)] = {ES.intern(KV.second),
                                     JITSymbolFlags::Exported};
  }
}

Expected<SymbolAliasMap>
ELFNixPlatform::standardPlatformAliases(ExecutionSession &ES,
                                        JITDylib &PlatformJD) {
  SymbolAliasMap Aliases;
  addAliases(ES, Aliases, requiredCXXAliases());
  addAliases(ES, Aliases, standardRuntimeUtilityAliases());
  return Aliases;
}

ArrayRef<std::pair<const char *, const char *>>
ELFNixPlatform::requiredCXXAliases() {
  static const std::pair<const char *, const char *> RequiredCXXAliases[] = {
      {"__cxa_atexit", "__orc_rt_elfnix_cxa_atexit"},
      {"atexit", "__orc_rt_elfnix_atexit"}};

  return ArrayRef<std::pair<const char *, const char *>>(RequiredCXXAliases);
}

ArrayRef<std::pair<const char *, const char *>>
ELFNixPlatform::standardRuntimeUtilityAliases() {
  static const std::pair<const char *, const char *>
      StandardRuntimeUtilityAliases[] = {
          {"__orc_rt_run_program", "__orc_rt_elfnix_run_program"},
          {"__orc_rt_jit_dlerror", "__orc_rt_elfnix_jit_dlerror"},
          {"__orc_rt_jit_dlopen", "__orc_rt_elfnix_jit_dlopen"},
          {"__orc_rt_jit_dlclose", "__orc_rt_elfnix_jit_dlclose"},
          {"__orc_rt_jit_dlsym", "__orc_rt_elfnix_jit_dlsym"},
          {"__orc_rt_log_error", "__orc_rt_log_error_to_stderr"}};

  return ArrayRef<std::pair<const char *, const char *>>(
      StandardRuntimeUtilityAliases);
}

bool ELFNixPlatform::supportedTarget(const Triple &TT) {
  switch (TT.getArch()) {
  case Triple::x86_64:
  case Triple::aarch64:
  // FIXME: jitlink for ppc64 hasn't been well tested, leave it unsupported
  // right now.
  case Triple::ppc64le:
    return true;
  default:
    return false;
  }
}

ELFNixPlatform::ELFNixPlatform(
    ObjectLinkingLayer &ObjLinkingLayer, JITDylib &PlatformJD,
    std::unique_ptr<DefinitionGenerator> OrcRuntimeGenerator, Error &Err)
<<<<<<< HEAD
    : ES(ES), PlatformJD(PlatformJD), ObjLinkingLayer(ObjLinkingLayer),
=======
    : ES(ObjLinkingLayer.getExecutionSession()), PlatformJD(PlatformJD),
      ObjLinkingLayer(ObjLinkingLayer),
>>>>>>> dd326b12
      DSOHandleSymbol(ES.intern("__dso_handle")) {
  ErrorAsOutParameter _(&Err);
  ObjLinkingLayer.addPlugin(std::make_unique<ELFNixPlatformPlugin>(*this));

  PlatformJD.addGenerator(std::move(OrcRuntimeGenerator));

  BootstrapInfo BI;
  Bootstrap = &BI;

  // PlatformJD hasn't been 'set-up' by the platform yet (since we're creating
  // the platform now), so set it up.
  if (auto E2 = setupJITDylib(PlatformJD)) {
    Err = std::move(E2);
    return;
  }

  // Step (2) Request runtime registration functions to trigger
  // materialization..
  if ((Err = ES.lookup(
                   makeJITDylibSearchOrder(&PlatformJD),
                   SymbolLookupSet(
                       {PlatformBootstrap.Name, PlatformShutdown.Name,
                        RegisterJITDylib.Name, DeregisterJITDylib.Name,
                        RegisterInitSections.Name, DeregisterInitSections.Name,
                        RegisterObjectSections.Name,
                        DeregisterObjectSections.Name, CreatePThreadKey.Name}))
                 .takeError()))
    return;

  // Step (3) Wait for any incidental linker work to complete.
  {
    std::unique_lock<std::mutex> Lock(BI.Mutex);
    BI.CV.wait(Lock, [&]() { return BI.ActiveGraphs == 0; });
    Bootstrap = nullptr;
  }

  // Step (4) Add complete-bootstrap materialization unit and request.
  auto BootstrapCompleteSymbol =
      ES.intern("__orc_rt_elfnix_complete_bootstrap");
  if ((Err = PlatformJD.define(
           std::make_unique<ELFNixPlatformCompleteBootstrapMaterializationUnit>(
               *this, PlatformJD.getName(), BootstrapCompleteSymbol,
               std::move(BI.DeferredRTFnMap), BI.ELFNixHeaderAddr,
               PlatformBootstrap.Addr, PlatformShutdown.Addr,
               RegisterJITDylib.Addr, DeregisterJITDylib.Addr))))
    return;
  if ((Err = ES.lookup(makeJITDylibSearchOrder(
                           &PlatformJD, JITDylibLookupFlags::MatchAllSymbols),
                       std::move(BootstrapCompleteSymbol))
                 .takeError()))
    return;

  // Associate wrapper function tags with JIT-side function implementations.
  if (auto E2 = associateRuntimeSupportFunctions(PlatformJD)) {
    Err = std::move(E2);
    return;
  }
}

Error ELFNixPlatform::associateRuntimeSupportFunctions(JITDylib &PlatformJD) {
  ExecutionSession::JITDispatchHandlerAssociationMap WFs;

  using RecordInitializersSPSSig =
      SPSExpected<SPSELFNixJITDylibDepInfoMap>(SPSExecutorAddr);
  WFs[ES.intern("__orc_rt_elfnix_push_initializers_tag")] =
      ES.wrapAsyncWithSPS<RecordInitializersSPSSig>(
          this, &ELFNixPlatform::rt_recordInitializers);

  using LookupSymbolSPSSig =
      SPSExpected<SPSExecutorAddr>(SPSExecutorAddr, SPSString);
  WFs[ES.intern("__orc_rt_elfnix_symbol_lookup_tag")] =
      ES.wrapAsyncWithSPS<LookupSymbolSPSSig>(this,
                                              &ELFNixPlatform::rt_lookupSymbol);

  return ES.registerJITDispatchHandlers(PlatformJD, std::move(WFs));
}

void ELFNixPlatform::pushInitializersLoop(
    PushInitializersSendResultFn SendResult, JITDylibSP JD) {
  DenseMap<JITDylib *, SymbolLookupSet> NewInitSymbols;
  DenseMap<JITDylib *, SmallVector<JITDylib *>> JDDepMap;
  SmallVector<JITDylib *, 16> Worklist({JD.get()});

  ES.runSessionLocked([&]() {
    while (!Worklist.empty()) {
      // FIXME: Check for defunct dylibs.

      auto DepJD = Worklist.back();
      Worklist.pop_back();

      // If we've already visited this JITDylib on this iteration then continue.
      if (JDDepMap.count(DepJD))
        continue;

      // Add dep info.
      auto &DM = JDDepMap[DepJD];
      DepJD->withLinkOrderDo([&](const JITDylibSearchOrder &O) {
        for (auto &KV : O) {
          if (KV.first == DepJD)
            continue;
          DM.push_back(KV.first);
          Worklist.push_back(KV.first);
        }
      });

      // Add any registered init symbols.
      auto RISItr = RegisteredInitSymbols.find(DepJD);
      if (RISItr != RegisteredInitSymbols.end()) {
        NewInitSymbols[DepJD] = std::move(RISItr->second);
        RegisteredInitSymbols.erase(RISItr);
      }
    }
  });

  // If there are no further init symbols to look up then send the link order
  // (as a list of header addresses) to the caller.
  if (NewInitSymbols.empty()) {

    // To make the list intelligible to the runtime we need to convert all
    // JITDylib pointers to their header addresses. Only include JITDylibs
    // that appear in the JITDylibToHandleAddr map (i.e. those that have been
    // through setupJITDylib) -- bare JITDylibs aren't managed by the platform.
    DenseMap<JITDylib *, ExecutorAddr> HeaderAddrs;
    HeaderAddrs.reserve(JDDepMap.size());
    {
      std::lock_guard<std::mutex> Lock(PlatformMutex);
      for (auto &KV : JDDepMap) {
        auto I = JITDylibToHandleAddr.find(KV.first);
        if (I != JITDylibToHandleAddr.end())
          HeaderAddrs[KV.first] = I->second;
      }
    }

    // Build the dep info map to return.
    ELFNixJITDylibDepInfoMap DIM;
    DIM.reserve(JDDepMap.size());
    for (auto &KV : JDDepMap) {
      auto HI = HeaderAddrs.find(KV.first);
      // Skip unmanaged JITDylibs.
      if (HI == HeaderAddrs.end())
        continue;
      auto H = HI->second;
      ELFNixJITDylibDepInfo DepInfo;
      for (auto &Dep : KV.second) {
        auto HJ = HeaderAddrs.find(Dep);
        if (HJ != HeaderAddrs.end())
          DepInfo.push_back(HJ->second);
      }
      DIM.push_back(std::make_pair(H, std::move(DepInfo)));
    }
    SendResult(DIM);
    return;
  }

  // Otherwise issue a lookup and re-run this phase when it completes.
  lookupInitSymbolsAsync(
      [this, SendResult = std::move(SendResult), JD](Error Err) mutable {
        if (Err)
          SendResult(std::move(Err));
        else
          pushInitializersLoop(std::move(SendResult), JD);
      },
      ES, std::move(NewInitSymbols));
}

void ELFNixPlatform::rt_recordInitializers(
    PushInitializersSendResultFn SendResult, ExecutorAddr JDHeaderAddr) {
  JITDylibSP JD;
  {
    std::lock_guard<std::mutex> Lock(PlatformMutex);
    auto I = HandleAddrToJITDylib.find(JDHeaderAddr);
    if (I != HandleAddrToJITDylib.end())
      JD = I->second;
  }

  LLVM_DEBUG({
    dbgs() << "ELFNixPlatform::rt_recordInitializers(" << JDHeaderAddr << ") ";
    if (JD)
      dbgs() << "pushing initializers for " << JD->getName() << "\n";
    else
      dbgs() << "No JITDylib for header address.\n";
  });

  if (!JD) {
    SendResult(make_error<StringError>("No JITDylib with header addr " +
                                           formatv("{0:x}", JDHeaderAddr),
                                       inconvertibleErrorCode()));
    return;
  }

  pushInitializersLoop(std::move(SendResult), JD);
}

void ELFNixPlatform::rt_lookupSymbol(SendSymbolAddressFn SendResult,
                                     ExecutorAddr Handle,
                                     StringRef SymbolName) {
  LLVM_DEBUG({
    dbgs() << "ELFNixPlatform::rt_lookupSymbol(\"" << Handle << "\")\n";
  });

  JITDylib *JD = nullptr;

  {
    std::lock_guard<std::mutex> Lock(PlatformMutex);
    auto I = HandleAddrToJITDylib.find(Handle);
    if (I != HandleAddrToJITDylib.end())
      JD = I->second;
  }

  if (!JD) {
    LLVM_DEBUG(dbgs() << "  No JITDylib for handle " << Handle << "\n");
    SendResult(make_error<StringError>("No JITDylib associated with handle " +
                                           formatv("{0:x}", Handle),
                                       inconvertibleErrorCode()));
    return;
  }

  // Use functor class to work around XL build compiler issue on AIX.
  class RtLookupNotifyComplete {
  public:
    RtLookupNotifyComplete(SendSymbolAddressFn &&SendResult)
        : SendResult(std::move(SendResult)) {}
    void operator()(Expected<SymbolMap> Result) {
      if (Result) {
        assert(Result->size() == 1 && "Unexpected result map count");
        SendResult(Result->begin()->second.getAddress());
      } else {
        SendResult(Result.takeError());
      }
    }

  private:
    SendSymbolAddressFn SendResult;
  };

  ES.lookup(
      LookupKind::DLSym, {{JD, JITDylibLookupFlags::MatchExportedSymbolsOnly}},
      SymbolLookupSet(ES.intern(SymbolName)), SymbolState::Ready,
      RtLookupNotifyComplete(std::move(SendResult)), NoDependenciesToRegister);
}

Error ELFNixPlatform::ELFNixPlatformPlugin::bootstrapPipelineStart(
    jitlink::LinkGraph &G) {
  // Increment the active graphs count in BootstrapInfo.
  std::lock_guard<std::mutex> Lock(MP.Bootstrap.load()->Mutex);
  ++MP.Bootstrap.load()->ActiveGraphs;
  return Error::success();
}

Error ELFNixPlatform::ELFNixPlatformPlugin::
    bootstrapPipelineRecordRuntimeFunctions(jitlink::LinkGraph &G) {
  // Record bootstrap function names.
  std::pair<StringRef, ExecutorAddr *> RuntimeSymbols[] = {
      {*MP.DSOHandleSymbol, &MP.Bootstrap.load()->ELFNixHeaderAddr},
      {*MP.PlatformBootstrap.Name, &MP.PlatformBootstrap.Addr},
      {*MP.PlatformShutdown.Name, &MP.PlatformShutdown.Addr},
      {*MP.RegisterJITDylib.Name, &MP.RegisterJITDylib.Addr},
      {*MP.DeregisterJITDylib.Name, &MP.DeregisterJITDylib.Addr},
      {*MP.RegisterObjectSections.Name, &MP.RegisterObjectSections.Addr},
      {*MP.DeregisterObjectSections.Name, &MP.DeregisterObjectSections.Addr},
      {*MP.RegisterInitSections.Name, &MP.RegisterInitSections.Addr},
      {*MP.DeregisterInitSections.Name, &MP.DeregisterInitSections.Addr},
      {*MP.CreatePThreadKey.Name, &MP.CreatePThreadKey.Addr}};

  bool RegisterELFNixHeader = false;

  for (auto *Sym : G.defined_symbols()) {
    for (auto &RTSym : RuntimeSymbols) {
      if (Sym->hasName() && Sym->getName() == RTSym.first) {
        if (*RTSym.second)
          return make_error<StringError>(
              "Duplicate " + RTSym.first +
                  " detected during ELFNixPlatform bootstrap",
              inconvertibleErrorCode());

        if (Sym->getName() == *MP.DSOHandleSymbol)
          RegisterELFNixHeader = true;

        *RTSym.second = Sym->getAddress();
      }
    }
  }

  if (RegisterELFNixHeader) {
    // If this graph defines the elfnix header symbol then create the internal
    // mapping between it and PlatformJD.
    std::lock_guard<std::mutex> Lock(MP.PlatformMutex);
    MP.JITDylibToHandleAddr[&MP.PlatformJD] =
        MP.Bootstrap.load()->ELFNixHeaderAddr;
    MP.HandleAddrToJITDylib[MP.Bootstrap.load()->ELFNixHeaderAddr] =
        &MP.PlatformJD;
  }

  return Error::success();
}

Error ELFNixPlatform::ELFNixPlatformPlugin::bootstrapPipelineEnd(
    jitlink::LinkGraph &G) {
  std::lock_guard<std::mutex> Lock(MP.Bootstrap.load()->Mutex);
  assert(MP.Bootstrap && "DeferredAAs reset before bootstrap completed");
  --MP.Bootstrap.load()->ActiveGraphs;
  // Notify Bootstrap->CV while holding the mutex because the mutex is
  // also keeping Bootstrap->CV alive.
  if (MP.Bootstrap.load()->ActiveGraphs == 0)
    MP.Bootstrap.load()->CV.notify_all();
  return Error::success();
}

Error ELFNixPlatform::registerPerObjectSections(
    jitlink::LinkGraph &G, const ELFPerObjectSectionsToRegister &POSR,
    bool IsBootstrapping) {
  using SPSRegisterPerObjSectionsArgs =
      SPSArgList<SPSELFPerObjectSectionsToRegister>;

  if (LLVM_UNLIKELY(IsBootstrapping)) {
    Bootstrap.load()->addArgumentsToRTFnMap(
        &RegisterObjectSections, &DeregisterObjectSections,
        getArgDataBufferType<SPSRegisterPerObjSectionsArgs>(POSR),
        getArgDataBufferType<SPSRegisterPerObjSectionsArgs>(POSR));
    return Error::success();
  }

  G.allocActions().push_back(
      {cantFail(WrapperFunctionCall::Create<SPSRegisterPerObjSectionsArgs>(
           RegisterObjectSections.Addr, POSR)),
       cantFail(WrapperFunctionCall::Create<SPSRegisterPerObjSectionsArgs>(
           DeregisterObjectSections.Addr, POSR))});

  return Error::success();
}

Expected<uint64_t> ELFNixPlatform::createPThreadKey() {
  if (!CreatePThreadKey.Addr)
    return make_error<StringError>(
        "Attempting to create pthread key in target, but runtime support has "
        "not been loaded yet",
        inconvertibleErrorCode());

  Expected<uint64_t> Result(0);
  if (auto Err = ES.callSPSWrapper<SPSExpected<uint64_t>(void)>(
          CreatePThreadKey.Addr, Result))
    return std::move(Err);
  return Result;
}

void ELFNixPlatform::ELFNixPlatformPlugin::modifyPassConfig(
    MaterializationResponsibility &MR, jitlink::LinkGraph &LG,
    jitlink::PassConfiguration &Config) {
  using namespace jitlink;

  bool InBootstrapPhase =
      &MR.getTargetJITDylib() == &MP.PlatformJD && MP.Bootstrap;

  // If we're in the bootstrap phase then increment the active graphs.
  if (InBootstrapPhase) {
    Config.PrePrunePasses.push_back(
        [this](LinkGraph &G) { return bootstrapPipelineStart(G); });
    Config.PostAllocationPasses.push_back([this](LinkGraph &G) {
      return bootstrapPipelineRecordRuntimeFunctions(G);
    });
  }

  // If the initializer symbol is the __dso_handle symbol then just add
  // the DSO handle support passes.
  if (auto InitSymbol = MR.getInitializerSymbol()) {
    if (InitSymbol == MP.DSOHandleSymbol && !InBootstrapPhase) {
      addDSOHandleSupportPasses(MR, Config);
      // The DSOHandle materialization unit doesn't require any other
      // support, so we can bail out early.
      return;
    }

    /// Preserve init sections.
    Config.PrePrunePasses.push_back(
        [this, &MR](jitlink::LinkGraph &G) -> Error {
          if (auto Err = preserveInitSections(G, MR))
            return Err;
          return Error::success();
        });
  }

  // Add passes for eh-frame and TLV support.
  addEHAndTLVSupportPasses(MR, Config, InBootstrapPhase);

  // If the object contains initializers then add passes to record them.
  Config.PostFixupPasses.push_back([this, &JD = MR.getTargetJITDylib(),
                                    InBootstrapPhase](jitlink::LinkGraph &G) {
    return registerInitSections(G, JD, InBootstrapPhase);
  });

  // If we're in the bootstrap phase then steal allocation actions and then
  // decrement the active graphs.
  if (InBootstrapPhase)
    Config.PostFixupPasses.push_back(
        [this](LinkGraph &G) { return bootstrapPipelineEnd(G); });
}

void ELFNixPlatform::ELFNixPlatformPlugin::addDSOHandleSupportPasses(
    MaterializationResponsibility &MR, jitlink::PassConfiguration &Config) {

  Config.PostAllocationPasses.push_back([this, &JD = MR.getTargetJITDylib()](
                                            jitlink::LinkGraph &G) -> Error {
    auto I = llvm::find_if(G.defined_symbols(), [this](jitlink::Symbol *Sym) {
      return Sym->getName() == *MP.DSOHandleSymbol;
    });
    assert(I != G.defined_symbols().end() && "Missing DSO handle symbol");
    {
      std::lock_guard<std::mutex> Lock(MP.PlatformMutex);
      auto HandleAddr = (*I)->getAddress();
      MP.HandleAddrToJITDylib[HandleAddr] = &JD;
      MP.JITDylibToHandleAddr[&JD] = HandleAddr;

      G.allocActions().push_back(
          {cantFail(WrapperFunctionCall::Create<
                    SPSArgList<SPSString, SPSExecutorAddr>>(
               MP.RegisterJITDylib.Addr, JD.getName(), HandleAddr)),
           cantFail(WrapperFunctionCall::Create<SPSArgList<SPSExecutorAddr>>(
               MP.DeregisterJITDylib.Addr, HandleAddr))});
    }
    return Error::success();
  });
}

void ELFNixPlatform::ELFNixPlatformPlugin::addEHAndTLVSupportPasses(
    MaterializationResponsibility &MR, jitlink::PassConfiguration &Config,
    bool IsBootstrapping) {

  // Insert TLV lowering at the start of the PostPrunePasses, since we want
  // it to run before GOT/PLT lowering.

  // TODO: Check that before the fixTLVSectionsAndEdges pass, the GOT/PLT build
  // pass has done. Because the TLS descriptor need to be allocate in GOT.
  Config.PostPrunePasses.push_back(
      [this, &JD = MR.getTargetJITDylib()](jitlink::LinkGraph &G) {
        return fixTLVSectionsAndEdges(G, JD);
      });

  // Add a pass to register the final addresses of the eh-frame and TLV sections
  // with the runtime.
  Config.PostFixupPasses.push_back([this, IsBootstrapping](
                                       jitlink::LinkGraph &G) -> Error {
    ELFPerObjectSectionsToRegister POSR;

    if (auto *EHFrameSection = G.findSectionByName(ELFEHFrameSectionName)) {
      jitlink::SectionRange R(*EHFrameSection);
      if (!R.empty())
        POSR.EHFrameSection = R.getRange();
    }

    // Get a pointer to the thread data section if there is one. It will be used
    // below.
    jitlink::Section *ThreadDataSection =
        G.findSectionByName(ELFThreadDataSectionName);

    // Handle thread BSS section if there is one.
    if (auto *ThreadBSSSection = G.findSectionByName(ELFThreadBSSSectionName)) {
      // If there's already a thread data section in this graph then merge the
      // thread BSS section content into it, otherwise just treat the thread
      // BSS section as the thread data section.
      if (ThreadDataSection)
        G.mergeSections(*ThreadDataSection, *ThreadBSSSection);
      else
        ThreadDataSection = ThreadBSSSection;
    }

    // Having merged thread BSS (if present) and thread data (if present),
    // record the resulting section range.
    if (ThreadDataSection) {
      jitlink::SectionRange R(*ThreadDataSection);
      if (!R.empty())
        POSR.ThreadDataSection = R.getRange();
    }

    if (POSR.EHFrameSection.Start || POSR.ThreadDataSection.Start) {
      if (auto Err = MP.registerPerObjectSections(G, POSR, IsBootstrapping))
        return Err;
    }

    return Error::success();
  });
}

Error ELFNixPlatform::ELFNixPlatformPlugin::preserveInitSections(
    jitlink::LinkGraph &G, MaterializationResponsibility &MR) {

  if (const auto &InitSymName = MR.getInitializerSymbol()) {

    jitlink::Symbol *InitSym = nullptr;

    for (auto &InitSection : G.sections()) {
      // Skip non-init sections.
      if (!isELFInitializerSection(InitSection.getName()) ||
          InitSection.empty())
        continue;

      // Create the init symbol if it has not been created already and attach it
      // to the first block.
      if (!InitSym) {
        auto &B = **InitSection.blocks().begin();
        InitSym = &G.addDefinedSymbol(B, 0, *InitSymName, B.getSize(),
                                      jitlink::Linkage::Strong,
                                      jitlink::Scope::Default, false, true);
      }

      // Add keep-alive edges to anonymous symbols in all other init blocks.
      for (auto *B : InitSection.blocks()) {
        if (B == &InitSym->getBlock())
          continue;

        auto &S = G.addAnonymousSymbol(*B, 0, B->getSize(), false, true);
        InitSym->getBlock().addEdge(jitlink::Edge::KeepAlive, 0, S, 0);
      }
    }
  }

  return Error::success();
}

Error ELFNixPlatform::ELFNixPlatformPlugin::registerInitSections(
    jitlink::LinkGraph &G, JITDylib &JD, bool IsBootstrapping) {
  SmallVector<ExecutorAddrRange> ELFNixPlatformSecs;
  LLVM_DEBUG(dbgs() << "ELFNixPlatform::registerInitSections\n");

  for (auto &Sec : G.sections()) {
    if (isELFInitializerSection(Sec.getName())) {
      jitlink::SectionRange R(Sec);
      ELFNixPlatformSecs.push_back(R.getRange());
    }
  }

  // Dump the scraped inits.
  LLVM_DEBUG({
    dbgs() << "ELFNixPlatform: Scraped " << G.getName() << " init sections:\n";
    for (auto &Sec : G.sections()) {
      jitlink::SectionRange R(Sec);
      dbgs() << "  " << Sec.getName() << ": " << R.getRange() << "\n";
    }
  });

  ExecutorAddr HeaderAddr;
  {
    std::lock_guard<std::mutex> Lock(MP.PlatformMutex);
    auto I = MP.JITDylibToHandleAddr.find(&JD);
    assert(I != MP.JITDylibToHandleAddr.end() && "No header registered for JD");
    assert(I->second && "Null header registered for JD");
    HeaderAddr = I->second;
  }

  using SPSRegisterInitSectionsArgs =
      SPSArgList<SPSExecutorAddr, SPSSequence<SPSExecutorAddrRange>>;

  if (LLVM_UNLIKELY(IsBootstrapping)) {
    MP.Bootstrap.load()->addArgumentsToRTFnMap(
        &MP.RegisterInitSections, &MP.DeregisterInitSections,
        getArgDataBufferType<SPSRegisterInitSectionsArgs>(HeaderAddr,
                                                          ELFNixPlatformSecs),
        getArgDataBufferType<SPSRegisterInitSectionsArgs>(HeaderAddr,
                                                          ELFNixPlatformSecs));
    return Error::success();
  }

  G.allocActions().push_back(
      {cantFail(WrapperFunctionCall::Create<SPSRegisterInitSectionsArgs>(
           MP.RegisterInitSections.Addr, HeaderAddr, ELFNixPlatformSecs)),
       cantFail(WrapperFunctionCall::Create<SPSRegisterInitSectionsArgs>(
           MP.DeregisterInitSections.Addr, HeaderAddr, ELFNixPlatformSecs))});

  return Error::success();
}

Error ELFNixPlatform::ELFNixPlatformPlugin::fixTLVSectionsAndEdges(
    jitlink::LinkGraph &G, JITDylib &JD) {

  for (auto *Sym : G.external_symbols()) {
    if (Sym->getName() == "__tls_get_addr") {
      Sym->setName("___orc_rt_elfnix_tls_get_addr");
    } else if (Sym->getName() == "__tlsdesc_resolver") {
      Sym->setName("___orc_rt_elfnix_tlsdesc_resolver");
    }
  }

  auto *TLSInfoEntrySection = G.findSectionByName("$__TLSINFO");

  if (TLSInfoEntrySection) {
    std::optional<uint64_t> Key;
    {
      std::lock_guard<std::mutex> Lock(MP.PlatformMutex);
      auto I = MP.JITDylibToPThreadKey.find(&JD);
      if (I != MP.JITDylibToPThreadKey.end())
        Key = I->second;
    }
    if (!Key) {
      if (auto KeyOrErr = MP.createPThreadKey())
        Key = *KeyOrErr;
      else
        return KeyOrErr.takeError();
    }

    uint64_t PlatformKeyBits =
        support::endian::byte_swap(*Key, G.getEndianness());

    for (auto *B : TLSInfoEntrySection->blocks()) {
      // FIXME: The TLS descriptor byte length may different with different
      // ISA
      assert(B->getSize() == (G.getPointerSize() * 2) &&
             "TLS descriptor must be 2 words length");
      auto TLSInfoEntryContent = B->getMutableContent(G);
      memcpy(TLSInfoEntryContent.data(), &PlatformKeyBits, G.getPointerSize());
    }
  }

  return Error::success();
}

} // End namespace orc.
} // End namespace llvm.<|MERGE_RESOLUTION|>--- conflicted
+++ resolved
@@ -396,12 +396,8 @@
 ELFNixPlatform::ELFNixPlatform(
     ObjectLinkingLayer &ObjLinkingLayer, JITDylib &PlatformJD,
     std::unique_ptr<DefinitionGenerator> OrcRuntimeGenerator, Error &Err)
-<<<<<<< HEAD
-    : ES(ES), PlatformJD(PlatformJD), ObjLinkingLayer(ObjLinkingLayer),
-=======
     : ES(ObjLinkingLayer.getExecutionSession()), PlatformJD(PlatformJD),
       ObjLinkingLayer(ObjLinkingLayer),
->>>>>>> dd326b12
       DSOHandleSymbol(ES.intern("__dso_handle")) {
   ErrorAsOutParameter _(&Err);
   ObjLinkingLayer.addPlugin(std::make_unique<ELFNixPlatformPlugin>(*this));

--- conflicted
+++ resolved
@@ -89,11 +89,7 @@
         "  --bb=f:bb1;bb2 will extract one function with both bb1 and bb2;\n"
         "  --bb=f:bb1 --bb=f:bb2 will extract two functions, one with bb1, one "
         "with bb2."),
-<<<<<<< HEAD
-    cl::ZeroOrMore, cl::value_desc("function:bb1[;bb2...]"),
-    cl::cat(ExtractCat))
-    ;
-
+    cl::value_desc("function:bb1[;bb2...]"), cl::cat(ExtractCat));
 
 static cl::opt<bool> ReplaceWithCall(
     "replace-with-call",
@@ -101,11 +97,6 @@
         "When extracting blocks from functions, keep the original functions; "
         "extracted code is replaced by function call to new function"),
     cl::cat(ExtractCat));
-=======
-    cl::value_desc("function:bb1[;bb2...]"), cl::cat(ExtractCat));
->>>>>>> e2d1e218
-
-
 
 // ExtractAlias - The alias to extract from the module.
 static cl::list<std::string>

; NOTE: Assertions have been autogenerated by utils/update_test_checks.py UTC_ARGS: --version 3
; RUN: opt < %s -passes=slp-vectorizer -S -mtriple=x86_64-unknown-linux-gnu -mcpu=skylake-avx512 -pass-remarks-output=%t | FileCheck %s
; RUN: FileCheck --input-file=%t --check-prefix=YAML %s

; YAML-LABEL: --- !Passed
; YAML-NEXT:  Pass:            slp-vectorizer
; YAML-NEXT:  Name:            VectorizedList
; YAML-NEXT:  Function:        test
; YAML-NEXT:  Args:
; YAML-NEXT:    - String:          'SLP vectorized with cost '
; YAML-NEXT:    - Cost:            '-3'
; YAML-NEXT:    - String:          ' and with tree size '
<<<<<<< HEAD
; YAML-NEXT:    - TreeSize:        '4'
=======
; YAML-NEXT:    - TreeSize:        '5'
>>>>>>> aec3ec04

define <4 x float> @test(ptr %x, float %v, float %a) {
; CHECK-LABEL: define <4 x float> @test(
; CHECK-SAME: ptr [[X:%.*]], float [[V:%.*]], float [[A:%.*]]) #[[ATTR0:[0-9]+]] {
; CHECK-NEXT:    [[TMP1:%.*]] = load <2 x float>, ptr [[X]], align 4
; CHECK-NEXT:    [[TMP2:%.*]] = insertelement <4 x float> poison, float [[A]], i32 0
; CHECK-NEXT:    [[TMP3:%.*]] = shufflevector <4 x float> [[TMP2]], <4 x float> poison, <4 x i32> zeroinitializer
<<<<<<< HEAD
; CHECK-NEXT:    [[TMP4:%.*]] = shufflevector <2 x float> [[TMP1]], <2 x float> poison, <4 x i32> <i32 poison, i32 poison, i32 0, i32 1>
; CHECK-NEXT:    [[TMP5:%.*]] = insertelement <4 x float> [[TMP4]], float [[V]], i32 0
; CHECK-NEXT:    [[TMP6:%.*]] = shufflevector <4 x float> [[TMP5]], <4 x float> poison, <4 x i32> <i32 0, i32 0, i32 2, i32 3>
; CHECK-NEXT:    [[TMP7:%.*]] = fadd <4 x float> [[TMP3]], [[TMP6]]
; CHECK-NEXT:    ret <4 x float> [[TMP7]]
=======
; CHECK-NEXT:    [[TMP4:%.*]] = insertelement <4 x float> poison, float [[V]], i32 0
; CHECK-NEXT:    [[TMP5:%.*]] = shufflevector <4 x float> [[TMP4]], <4 x float> poison, <4 x i32> <i32 0, i32 0, i32 poison, i32 poison>
; CHECK-NEXT:    [[TMP7:%.*]] = call <4 x float> @llvm.vector.insert.v4f32.v2f32(<4 x float> [[TMP5]], <2 x float> [[TMP1]], i64 2)
; CHECK-NEXT:    [[TMP8:%.*]] = fadd <4 x float> [[TMP3]], [[TMP7]]
; CHECK-NEXT:    ret <4 x float> [[TMP8]]
>>>>>>> aec3ec04
;
  %gep1 = getelementptr inbounds <4 x float>, ptr %x, i64 0, i64 1
  %x0 = load float, ptr %x, align 4
  %x1 = load float, ptr %gep1, align 4
  %add1 = fadd float %a, %v
  %add2 = fadd float %a, %v
  %add3 = fadd float %a, %x0
  %add4 = fadd float %a, %x1
  %i0 = insertelement <4 x float> undef, float %add1, i32 0
  %i1 = insertelement <4 x float> %i0, float %add2, i32 1
  %i2 = insertelement <4 x float> %i1, float %add3, i32 2
  %i3 = insertelement <4 x float> %i2, float %add4, i32 3
  ret <4 x float> %i3
}<|MERGE_RESOLUTION|>--- conflicted
+++ resolved
@@ -8,13 +8,9 @@
 ; YAML-NEXT:  Function:        test
 ; YAML-NEXT:  Args:
 ; YAML-NEXT:    - String:          'SLP vectorized with cost '
-; YAML-NEXT:    - Cost:            '-3'
+; YAML-NEXT:    - Cost:            '-4'
 ; YAML-NEXT:    - String:          ' and with tree size '
-<<<<<<< HEAD
-; YAML-NEXT:    - TreeSize:        '4'
-=======
 ; YAML-NEXT:    - TreeSize:        '5'
->>>>>>> aec3ec04
 
 define <4 x float> @test(ptr %x, float %v, float %a) {
 ; CHECK-LABEL: define <4 x float> @test(
@@ -22,19 +18,11 @@
 ; CHECK-NEXT:    [[TMP1:%.*]] = load <2 x float>, ptr [[X]], align 4
 ; CHECK-NEXT:    [[TMP2:%.*]] = insertelement <4 x float> poison, float [[A]], i32 0
 ; CHECK-NEXT:    [[TMP3:%.*]] = shufflevector <4 x float> [[TMP2]], <4 x float> poison, <4 x i32> zeroinitializer
-<<<<<<< HEAD
-; CHECK-NEXT:    [[TMP4:%.*]] = shufflevector <2 x float> [[TMP1]], <2 x float> poison, <4 x i32> <i32 poison, i32 poison, i32 0, i32 1>
-; CHECK-NEXT:    [[TMP5:%.*]] = insertelement <4 x float> [[TMP4]], float [[V]], i32 0
-; CHECK-NEXT:    [[TMP6:%.*]] = shufflevector <4 x float> [[TMP5]], <4 x float> poison, <4 x i32> <i32 0, i32 0, i32 2, i32 3>
-; CHECK-NEXT:    [[TMP7:%.*]] = fadd <4 x float> [[TMP3]], [[TMP6]]
-; CHECK-NEXT:    ret <4 x float> [[TMP7]]
-=======
 ; CHECK-NEXT:    [[TMP4:%.*]] = insertelement <4 x float> poison, float [[V]], i32 0
 ; CHECK-NEXT:    [[TMP5:%.*]] = shufflevector <4 x float> [[TMP4]], <4 x float> poison, <4 x i32> <i32 0, i32 0, i32 poison, i32 poison>
 ; CHECK-NEXT:    [[TMP7:%.*]] = call <4 x float> @llvm.vector.insert.v4f32.v2f32(<4 x float> [[TMP5]], <2 x float> [[TMP1]], i64 2)
 ; CHECK-NEXT:    [[TMP8:%.*]] = fadd <4 x float> [[TMP3]], [[TMP7]]
 ; CHECK-NEXT:    ret <4 x float> [[TMP8]]
->>>>>>> aec3ec04
 ;
   %gep1 = getelementptr inbounds <4 x float>, ptr %x, i64 0, i64 1
   %x0 = load float, ptr %x, align 4

# NOTE: Assertions have been autogenerated by utils/update_mir_test_checks.py
# RUN: llc -mtriple=aarch64-unknown-unknown -run-pass=instruction-select -verify-machineinstrs %s -o - | FileCheck %s --check-prefixes=CHECK,CHECK-FAST --allow-unused-prefixes
# RUN: llc -mtriple=aarch64-unknown-unknown -mattr=+addr-lsl-slow-14 -run-pass=instruction-select -verify-machineinstrs %s -o - | FileCheck %s --check-prefixes=CHECK,CHECK-SLOW --allow-unused-prefixes

--- |
  define void @ldrxrox_breg_oreg(ptr %addr) { ret void }
  define void @ldrdrox_breg_oreg(ptr %addr) { ret void }
  define void @more_than_one_use(ptr %addr) { ret void }
  define void @ldrhrox_shl(ptr %addr) { ret void }
  define void @ldrwrox_shl(ptr %addr) { ret void }
  define void @ldrxrox_shl(ptr %addr) { ret void }
  define void @ldrdrox_shl(ptr %addr) { ret void }
  define void @ldrqrox_shl(ptr %addr) { ret void }
  define void @ldrxrox_mul_rhs(ptr %addr) { ret void }
  define void @ldrdrox_mul_rhs(ptr %addr) { ret void }
  define void @ldrxrox_mul_lhs(ptr %addr) { ret void }
  define void @ldrdrox_mul_lhs(ptr %addr) { ret void }
  define void @mul_not_pow_2(ptr %addr) { ret void }
  define void @mul_wrong_pow_2(ptr %addr) { ret void }
  define void @more_than_one_use_shl_fallback(ptr %addr) { ret void }
  define void @ldrxrox_more_than_one_mem_use_shl(ptr %addr) { ret void }
  define void @ldrxrox_more_than_one_use_shl(ptr %addr) { ret void }
  define void @ldrhrox_more_than_one_mem_use_shl(ptr %addr) { ret void }
  define void @ldrhrox_more_than_one_use_shl(ptr %addr) { ret void }
  define void @ldrwrox_more_than_one_use_shl(ptr %addr) { ret void }
  define void @ldrqrox_more_than_one_use_shl(ptr %addr) { ret void }
  define void @more_than_one_use_shl_lsl(ptr %addr) { ret void }
  define void @more_than_one_use_shl_minsize(ptr %addr) #0 { ret void }
  define void @ldrwrox(ptr %addr) { ret void }
  define void @ldrsrox(ptr %addr) { ret void }
  define void @ldrhrox(ptr %addr) { ret void }
  define void @ldbbrox(ptr %addr) { ret void }
  define void @ldrqrox(ptr %addr) { ret void }
  attributes #0 = { optsize }
...

---
name:            ldrxrox_breg_oreg
alignment:       4
legalized:       true
regBankSelected: true
tracksRegLiveness: true
machineFunctionInfo: {}
body:             |
  bb.0:
    liveins: $x0, $x1

    ; CHECK-LABEL: name: ldrxrox_breg_oreg
    ; CHECK: liveins: $x0, $x1
    ; CHECK-NEXT: {{  $}}
    ; CHECK-NEXT: [[COPY:%[0-9]+]]:gpr64sp = COPY $x0
    ; CHECK-NEXT: [[COPY1:%[0-9]+]]:gpr64 = COPY $x1
    ; CHECK-NEXT: [[LDRXroX:%[0-9]+]]:gpr64 = LDRXroX [[COPY]], [[COPY1]], 0, 0 :: (load (s64) from %ir.addr)
    ; CHECK-NEXT: $x0 = COPY [[LDRXroX]]
    ; CHECK-NEXT: RET_ReallyLR implicit $x0
    %0:gpr(p0) = COPY $x0
    %1:gpr(s64) = COPY $x1
    %2:gpr(p0) = G_PTR_ADD %0, %1
    %4:gpr(s64) = G_LOAD %2(p0) :: (load (s64) from %ir.addr)
    $x0 = COPY %4(s64)
    RET_ReallyLR implicit $x0
...

---
name:            ldrdrox_breg_oreg
alignment:       4
legalized:       true
regBankSelected: true
tracksRegLiveness: true
machineFunctionInfo: {}
body:             |
  bb.0:
    liveins: $d0, $x1
    ; CHECK-LABEL: name: ldrdrox_breg_oreg
    ; CHECK: liveins: $d0, $x1
    ; CHECK-NEXT: {{  $}}
    ; CHECK-NEXT: [[COPY:%[0-9]+]]:gpr64sp = COPY $d0
    ; CHECK-NEXT: [[COPY1:%[0-9]+]]:gpr64 = COPY $x1
    ; CHECK-NEXT: [[LDRDroX:%[0-9]+]]:fpr64 = LDRDroX [[COPY]], [[COPY1]], 0, 0 :: (load (s64) from %ir.addr)
    ; CHECK-NEXT: $d0 = COPY [[LDRDroX]]
    ; CHECK-NEXT: RET_ReallyLR implicit $d0
    %0:gpr(p0) = COPY $d0
    %1:gpr(s64) = COPY $x1
    %2:gpr(p0) = G_PTR_ADD %0, %1
    %4:fpr(s64) = G_LOAD %2(p0) :: (load (s64) from %ir.addr)
    $d0 = COPY %4(s64)
    RET_ReallyLR implicit $d0
...
---
# This shouldn't be folded, since we reuse the result of the G_PTR_ADD outside
# the G_LOAD

name:            more_than_one_use
alignment:       4
legalized:       true
regBankSelected: true
tracksRegLiveness: true
machineFunctionInfo: {}
body:             |
  bb.0:
    liveins: $x0, $x1
    ; CHECK-LABEL: name: more_than_one_use
    ; CHECK: liveins: $x0, $x1
    ; CHECK-NEXT: {{  $}}
    ; CHECK-NEXT: [[COPY:%[0-9]+]]:gpr64 = COPY $x0
    ; CHECK-NEXT: [[COPY1:%[0-9]+]]:gpr64 = COPY $x1
    ; CHECK-NEXT: [[ADDXrr:%[0-9]+]]:gpr64common = ADDXrr [[COPY]], [[COPY1]]
    ; CHECK-NEXT: [[LDRXui:%[0-9]+]]:gpr64 = LDRXui [[ADDXrr]], 0 :: (load (s64) from %ir.addr)
    ; CHECK-NEXT: [[COPY2:%[0-9]+]]:gpr64 = COPY [[ADDXrr]]
    ; CHECK-NEXT: [[ADDXrr1:%[0-9]+]]:gpr64 = ADDXrr [[COPY2]], [[LDRXui]]
    ; CHECK-NEXT: $x0 = COPY [[ADDXrr1]]
    ; CHECK-NEXT: RET_ReallyLR implicit $x0
    %0:gpr(p0) = COPY $x0
    %1:gpr(s64) = COPY $x1
    %2:gpr(p0) = G_PTR_ADD %0, %1
    %4:gpr(s64) = G_LOAD %2(p0) :: (load (s64) from %ir.addr)
    %5:gpr(s64) = G_PTRTOINT %2
    %6:gpr(s64) = G_ADD %5, %4
    $x0 = COPY %6(s64)
    RET_ReallyLR implicit $x0

...
---
name:            ldrhrox_shl
alignment:       4
legalized:       true
regBankSelected: true
tracksRegLiveness: true
machineFunctionInfo: {}
body:             |
  bb.0:
    liveins: $x0, $x1, $x2
    liveins: $w1, $x0

    ; CHECK-LABEL: name: ldrhrox_shl
    ; CHECK: liveins: $x0, $x1, $x2, $w1, $x0
    ; CHECK-NEXT: {{  $}}
    ; CHECK-NEXT: [[COPY:%[0-9]+]]:gpr64sp = COPY $x0
    ; CHECK-NEXT: [[COPY1:%[0-9]+]]:gpr32 = COPY $w1
    ; CHECK-NEXT: [[UBFMWri:%[0-9]+]]:gpr32 = UBFMWri [[COPY1]], 9, 31
    ; CHECK-NEXT: [[ORRWrs:%[0-9]+]]:gpr32 = ORRWrs $wzr, [[UBFMWri]], 0
    ; CHECK-NEXT: [[SUBREG_TO_REG:%[0-9]+]]:gpr64 = SUBREG_TO_REG 0, [[ORRWrs]], %subreg.sub_32
    ; CHECK-NEXT: [[ANDXri:%[0-9]+]]:gpr64common = ANDXri [[SUBREG_TO_REG]], 4103
    ; CHECK-NEXT: [[LDRHHroX:%[0-9]+]]:gpr32 = LDRHHroX [[COPY]], [[ANDXri]], 0, 1 :: (load (s16))
    ; CHECK-NEXT: RET_ReallyLR implicit [[LDRHHroX]]
    %0:gpr(p0) = COPY $x0
    %1:gpr(s32) = COPY $w1
    %15:gpr(s64) = G_CONSTANT i64 9
    %3:gpr(s32) = G_LSHR %1, %15(s64)
    %4:gpr(s64) = G_ZEXT %3(s32)
    %5:gpr(s64) = G_CONSTANT i64 255
    %6:gpr(s64) = G_AND %4, %5
    %13:gpr(s64) = G_CONSTANT i64 1
    %8:gpr(s64) = G_SHL %6, %13(s64)
    %9:gpr(p0) = G_PTR_ADD %0, %8(s64)
    %12:gpr(s32) = G_LOAD %9(p0) :: (load (s16))
    RET_ReallyLR implicit %12
...
---
name:            ldrwrox_shl
alignment:       4
legalized:       true
regBankSelected: true
tracksRegLiveness: true
machineFunctionInfo: {}
body:             |
  bb.0:
    liveins: $x0, $x1, $x2
    ; CHECK-LABEL: name: ldrwrox_shl
    ; CHECK: liveins: $x0, $x1, $x2
    ; CHECK-NEXT: {{  $}}
    ; CHECK-NEXT: [[COPY:%[0-9]+]]:gpr64 = COPY $x0
    ; CHECK-NEXT: [[COPY1:%[0-9]+]]:gpr64sp = COPY $x1
    ; CHECK-NEXT: [[LDRWroX:%[0-9]+]]:gpr32 = LDRWroX [[COPY1]], [[COPY]], 0, 1 :: (load (s32) from %ir.addr)
    ; CHECK-NEXT: RET_ReallyLR implicit [[LDRWroX]]
    %0:gpr(s64) = COPY $x0
    %1:gpr(s64) = G_CONSTANT i64 2
    %2:gpr(s64) = G_SHL %0, %1(s64)
    %3:gpr(p0) = COPY $x1
    %4:gpr(p0) = G_PTR_ADD %3, %2
    %5:gpr(s32) = G_LOAD %4(p0) :: (load (s32) from %ir.addr)
    RET_ReallyLR implicit %5
...
---
name:            ldrxrox_shl
alignment:       4
legalized:       true
regBankSelected: true
tracksRegLiveness: true
machineFunctionInfo: {}
body:             |
  bb.0:
    liveins: $x0, $x1, $x2
    ; CHECK-LABEL: name: ldrxrox_shl
    ; CHECK: liveins: $x0, $x1, $x2
    ; CHECK-NEXT: {{  $}}
    ; CHECK-NEXT: [[COPY:%[0-9]+]]:gpr64 = COPY $x0
    ; CHECK-NEXT: [[COPY1:%[0-9]+]]:gpr64sp = COPY $x1
    ; CHECK-NEXT: [[LDRXroX:%[0-9]+]]:gpr64 = LDRXroX [[COPY1]], [[COPY]], 0, 1 :: (load (s64) from %ir.addr)
    ; CHECK-NEXT: $x2 = COPY [[LDRXroX]]
    ; CHECK-NEXT: RET_ReallyLR implicit $x2
    %0:gpr(s64) = COPY $x0
    %1:gpr(s64) = G_CONSTANT i64 3
    %2:gpr(s64) = G_SHL %0, %1(s64)
    %3:gpr(p0) = COPY $x1
    %4:gpr(p0) = G_PTR_ADD %3, %2
    %5:gpr(s64) = G_LOAD %4(p0) :: (load (s64) from %ir.addr)
    $x2 = COPY %5(s64)
    RET_ReallyLR implicit $x2

...
---
name:            ldrdrox_shl
alignment:       4
legalized:       true
regBankSelected: true
tracksRegLiveness: true
machineFunctionInfo: {}
body:             |
  bb.0:
    liveins: $x0, $x1, $d2
    ; CHECK-LABEL: name: ldrdrox_shl
    ; CHECK: liveins: $x0, $x1, $d2
    ; CHECK-NEXT: {{  $}}
    ; CHECK-NEXT: [[COPY:%[0-9]+]]:gpr64 = COPY $x0
    ; CHECK-NEXT: [[COPY1:%[0-9]+]]:gpr64sp = COPY $x1
    ; CHECK-NEXT: [[LDRDroX:%[0-9]+]]:fpr64 = LDRDroX [[COPY1]], [[COPY]], 0, 1 :: (load (s64) from %ir.addr)
    ; CHECK-NEXT: $d2 = COPY [[LDRDroX]]
    ; CHECK-NEXT: RET_ReallyLR implicit $d2
    %0:gpr(s64) = COPY $x0
    %1:gpr(s64) = G_CONSTANT i64 3
    %2:gpr(s64) = G_SHL %0, %1(s64)
    %3:gpr(p0) = COPY $x1
    %4:gpr(p0) = G_PTR_ADD %3, %2
    %5:fpr(s64) = G_LOAD %4(p0) :: (load (s64) from %ir.addr)
    $d2 = COPY %5(s64)
    RET_ReallyLR implicit $d2

...
---
name:            ldrqrox_shl
alignment:       4
legalized:       true
regBankSelected: true
tracksRegLiveness: true
machineFunctionInfo: {}
body:             |
  bb.0:
    liveins: $x0, $x1, $d2
    ; CHECK-LABEL: name: ldrqrox_shl
    ; CHECK: liveins: $x0, $x1, $d2
    ; CHECK-NEXT: {{  $}}
    ; CHECK-NEXT: [[COPY:%[0-9]+]]:gpr64 = COPY $x0
    ; CHECK-NEXT: [[COPY1:%[0-9]+]]:gpr64sp = COPY $x1
    ; CHECK-NEXT: [[LDRQroX:%[0-9]+]]:fpr128 = LDRQroX [[COPY1]], [[COPY]], 0, 1 :: (load (s128) from %ir.addr)
    ; CHECK-NEXT: RET_ReallyLR implicit [[LDRQroX]]
    %0:gpr(s64) = COPY $x0
    %1:gpr(s64) = G_CONSTANT i64 4
    %2:gpr(s64) = G_SHL %0, %1(s64)
    %3:gpr(p0) = COPY $x1
    %4:gpr(p0) = G_PTR_ADD %3, %2
    %5:fpr(s128) = G_LOAD %4(p0) :: (load (s128) from %ir.addr)
    RET_ReallyLR implicit %5

...
---
name:            ldrxrox_mul_rhs
alignment:       4
legalized:       true
regBankSelected: true
tracksRegLiveness: true
machineFunctionInfo: {}
body:             |
  bb.0:
    liveins: $x0, $x1, $x2
    ; CHECK-LABEL: name: ldrxrox_mul_rhs
    ; CHECK: liveins: $x0, $x1, $x2
    ; CHECK-NEXT: {{  $}}
    ; CHECK-NEXT: [[COPY:%[0-9]+]]:gpr64 = COPY $x0
    ; CHECK-NEXT: [[COPY1:%[0-9]+]]:gpr64sp = COPY $x1
    ; CHECK-NEXT: [[LDRXroX:%[0-9]+]]:gpr64 = LDRXroX [[COPY1]], [[COPY]], 0, 1 :: (load (s64) from %ir.addr)
    ; CHECK-NEXT: $x2 = COPY [[LDRXroX]]
    ; CHECK-NEXT: RET_ReallyLR implicit $x2
    %0:gpr(s64) = COPY $x0
    %1:gpr(s64) = G_CONSTANT i64 8
    %2:gpr(s64) = G_MUL %0, %1(s64)
    %3:gpr(p0) = COPY $x1
    %4:gpr(p0) = G_PTR_ADD %3, %2
    %5:gpr(s64) = G_LOAD %4(p0) :: (load (s64) from %ir.addr)
    $x2 = COPY %5(s64)
    RET_ReallyLR implicit $x2

...
---
name:            ldrdrox_mul_rhs
alignment:       4
legalized:       true
regBankSelected: true
tracksRegLiveness: true
machineFunctionInfo: {}
body:             |
  bb.0:
    liveins: $x0, $x1, $d2
    ; CHECK-LABEL: name: ldrdrox_mul_rhs
    ; CHECK: liveins: $x0, $x1, $d2
    ; CHECK-NEXT: {{  $}}
    ; CHECK-NEXT: [[COPY:%[0-9]+]]:gpr64 = COPY $x0
    ; CHECK-NEXT: [[COPY1:%[0-9]+]]:gpr64sp = COPY $x1
    ; CHECK-NEXT: [[LDRDroX:%[0-9]+]]:fpr64 = LDRDroX [[COPY1]], [[COPY]], 0, 1 :: (load (s64) from %ir.addr)
    ; CHECK-NEXT: $d2 = COPY [[LDRDroX]]
    ; CHECK-NEXT: RET_ReallyLR implicit $d2
    %0:gpr(s64) = COPY $x0
    %1:gpr(s64) = G_CONSTANT i64 8
    %2:gpr(s64) = G_MUL %0, %1(s64)
    %3:gpr(p0) = COPY $x1
    %4:gpr(p0) = G_PTR_ADD %3, %2
    %5:fpr(s64) = G_LOAD %4(p0) :: (load (s64) from %ir.addr)
    $d2 = COPY %5(s64)
    RET_ReallyLR implicit $d2

...
---
name:            ldrxrox_mul_lhs
alignment:       4
legalized:       true
regBankSelected: true
tracksRegLiveness: true
machineFunctionInfo: {}
body:             |
  bb.0:
    liveins: $x0, $x1, $x2
    ; CHECK-LABEL: name: ldrxrox_mul_lhs
    ; CHECK: liveins: $x0, $x1, $x2
    ; CHECK-NEXT: {{  $}}
    ; CHECK-NEXT: [[COPY:%[0-9]+]]:gpr64 = COPY $x0
    ; CHECK-NEXT: [[COPY1:%[0-9]+]]:gpr64sp = COPY $x1
    ; CHECK-NEXT: [[LDRXroX:%[0-9]+]]:gpr64 = LDRXroX [[COPY1]], [[COPY]], 0, 1 :: (load (s64) from %ir.addr)
    ; CHECK-NEXT: $x2 = COPY [[LDRXroX]]
    ; CHECK-NEXT: RET_ReallyLR implicit $x2
    %0:gpr(s64) = COPY $x0
    %1:gpr(s64) = G_CONSTANT i64 8
    %2:gpr(s64) = G_MUL %1, %0(s64)
    %3:gpr(p0) = COPY $x1
    %4:gpr(p0) = G_PTR_ADD %3, %2
    %5:gpr(s64) = G_LOAD %4(p0) :: (load (s64) from %ir.addr)
    $x2 = COPY %5(s64)
    RET_ReallyLR implicit $x2

...
---
name:            ldrdrox_mul_lhs
alignment:       4
legalized:       true
regBankSelected: true
tracksRegLiveness: true
machineFunctionInfo: {}
body:             |
  bb.0:
    liveins: $x0, $x1, $d2
    ; CHECK-LABEL: name: ldrdrox_mul_lhs
    ; CHECK: liveins: $x0, $x1, $d2
    ; CHECK-NEXT: {{  $}}
    ; CHECK-NEXT: [[COPY:%[0-9]+]]:gpr64 = COPY $x0
    ; CHECK-NEXT: [[COPY1:%[0-9]+]]:gpr64sp = COPY $x1
    ; CHECK-NEXT: [[LDRDroX:%[0-9]+]]:fpr64 = LDRDroX [[COPY1]], [[COPY]], 0, 1 :: (load (s64) from %ir.addr)
    ; CHECK-NEXT: $d2 = COPY [[LDRDroX]]
    ; CHECK-NEXT: RET_ReallyLR implicit $d2
    %0:gpr(s64) = COPY $x0
    %1:gpr(s64) = G_CONSTANT i64 8
    %2:gpr(s64) = G_MUL %1, %0(s64)
    %3:gpr(p0) = COPY $x1
    %4:gpr(p0) = G_PTR_ADD %3, %2
    %5:fpr(s64) = G_LOAD %4(p0) :: (load (s64) from %ir.addr)
    $d2 = COPY %5(s64)
    RET_ReallyLR implicit $d2

...
---
# Show that we don't get a shifted load from a mul when we don't have a
# power of 2. (The bit isn't set on the load.)

name:            mul_not_pow_2
alignment:       4
legalized:       true
regBankSelected: true
tracksRegLiveness: true
machineFunctionInfo: {}
body:             |
  bb.0:
    liveins: $x0, $x1, $d2
    ; CHECK-LABEL: name: mul_not_pow_2
    ; CHECK: liveins: $x0, $x1, $d2
    ; CHECK-NEXT: {{  $}}
    ; CHECK-NEXT: [[COPY:%[0-9]+]]:gpr64 = COPY $x0
    ; CHECK-NEXT: [[MOVi32imm:%[0-9]+]]:gpr32 = MOVi32imm 7
    ; CHECK-NEXT: [[SUBREG_TO_REG:%[0-9]+]]:gpr64 = SUBREG_TO_REG 0, [[MOVi32imm]], %subreg.sub_32
    ; CHECK-NEXT: [[MADDXrrr:%[0-9]+]]:gpr64 = MADDXrrr [[SUBREG_TO_REG]], [[COPY]], $xzr
    ; CHECK-NEXT: [[COPY1:%[0-9]+]]:gpr64sp = COPY $x1
    ; CHECK-NEXT: [[LDRDroX:%[0-9]+]]:fpr64 = LDRDroX [[COPY1]], [[MADDXrrr]], 0, 0 :: (load (s64) from %ir.addr)
    ; CHECK-NEXT: $d2 = COPY [[LDRDroX]]
    ; CHECK-NEXT: RET_ReallyLR implicit $d2
    %0:gpr(s64) = COPY $x0
    %1:gpr(s64) = G_CONSTANT i64 7
    %2:gpr(s64) = G_MUL %1, %0(s64)
    %3:gpr(p0) = COPY $x1
    %4:gpr(p0) = G_PTR_ADD %3, %2
    %5:fpr(s64) = G_LOAD %4(p0) :: (load (s64) from %ir.addr)
    $d2 = COPY %5(s64)
    RET_ReallyLR implicit $d2

...
---
# Show that we don't get a shifted load from a mul when we don't have
# the right power of 2. (The bit isn't set on the load.)

name:            mul_wrong_pow_2
alignment:       4
legalized:       true
regBankSelected: true
tracksRegLiveness: true
machineFunctionInfo: {}
body:             |
  bb.0:
    liveins: $x0, $x1, $d2
    ; CHECK-LABEL: name: mul_wrong_pow_2
    ; CHECK: liveins: $x0, $x1, $d2
    ; CHECK-NEXT: {{  $}}
    ; CHECK-NEXT: [[COPY:%[0-9]+]]:gpr64 = COPY $x0
    ; CHECK-NEXT: [[MOVi32imm:%[0-9]+]]:gpr32 = MOVi32imm 16
    ; CHECK-NEXT: [[SUBREG_TO_REG:%[0-9]+]]:gpr64 = SUBREG_TO_REG 0, [[MOVi32imm]], %subreg.sub_32
    ; CHECK-NEXT: [[MADDXrrr:%[0-9]+]]:gpr64 = MADDXrrr [[SUBREG_TO_REG]], [[COPY]], $xzr
    ; CHECK-NEXT: [[COPY1:%[0-9]+]]:gpr64sp = COPY $x1
    ; CHECK-NEXT: [[LDRDroX:%[0-9]+]]:fpr64 = LDRDroX [[COPY1]], [[MADDXrrr]], 0, 0 :: (load (s64) from %ir.addr)
    ; CHECK-NEXT: $d2 = COPY [[LDRDroX]]
    ; CHECK-NEXT: RET_ReallyLR implicit $d2
    %0:gpr(s64) = COPY $x0
    %1:gpr(s64) = G_CONSTANT i64 16
    %2:gpr(s64) = G_MUL %1, %0(s64)
    %3:gpr(p0) = COPY $x1
    %4:gpr(p0) = G_PTR_ADD %3, %2
    %5:fpr(s64) = G_LOAD %4(p0) :: (load (s64) from %ir.addr)
    $d2 = COPY %5(s64)
    RET_ReallyLR implicit $d2

...
---
# Show that we can still fall back to the register-register addressing
# mode when we fail to pull in the shift.

name:            more_than_one_use_shl_fallback
alignment:       4
legalized:       true
regBankSelected: true
tracksRegLiveness: true
machineFunctionInfo: {}
body:             |
  bb.0:
    liveins: $x0, $x1, $x2
    ; CHECK-LABEL: name: more_than_one_use_shl_fallback
    ; CHECK: liveins: $x0, $x1, $x2
    ; CHECK-NEXT: {{  $}}
    ; CHECK-NEXT: [[COPY:%[0-9]+]]:gpr64 = COPY $x0
    ; CHECK-NEXT: [[UBFMXri:%[0-9]+]]:gpr64common = UBFMXri [[COPY]], 62, 61
    ; CHECK-NEXT: [[COPY1:%[0-9]+]]:gpr64sp = COPY $x1
    ; CHECK-NEXT: [[LDRXroX:%[0-9]+]]:gpr64 = LDRXroX [[COPY1]], [[UBFMXri]], 0, 0 :: (load (s64) from %ir.addr)
    ; CHECK-NEXT: [[ADDXri:%[0-9]+]]:gpr64common = ADDXri [[UBFMXri]], 2, 0
    ; CHECK-NEXT: [[ADDXrr:%[0-9]+]]:gpr64 = ADDXrr [[LDRXroX]], [[ADDXri]]
    ; CHECK-NEXT: $x2 = COPY [[ADDXrr]]
    ; CHECK-NEXT: RET_ReallyLR implicit $x2
    %0:gpr(s64) = COPY $x0
    %1:gpr(s64) = G_CONSTANT i64 2
    %2:gpr(s64) = G_SHL %0, %1(s64)
    %3:gpr(p0) = COPY $x1
    %4:gpr(p0) = G_PTR_ADD %3, %2
    %5:gpr(s64) = G_LOAD %4(p0) :: (load (s64) from %ir.addr)
    %6:gpr(s64) = G_ADD %2, %1
    %7:gpr(s64) = G_ADD %5, %6
    $x2 = COPY %7(s64)
    RET_ReallyLR implicit $x2

...
---
name:            ldrxrox_more_than_one_mem_use_shl
alignment:       4
legalized:       true
regBankSelected: true
tracksRegLiveness: true
machineFunctionInfo: {}
body:             |
  bb.0:
    liveins: $x0, $x1, $x2
    ; CHECK-LABEL: name: ldrxrox_more_than_one_mem_use_shl
    ; CHECK: liveins: $x0, $x1, $x2
    ; CHECK-NEXT: {{  $}}
    ; CHECK-NEXT: [[COPY:%[0-9]+]]:gpr64sp = COPY $x0
    ; CHECK-NEXT: [[COPY1:%[0-9]+]]:gpr32 = COPY $w1
    ; CHECK-NEXT: [[UBFMWri:%[0-9]+]]:gpr32 = UBFMWri [[COPY1]], 9, 31
    ; CHECK-NEXT: [[ORRWrs:%[0-9]+]]:gpr32 = ORRWrs $wzr, [[UBFMWri]], 0
    ; CHECK-NEXT: [[SUBREG_TO_REG:%[0-9]+]]:gpr64 = SUBREG_TO_REG 0, [[ORRWrs]], %subreg.sub_32
    ; CHECK-NEXT: [[ANDXri:%[0-9]+]]:gpr64common = ANDXri [[SUBREG_TO_REG]], 4103
    ; CHECK-NEXT: [[LDRXroX:%[0-9]+]]:gpr64 = LDRXroX [[COPY]], [[ANDXri]], 0, 1 :: (load (s64))
    ; CHECK-NEXT: [[LDRXroX1:%[0-9]+]]:gpr64 = LDRXroX [[COPY]], [[ANDXri]], 0, 1 :: (load (s64))
    ; CHECK-NEXT: [[ADDXrr:%[0-9]+]]:gpr64 = ADDXrr [[LDRXroX]], [[LDRXroX1]]
    ; CHECK-NEXT: RET_ReallyLR implicit [[ADDXrr]]
    %0:gpr(p0) = COPY $x0
    %1:gpr(s32) = COPY $w1
    %15:gpr(s64) = G_CONSTANT i64 9
    %3:gpr(s32) = G_LSHR %1, %15(s64)
    %4:gpr(s64) = G_ZEXT %3(s32)
    %5:gpr(s64) = G_CONSTANT i64 255
    %6:gpr(s64) = G_AND %4, %5
    %13:gpr(s64) = G_CONSTANT i64 3
    %8:gpr(s64) = G_SHL %6, %13(s64)
    %9:gpr(p0) = G_PTR_ADD %0, %8(s64)
    %12:gpr(s64) = G_LOAD %9(p0) :: (load (s64))
    %17:gpr(s64) = G_LOAD %9(p0) :: (load (s64))
    %18:gpr(s64) = G_ADD %12, %17
    RET_ReallyLR implicit %18

...
---
# Show that when the GEP is used both inside and outside a memory op, we only fold the memory op.

name:            ldrxrox_more_than_one_use_shl
alignment:       4
legalized:       true
regBankSelected: true
tracksRegLiveness: true
machineFunctionInfo: {}
body:             |
  bb.0:
    liveins: $x0, $x1, $x2
    ; CHECK-LABEL: name: ldrxrox_more_than_one_use_shl
    ; CHECK: liveins: $x0, $x1, $x2
    ; CHECK-NEXT: {{  $}}
    ; CHECK-NEXT: [[COPY:%[0-9]+]]:gpr64 = COPY $x0
    ; CHECK-NEXT: [[UBFMXri:%[0-9]+]]:gpr64common = UBFMXri [[COPY]], 61, 60
    ; CHECK-NEXT: [[COPY1:%[0-9]+]]:gpr64common = COPY $x1
    ; CHECK-NEXT: [[COPY2:%[0-9]+]]:gpr64 = COPY [[COPY1]]
    ; CHECK-NEXT: [[ADDXrr:%[0-9]+]]:gpr64 = ADDXrr [[COPY2]], [[UBFMXri]]
    ; CHECK-NEXT: [[LDRXroX:%[0-9]+]]:gpr64 = LDRXroX [[COPY1]], [[COPY]], 0, 1 :: (load (s64) from %ir.addr)
    ; CHECK-NEXT: [[ADDXri:%[0-9]+]]:gpr64common = ADDXri [[UBFMXri]], 3, 0
    ; CHECK-NEXT: [[ADDXrr1:%[0-9]+]]:gpr64 = ADDXrr [[LDRXroX]], [[ADDXri]]
    ; CHECK-NEXT: [[ADDXrr2:%[0-9]+]]:gpr64 = ADDXrr [[ADDXrr]], [[ADDXrr1]]
    ; CHECK-NEXT: $x2 = COPY [[ADDXrr2]]
    ; CHECK-NEXT: RET_ReallyLR implicit $x2
    %0:gpr(s64) = COPY $x0
    %1:gpr(s64) = G_CONSTANT i64 3
    %2:gpr(s64) = G_SHL %0, %1(s64)
    %3:gpr(p0) = COPY $x1
    %4:gpr(p0) = G_PTR_ADD %3, %2
    %5:gpr(s64) = G_LOAD %4(p0) :: (load (s64) from %ir.addr)
    %6:gpr(s64) = G_ADD %2, %1
    %7:gpr(s64) = G_ADD %5, %6
    %8:gpr(s64) = G_PTRTOINT %4
    %9:gpr(s64) = G_ADD %8, %7
    $x2 = COPY %9(s64)
    RET_ReallyLR implicit $x2

...
---
# Fold SHL into LSL for mem ops. Do not fold if the target has LSLSLOW14.
name:            ldrhrox_more_than_one_mem_use_shl
alignment:       4
legalized:       true
regBankSelected: true
tracksRegLiveness: true
machineFunctionInfo: {}
body:             |
  bb.0:
    liveins: $x0, $x1, $x2
    liveins: $w1, $x0
<<<<<<< HEAD

    ; CHECK-LABEL: name: ldrhrox_more_than_one_mem_use_shl
    ; CHECK: liveins: $x0, $x1, $x2, $w1, $x0
    ; CHECK-NEXT: {{  $}}
    ; CHECK-NEXT: [[COPY:%[0-9]+]]:gpr64sp = COPY $x0
    ; CHECK-NEXT: [[COPY1:%[0-9]+]]:gpr32 = COPY $w1
    ; CHECK-NEXT: [[UBFMWri:%[0-9]+]]:gpr32 = UBFMWri [[COPY1]], 9, 31
    ; CHECK-NEXT: [[ORRWrs:%[0-9]+]]:gpr32 = ORRWrs $wzr, [[UBFMWri]], 0
    ; CHECK-NEXT: [[SUBREG_TO_REG:%[0-9]+]]:gpr64 = SUBREG_TO_REG 0, [[ORRWrs]], %subreg.sub_32
    ; CHECK-NEXT: [[ANDXri:%[0-9]+]]:gpr64common = ANDXri [[SUBREG_TO_REG]], 4103
    ; CHECK-NEXT: [[LDRHHroX:%[0-9]+]]:gpr32 = LDRHHroX [[COPY]], [[ANDXri]], 0, 1 :: (load (s16))
    ; CHECK-NEXT: [[LDRHHroX1:%[0-9]+]]:gpr32 = LDRHHroX [[COPY]], [[ANDXri]], 0, 1 :: (load (s16))
    ; CHECK-NEXT: [[ADDWrr:%[0-9]+]]:gpr32 = ADDWrr [[LDRHHroX]], [[LDRHHroX1]]
    ; CHECK-NEXT: RET_ReallyLR implicit [[ADDWrr]]
    %0:gpr(p0) = COPY $x0
    %1:gpr(s32) = COPY $w1
    %15:gpr(s64) = G_CONSTANT i64 9
    %3:gpr(s32) = G_LSHR %1, %15(s64)
    %4:gpr(s64) = G_ZEXT %3(s32)
    %5:gpr(s64) = G_CONSTANT i64 255
    %6:gpr(s64) = G_AND %4, %5
    %13:gpr(s64) = G_CONSTANT i64 1
    %8:gpr(s64) = G_SHL %6, %13(s64)
    %9:gpr(p0) = G_PTR_ADD %0, %8(s64)
    %12:gpr(s32) = G_LOAD %9(p0) :: (load (s16))
    %17:gpr(s32) = G_LOAD %9(p0) :: (load (s16))
    %18:gpr(s32) = G_ADD %12, %17
    RET_ReallyLR implicit %18
...
---
# Fold SHL into LSL for memory ops. Do not fold if the target has LSLSLOW14.
name:            ldrhrox_more_than_one_use_shl
alignment:       4
legalized:       true
regBankSelected: true
tracksRegLiveness: true
machineFunctionInfo: {}
body:             |
  bb.0:
    liveins: $x0, $x1, $x2
    liveins: $w1, $x0

    ; CHECK-LABEL: name: ldrhrox_more_than_one_use_shl
    ; CHECK: liveins: $x0, $x1, $x2, $w1, $x0
    ; CHECK-NEXT: {{  $}}
    ; CHECK-NEXT: [[COPY:%[0-9]+]]:gpr64sp = COPY $x0
    ; CHECK-NEXT: [[COPY1:%[0-9]+]]:gpr32 = COPY $w1
    ; CHECK-NEXT: [[UBFMWri:%[0-9]+]]:gpr32 = UBFMWri [[COPY1]], 9, 31
    ; CHECK-NEXT: [[ORRWrs:%[0-9]+]]:gpr32 = ORRWrs $wzr, [[UBFMWri]], 0
    ; CHECK-NEXT: [[SUBREG_TO_REG:%[0-9]+]]:gpr64 = SUBREG_TO_REG 0, [[ORRWrs]], %subreg.sub_32
    ; CHECK-NEXT: [[ANDXri:%[0-9]+]]:gpr64common = ANDXri [[SUBREG_TO_REG]], 4103
    ; CHECK-NEXT: [[LDRHHroX:%[0-9]+]]:gpr32 = LDRHHroX [[COPY]], [[ANDXri]], 0, 1 :: (load (s16))
    ; CHECK-NEXT: [[LDRHHroX1:%[0-9]+]]:gpr32 = LDRHHroX [[COPY]], [[ANDXri]], 0, 1 :: (load (s16))
    ; CHECK-NEXT: [[ADDWrr:%[0-9]+]]:gpr32 = ADDWrr [[LDRHHroX]], [[LDRHHroX1]]
    ; CHECK-NEXT: RET_ReallyLR implicit [[ADDWrr]]
=======

    ; CHECK-FAST-LABEL: name: ldrhrox_more_than_one_mem_use_shl
    ; CHECK-FAST: liveins: $x0, $x1, $x2, $w1, $x0
    ; CHECK-FAST-NEXT: {{  $}}
    ; CHECK-FAST-NEXT: [[COPY:%[0-9]+]]:gpr64sp = COPY $x0
    ; CHECK-FAST-NEXT: [[COPY1:%[0-9]+]]:gpr32 = COPY $w1
    ; CHECK-FAST-NEXT: [[UBFMWri:%[0-9]+]]:gpr32 = UBFMWri [[COPY1]], 9, 31
    ; CHECK-FAST-NEXT: [[ORRWrs:%[0-9]+]]:gpr32 = ORRWrs $wzr, [[UBFMWri]], 0
    ; CHECK-FAST-NEXT: [[SUBREG_TO_REG:%[0-9]+]]:gpr64 = SUBREG_TO_REG 0, [[ORRWrs]], %subreg.sub_32
    ; CHECK-FAST-NEXT: [[ANDXri:%[0-9]+]]:gpr64common = ANDXri [[SUBREG_TO_REG]], 4103
    ; CHECK-FAST-NEXT: [[LDRHHroX:%[0-9]+]]:gpr32 = LDRHHroX [[COPY]], [[ANDXri]], 0, 1 :: (load (s16))
    ; CHECK-FAST-NEXT: [[LDRHHroX1:%[0-9]+]]:gpr32 = LDRHHroX [[COPY]], [[ANDXri]], 0, 1 :: (load (s16))
    ; CHECK-FAST-NEXT: [[ADDWrr:%[0-9]+]]:gpr32 = ADDWrr [[LDRHHroX]], [[LDRHHroX1]]
    ; CHECK-FAST-NEXT: RET_ReallyLR implicit [[ADDWrr]]
    ;
    ; CHECK-SLOW-LABEL: name: ldrhrox_more_than_one_mem_use_shl
    ; CHECK-SLOW: liveins: $x0, $x1, $x2, $w1, $x0
    ; CHECK-SLOW-NEXT: {{  $}}
    ; CHECK-SLOW-NEXT: [[COPY:%[0-9]+]]:gpr64 = COPY $x0
    ; CHECK-SLOW-NEXT: [[COPY1:%[0-9]+]]:gpr32 = COPY $w1
    ; CHECK-SLOW-NEXT: [[UBFMWri:%[0-9]+]]:gpr32 = UBFMWri [[COPY1]], 9, 31
    ; CHECK-SLOW-NEXT: [[ORRWrs:%[0-9]+]]:gpr32 = ORRWrs $wzr, [[UBFMWri]], 0
    ; CHECK-SLOW-NEXT: [[SUBREG_TO_REG:%[0-9]+]]:gpr64 = SUBREG_TO_REG 0, [[ORRWrs]], %subreg.sub_32
    ; CHECK-SLOW-NEXT: [[COPY2:%[0-9]+]]:gpr32all = COPY [[SUBREG_TO_REG]].sub_32
    ; CHECK-SLOW-NEXT: [[COPY3:%[0-9]+]]:gpr32 = COPY [[COPY2]]
    ; CHECK-SLOW-NEXT: [[COPY4:%[0-9]+]]:gpr64common = COPY [[COPY]]
    ; CHECK-SLOW-NEXT: [[ADDXrx:%[0-9]+]]:gpr64sp = ADDXrx [[COPY4]], [[COPY3]], 1
    ; CHECK-SLOW-NEXT: [[LDRHHui:%[0-9]+]]:gpr32 = LDRHHui [[ADDXrx]], 0 :: (load (s16))
    ; CHECK-SLOW-NEXT: [[LDRHHui1:%[0-9]+]]:gpr32 = LDRHHui [[ADDXrx]], 0 :: (load (s16))
    ; CHECK-SLOW-NEXT: [[ADDWrr:%[0-9]+]]:gpr32 = ADDWrr [[LDRHHui]], [[LDRHHui1]]
    ; CHECK-SLOW-NEXT: RET_ReallyLR implicit [[ADDWrr]]
>>>>>>> 49ef0a8d
    %0:gpr(p0) = COPY $x0
    %1:gpr(s32) = COPY $w1
    %15:gpr(s64) = G_CONSTANT i64 9
    %3:gpr(s32) = G_LSHR %1, %15(s64)
    %4:gpr(s64) = G_ZEXT %3(s32)
    %5:gpr(s64) = G_CONSTANT i64 255
    %6:gpr(s64) = G_AND %4, %5
    %13:gpr(s64) = G_CONSTANT i64 1
    %8:gpr(s64) = G_SHL %6, %13(s64)
    %9:gpr(p0) = G_PTR_ADD %0, %8(s64)
    %12:gpr(s32) = G_LOAD %9(p0) :: (load (s16))
    %17:gpr(s32) = G_LOAD %9(p0) :: (load (s16))
    %18:gpr(s32) = G_ADD %12, %17
    RET_ReallyLR implicit %18
...
---
<<<<<<< HEAD
# Fold SHL into LSL for memory ops.
name:            ldrwrox_more_than_one_use_shl
=======
# Fold SHL into LSL for memory ops. Do not fold if the target has LSLSLOW14.
name:            ldrhrox_more_than_one_use_shl
>>>>>>> 49ef0a8d
alignment:       4
legalized:       true
regBankSelected: true
tracksRegLiveness: true
machineFunctionInfo: {}
body:             |
  bb.0:
    liveins: $x0, $x1, $x2
<<<<<<< HEAD
=======
    liveins: $w1, $x0

    ; CHECK-FAST-LABEL: name: ldrhrox_more_than_one_use_shl
    ; CHECK-FAST: liveins: $x0, $x1, $x2, $w1, $x0
    ; CHECK-FAST-NEXT: {{  $}}
    ; CHECK-FAST-NEXT: [[COPY:%[0-9]+]]:gpr64sp = COPY $x0
    ; CHECK-FAST-NEXT: [[COPY1:%[0-9]+]]:gpr32 = COPY $w1
    ; CHECK-FAST-NEXT: [[UBFMWri:%[0-9]+]]:gpr32 = UBFMWri [[COPY1]], 9, 31
    ; CHECK-FAST-NEXT: [[ORRWrs:%[0-9]+]]:gpr32 = ORRWrs $wzr, [[UBFMWri]], 0
    ; CHECK-FAST-NEXT: [[SUBREG_TO_REG:%[0-9]+]]:gpr64 = SUBREG_TO_REG 0, [[ORRWrs]], %subreg.sub_32
    ; CHECK-FAST-NEXT: [[ANDXri:%[0-9]+]]:gpr64common = ANDXri [[SUBREG_TO_REG]], 4103
    ; CHECK-FAST-NEXT: [[LDRHHroX:%[0-9]+]]:gpr32 = LDRHHroX [[COPY]], [[ANDXri]], 0, 1 :: (load (s16))
    ; CHECK-FAST-NEXT: [[LDRHHroX1:%[0-9]+]]:gpr32 = LDRHHroX [[COPY]], [[ANDXri]], 0, 1 :: (load (s16))
    ; CHECK-FAST-NEXT: [[ADDWrr:%[0-9]+]]:gpr32 = ADDWrr [[LDRHHroX]], [[LDRHHroX1]]
    ; CHECK-FAST-NEXT: RET_ReallyLR implicit [[ADDWrr]]
    ;
    ; CHECK-SLOW-LABEL: name: ldrhrox_more_than_one_use_shl
    ; CHECK-SLOW: liveins: $x0, $x1, $x2, $w1, $x0
    ; CHECK-SLOW-NEXT: {{  $}}
    ; CHECK-SLOW-NEXT: [[COPY:%[0-9]+]]:gpr64 = COPY $x0
    ; CHECK-SLOW-NEXT: [[COPY1:%[0-9]+]]:gpr32 = COPY $w1
    ; CHECK-SLOW-NEXT: [[UBFMWri:%[0-9]+]]:gpr32 = UBFMWri [[COPY1]], 9, 31
    ; CHECK-SLOW-NEXT: [[ORRWrs:%[0-9]+]]:gpr32 = ORRWrs $wzr, [[UBFMWri]], 0
    ; CHECK-SLOW-NEXT: [[SUBREG_TO_REG:%[0-9]+]]:gpr64 = SUBREG_TO_REG 0, [[ORRWrs]], %subreg.sub_32
    ; CHECK-SLOW-NEXT: [[COPY2:%[0-9]+]]:gpr32all = COPY [[SUBREG_TO_REG]].sub_32
    ; CHECK-SLOW-NEXT: [[COPY3:%[0-9]+]]:gpr32 = COPY [[COPY2]]
    ; CHECK-SLOW-NEXT: [[COPY4:%[0-9]+]]:gpr64common = COPY [[COPY]]
    ; CHECK-SLOW-NEXT: [[ADDXrx:%[0-9]+]]:gpr64sp = ADDXrx [[COPY4]], [[COPY3]], 1
    ; CHECK-SLOW-NEXT: [[LDRHHui:%[0-9]+]]:gpr32 = LDRHHui [[ADDXrx]], 0 :: (load (s16))
    ; CHECK-SLOW-NEXT: [[LDRHHui1:%[0-9]+]]:gpr32 = LDRHHui [[ADDXrx]], 0 :: (load (s16))
    ; CHECK-SLOW-NEXT: [[ADDWrr:%[0-9]+]]:gpr32 = ADDWrr [[LDRHHui]], [[LDRHHui1]]
    ; CHECK-SLOW-NEXT: RET_ReallyLR implicit [[ADDWrr]]
    %0:gpr(p0) = COPY $x0
    %1:gpr(s32) = COPY $w1
    %15:gpr(s64) = G_CONSTANT i64 9
    %3:gpr(s32) = G_LSHR %1, %15(s64)
    %4:gpr(s64) = G_ZEXT %3(s32)
    %5:gpr(s64) = G_CONSTANT i64 255
    %6:gpr(s64) = G_AND %4, %5
    %13:gpr(s64) = G_CONSTANT i64 1
    %8:gpr(s64) = G_SHL %6, %13(s64)
    %9:gpr(p0) = G_PTR_ADD %0, %8(s64)
    %12:gpr(s32) = G_LOAD %9(p0) :: (load (s16))
    %17:gpr(s32) = G_LOAD %9(p0) :: (load (s16))
    %18:gpr(s32) = G_ADD %12, %17
    RET_ReallyLR implicit %18
...
---
# Fold SHL into LSL for memory ops.
name:            ldrwrox_more_than_one_use_shl
alignment:       4
legalized:       true
regBankSelected: true
tracksRegLiveness: true
machineFunctionInfo: {}
body:             |
  bb.0:
    liveins: $x0, $x1, $x2
>>>>>>> 49ef0a8d
    ; CHECK-LABEL: name: ldrwrox_more_than_one_use_shl
    ; CHECK: liveins: $x0, $x1, $x2
    ; CHECK-NEXT: {{  $}}
    ; CHECK-NEXT: [[COPY:%[0-9]+]]:gpr64 = COPY $x0
    ; CHECK-NEXT: [[UBFMXri:%[0-9]+]]:gpr64common = UBFMXri [[COPY]], 62, 61
<<<<<<< HEAD
    ; CHECK-NEXT: [[COPY1:%[0-9]+]]:gpr64 = COPY $x1
    ; CHECK-NEXT: [[ADDXrr:%[0-9]+]]:gpr64common = ADDXrr [[COPY1]], [[UBFMXri]]
    ; CHECK-NEXT: [[LDRWui:%[0-9]+]]:gpr32 = LDRWui [[ADDXrr]], 0 :: (load (s32) from %ir.addr)
    ; CHECK-NEXT: [[ORRWrs:%[0-9]+]]:gpr32 = ORRWrs $wzr, [[LDRWui]], 0
    ; CHECK-NEXT: [[SUBREG_TO_REG:%[0-9]+]]:gpr64 = SUBREG_TO_REG 0, [[ORRWrs]], %subreg.sub_32
    ; CHECK-NEXT: [[ADDXri:%[0-9]+]]:gpr64common = ADDXri [[UBFMXri]], 2, 0
    ; CHECK-NEXT: [[ADDXrr1:%[0-9]+]]:gpr64 = ADDXrr [[SUBREG_TO_REG]], [[ADDXri]]
    ; CHECK-NEXT: [[COPY2:%[0-9]+]]:gpr64 = COPY [[ADDXrr]]
    ; CHECK-NEXT: [[ADDXrr2:%[0-9]+]]:gpr64 = ADDXrr [[COPY2]], [[ADDXrr1]]
=======
    ; CHECK-NEXT: [[COPY1:%[0-9]+]]:gpr64common = COPY $x1
    ; CHECK-NEXT: [[COPY2:%[0-9]+]]:gpr64 = COPY [[COPY1]]
    ; CHECK-NEXT: [[ADDXrr:%[0-9]+]]:gpr64 = ADDXrr [[COPY2]], [[UBFMXri]]
    ; CHECK-NEXT: [[LDRWroX:%[0-9]+]]:gpr32 = LDRWroX [[COPY1]], [[COPY]], 0, 1 :: (load (s32) from %ir.addr)
    ; CHECK-NEXT: [[ORRWrs:%[0-9]+]]:gpr32 = ORRWrs $wzr, [[LDRWroX]], 0
    ; CHECK-NEXT: [[SUBREG_TO_REG:%[0-9]+]]:gpr64 = SUBREG_TO_REG 0, [[ORRWrs]], %subreg.sub_32
    ; CHECK-NEXT: [[ADDXri:%[0-9]+]]:gpr64common = ADDXri [[UBFMXri]], 2, 0
    ; CHECK-NEXT: [[ADDXrr1:%[0-9]+]]:gpr64 = ADDXrr [[SUBREG_TO_REG]], [[ADDXri]]
    ; CHECK-NEXT: [[ADDXrr2:%[0-9]+]]:gpr64 = ADDXrr [[ADDXrr]], [[ADDXrr1]]
>>>>>>> 49ef0a8d
    ; CHECK-NEXT: $x2 = COPY [[ADDXrr2]]
    ; CHECK-NEXT: RET_ReallyLR implicit $x2
    %0:gpr(s64) = COPY $x0
    %1:gpr(s64) = G_CONSTANT i64 2
    %2:gpr(s64) = G_SHL %0, %1(s64)
    %3:gpr(p0) = COPY $x1
    %4:gpr(p0) = G_PTR_ADD %3, %2
    %20:gpr(s32) = G_LOAD %4(p0) :: (load (s32) from %ir.addr)
    %5:gpr(s64) = G_ZEXT %20
    %6:gpr(s64) = G_ADD %2, %1
    %7:gpr(s64) = G_ADD %5, %6
    %8:gpr(s64) = G_PTRTOINT %4
    %9:gpr(s64) = G_ADD %8, %7
    $x2 = COPY %9(s64)
    RET_ReallyLR implicit $x2
...
---
# Fold SHL into LSL for memory ops. Do not fold if the target has LSLSLOW14.
name:            ldrqrox_more_than_one_use_shl
alignment:       4
legalized:       true
regBankSelected: true
tracksRegLiveness: true
machineFunctionInfo: {}
body:             |
  bb.0:
    liveins: $x0, $x1, $x2
<<<<<<< HEAD
    ; CHECK-LABEL: name: ldrqrox_more_than_one_use_shl
    ; CHECK: liveins: $x0, $x1, $x2
    ; CHECK-NEXT: {{  $}}
    ; CHECK-NEXT: [[COPY:%[0-9]+]]:gpr64 = COPY $x0
    ; CHECK-NEXT: [[UBFMXri:%[0-9]+]]:gpr64common = UBFMXri [[COPY]], 60, 59
    ; CHECK-NEXT: [[COPY1:%[0-9]+]]:gpr64 = COPY $x1
    ; CHECK-NEXT: [[ADDXrr:%[0-9]+]]:gpr64common = ADDXrr [[COPY1]], [[UBFMXri]]
    ; CHECK-NEXT: [[LDRQui:%[0-9]+]]:fpr128 = LDRQui [[ADDXrr]], 0 :: (load (s128) from %ir.addr)
    ; CHECK-NEXT: [[ADDXri:%[0-9]+]]:gpr64common = ADDXri [[UBFMXri]], 4, 0
    ; CHECK-NEXT: [[COPY2:%[0-9]+]]:fpr64 = COPY [[LDRQui]].dsub
    ; CHECK-NEXT: [[COPY3:%[0-9]+]]:gpr64 = COPY [[COPY2]]
    ; CHECK-NEXT: [[ADDXrr1:%[0-9]+]]:gpr64 = ADDXrr [[COPY3]], [[ADDXri]]
    ; CHECK-NEXT: [[COPY4:%[0-9]+]]:gpr64 = COPY [[ADDXrr]]
    ; CHECK-NEXT: [[ADDXrr2:%[0-9]+]]:gpr64 = ADDXrr [[COPY4]], [[ADDXrr1]]
    ; CHECK-NEXT: RET_ReallyLR implicit [[ADDXrr2]]
=======
    ; CHECK-FAST-LABEL: name: ldrqrox_more_than_one_use_shl
    ; CHECK-FAST: liveins: $x0, $x1, $x2
    ; CHECK-FAST-NEXT: {{  $}}
    ; CHECK-FAST-NEXT: [[COPY:%[0-9]+]]:gpr64 = COPY $x0
    ; CHECK-FAST-NEXT: [[UBFMXri:%[0-9]+]]:gpr64common = UBFMXri [[COPY]], 60, 59
    ; CHECK-FAST-NEXT: [[COPY1:%[0-9]+]]:gpr64common = COPY $x1
    ; CHECK-FAST-NEXT: [[COPY2:%[0-9]+]]:gpr64 = COPY [[COPY1]]
    ; CHECK-FAST-NEXT: [[ADDXrr:%[0-9]+]]:gpr64 = ADDXrr [[COPY2]], [[UBFMXri]]
    ; CHECK-FAST-NEXT: [[LDRQroX:%[0-9]+]]:fpr128 = LDRQroX [[COPY1]], [[COPY]], 0, 1 :: (load (s128) from %ir.addr)
    ; CHECK-FAST-NEXT: [[ADDXri:%[0-9]+]]:gpr64common = ADDXri [[UBFMXri]], 4, 0
    ; CHECK-FAST-NEXT: [[COPY3:%[0-9]+]]:fpr64 = COPY [[LDRQroX]].dsub
    ; CHECK-FAST-NEXT: [[COPY4:%[0-9]+]]:gpr64 = COPY [[COPY3]]
    ; CHECK-FAST-NEXT: [[ADDXrr1:%[0-9]+]]:gpr64 = ADDXrr [[COPY4]], [[ADDXri]]
    ; CHECK-FAST-NEXT: [[ADDXrr2:%[0-9]+]]:gpr64 = ADDXrr [[ADDXrr]], [[ADDXrr1]]
    ; CHECK-FAST-NEXT: RET_ReallyLR implicit [[ADDXrr2]]
    ;
    ; CHECK-SLOW-LABEL: name: ldrqrox_more_than_one_use_shl
    ; CHECK-SLOW: liveins: $x0, $x1, $x2
    ; CHECK-SLOW-NEXT: {{  $}}
    ; CHECK-SLOW-NEXT: [[COPY:%[0-9]+]]:gpr64 = COPY $x0
    ; CHECK-SLOW-NEXT: [[UBFMXri:%[0-9]+]]:gpr64common = UBFMXri [[COPY]], 60, 59
    ; CHECK-SLOW-NEXT: [[COPY1:%[0-9]+]]:gpr64 = COPY $x1
    ; CHECK-SLOW-NEXT: [[ADDXrr:%[0-9]+]]:gpr64common = ADDXrr [[COPY1]], [[UBFMXri]]
    ; CHECK-SLOW-NEXT: [[LDRQui:%[0-9]+]]:fpr128 = LDRQui [[ADDXrr]], 0 :: (load (s128) from %ir.addr)
    ; CHECK-SLOW-NEXT: [[ADDXri:%[0-9]+]]:gpr64common = ADDXri [[UBFMXri]], 4, 0
    ; CHECK-SLOW-NEXT: [[COPY2:%[0-9]+]]:fpr64 = COPY [[LDRQui]].dsub
    ; CHECK-SLOW-NEXT: [[COPY3:%[0-9]+]]:gpr64 = COPY [[COPY2]]
    ; CHECK-SLOW-NEXT: [[ADDXrr1:%[0-9]+]]:gpr64 = ADDXrr [[COPY3]], [[ADDXri]]
    ; CHECK-SLOW-NEXT: [[COPY4:%[0-9]+]]:gpr64 = COPY [[ADDXrr]]
    ; CHECK-SLOW-NEXT: [[ADDXrr2:%[0-9]+]]:gpr64 = ADDXrr [[COPY4]], [[ADDXrr1]]
    ; CHECK-SLOW-NEXT: RET_ReallyLR implicit [[ADDXrr2]]
>>>>>>> 49ef0a8d
    %0:gpr(s64) = COPY $x0
    %1:gpr(s64) = G_CONSTANT i64 4
    %2:gpr(s64) = G_SHL %0, %1(s64)
    %3:gpr(p0) = COPY $x1
    %4:gpr(p0) = G_PTR_ADD %3, %2
    %20:fpr(s128) = G_LOAD %4(p0) :: (load (s128) from %ir.addr)
    %6:gpr(s64) = G_ADD %2, %1
    %200:fpr(s64) = G_TRUNC %20
    %2000:gpr(s64) = COPY %200
    %7:gpr(s64) = G_ADD %2000, %6
    %8:gpr(s64) = G_PTRTOINT %4
    %9:gpr(s64) = G_ADD %8, %7
    RET_ReallyLR implicit %9
...
---
# Show that when we have a fastpath for shift-left, we perform the folding
# if it has more than one use.

name:            more_than_one_use_shl_lsl
alignment:       4
legalized:       true
regBankSelected: true
tracksRegLiveness: true
machineFunctionInfo: {}
body:             |
  bb.0:
    liveins: $x0, $x1, $x2
    ; CHECK-LABEL: name: more_than_one_use_shl_lsl
    ; CHECK: liveins: $x0, $x1, $x2
    ; CHECK-NEXT: {{  $}}
    ; CHECK-NEXT: [[COPY:%[0-9]+]]:gpr64 = COPY $x0
    ; CHECK-NEXT: [[COPY1:%[0-9]+]]:gpr64sp = COPY $x1
    ; CHECK-NEXT: [[LDRXroX:%[0-9]+]]:gpr64 = LDRXroX [[COPY1]], [[COPY]], 0, 1 :: (load (s64) from %ir.addr)
    ; CHECK-NEXT: [[LDRXroX1:%[0-9]+]]:gpr64 = LDRXroX [[COPY1]], [[COPY]], 0, 1 :: (load (s64) from %ir.addr)
    ; CHECK-NEXT: [[ADDXrr:%[0-9]+]]:gpr64 = ADDXrr [[LDRXroX]], [[LDRXroX1]]
    ; CHECK-NEXT: $x2 = COPY [[ADDXrr]]
    ; CHECK-NEXT: RET_ReallyLR implicit $x2
    %0:gpr(s64) = COPY $x0
    %1:gpr(s64) = G_CONSTANT i64 3
    %2:gpr(s64) = G_SHL %0, %1(s64)
    %3:gpr(p0) = COPY $x1
    %4:gpr(p0) = G_PTR_ADD %3, %2
    %5:gpr(s64) = G_LOAD %4(p0) :: (load (s64) from %ir.addr)
    %6:gpr(s64) = G_LOAD %4(p0) :: (load (s64) from %ir.addr)
    %7:gpr(s64) = G_ADD %5, %6
    $x2 = COPY %7(s64)
    RET_ReallyLR implicit $x2

...
---
# Show that when we're optimizing for size, we'll do the folding no matter
# what.

name:            more_than_one_use_shl_minsize
alignment:       4
legalized:       true
regBankSelected: true
tracksRegLiveness: true
machineFunctionInfo: {}
body:             |
  bb.0:
    liveins: $x0, $x1, $x2
    ; CHECK-LABEL: name: more_than_one_use_shl_minsize
    ; CHECK: liveins: $x0, $x1, $x2
    ; CHECK-NEXT: {{  $}}
    ; CHECK-NEXT: [[COPY:%[0-9]+]]:gpr64 = COPY $x0
    ; CHECK-NEXT: [[UBFMXri:%[0-9]+]]:gpr64common = UBFMXri [[COPY]], 61, 60
    ; CHECK-NEXT: [[COPY1:%[0-9]+]]:gpr64common = COPY $x1
    ; CHECK-NEXT: [[COPY2:%[0-9]+]]:gpr64 = COPY [[COPY1]]
    ; CHECK-NEXT: [[ADDXrs:%[0-9]+]]:gpr64 = ADDXrs [[COPY2]], [[COPY]], 3
    ; CHECK-NEXT: [[LDRXroX:%[0-9]+]]:gpr64 = LDRXroX [[COPY1]], [[COPY]], 0, 1 :: (load (s64) from %ir.addr)
    ; CHECK-NEXT: [[ADDXri:%[0-9]+]]:gpr64common = ADDXri [[UBFMXri]], 3, 0
    ; CHECK-NEXT: [[ADDXrr:%[0-9]+]]:gpr64 = ADDXrr [[LDRXroX]], [[ADDXri]]
    ; CHECK-NEXT: [[ADDXrr1:%[0-9]+]]:gpr64 = ADDXrr [[ADDXrs]], [[ADDXrr]]
    ; CHECK-NEXT: $x2 = COPY [[ADDXrr1]]
    ; CHECK-NEXT: RET_ReallyLR implicit $x2
    %0:gpr(s64) = COPY $x0
    %1:gpr(s64) = G_CONSTANT i64 3
    %2:gpr(s64) = G_SHL %0, %1(s64)
    %3:gpr(p0) = COPY $x1
    %4:gpr(p0) = G_PTR_ADD %3, %2
    %5:gpr(s64) = G_LOAD %4(p0) :: (load (s64) from %ir.addr)
    %6:gpr(s64) = G_ADD %2, %1
    %7:gpr(s64) = G_ADD %5, %6
    %8:gpr(s64) = G_PTRTOINT %4
    %9:gpr(s64) = G_ADD %8, %7
    $x2 = COPY %9(s64)
    RET_ReallyLR implicit $x2
...
---
name:            ldrwrox
alignment:       4
legalized:       true
regBankSelected: true
tracksRegLiveness: true
machineFunctionInfo: {}
body:             |
  bb.0:
    liveins: $x0, $x1
    ; CHECK-LABEL: name: ldrwrox
    ; CHECK: liveins: $x0, $x1
    ; CHECK-NEXT: {{  $}}
    ; CHECK-NEXT: [[COPY:%[0-9]+]]:gpr64sp = COPY $x0
    ; CHECK-NEXT: [[COPY1:%[0-9]+]]:gpr64 = COPY $x1
    ; CHECK-NEXT: [[LDRWroX:%[0-9]+]]:gpr32 = LDRWroX [[COPY]], [[COPY1]], 0, 0 :: (load (s32) from %ir.addr)
    ; CHECK-NEXT: $w2 = COPY [[LDRWroX]]
    ; CHECK-NEXT: RET_ReallyLR implicit $w2
    %0:gpr(p0) = COPY $x0
    %1:gpr(s64) = COPY $x1
    %2:gpr(p0) = G_PTR_ADD %0, %1
    %4:gpr(s32) = G_LOAD %2(p0) :: (load (s32) from %ir.addr)
    $w2 = COPY %4(s32)
    RET_ReallyLR implicit $w2
...
---
name:            ldrsrox
alignment:       4
legalized:       true
regBankSelected: true
tracksRegLiveness: true
machineFunctionInfo: {}
body:             |
  bb.0:
    liveins: $d0, $x1
    ; CHECK-LABEL: name: ldrsrox
    ; CHECK: liveins: $d0, $x1
    ; CHECK-NEXT: {{  $}}
    ; CHECK-NEXT: [[COPY:%[0-9]+]]:gpr64sp = COPY $d0
    ; CHECK-NEXT: [[COPY1:%[0-9]+]]:gpr64 = COPY $x1
    ; CHECK-NEXT: [[LDRSroX:%[0-9]+]]:fpr32 = LDRSroX [[COPY]], [[COPY1]], 0, 0 :: (load (s32) from %ir.addr)
    ; CHECK-NEXT: $s2 = COPY [[LDRSroX]]
    ; CHECK-NEXT: RET_ReallyLR implicit $h2
    %0:gpr(p0) = COPY $d0
    %1:gpr(s64) = COPY $x1
    %2:gpr(p0) = G_PTR_ADD %0, %1
    %4:fpr(s32) = G_LOAD %2(p0) :: (load (s32) from %ir.addr)
    $s2 = COPY %4(s32)
    RET_ReallyLR implicit $h2
...
---
name:            ldrhrox
alignment:       4
legalized:       true
regBankSelected: true
tracksRegLiveness: true
machineFunctionInfo: {}
body:             |
  bb.0:
    liveins: $x0, $x1
    ; CHECK-LABEL: name: ldrhrox
    ; CHECK: liveins: $x0, $x1
    ; CHECK-NEXT: {{  $}}
    ; CHECK-NEXT: [[COPY:%[0-9]+]]:gpr64sp = COPY $x0
    ; CHECK-NEXT: [[COPY1:%[0-9]+]]:gpr64 = COPY $x1
    ; CHECK-NEXT: [[LDRHroX:%[0-9]+]]:fpr16 = LDRHroX [[COPY]], [[COPY1]], 0, 0 :: (load (s16) from %ir.addr)
    ; CHECK-NEXT: $h2 = COPY [[LDRHroX]]
    ; CHECK-NEXT: RET_ReallyLR implicit $h2
    %0:gpr(p0) = COPY $x0
    %1:gpr(s64) = COPY $x1
    %2:gpr(p0) = G_PTR_ADD %0, %1
    %4:fpr(s16) = G_LOAD %2(p0) :: (load (s16) from %ir.addr)
    $h2 = COPY %4(s16)
    RET_ReallyLR implicit $h2
...
---
name:            ldbbrox
alignment:       4
legalized:       true
regBankSelected: true
tracksRegLiveness: true
machineFunctionInfo: {}
body:             |
  bb.0:
    liveins: $x0, $x1
    ; CHECK-LABEL: name: ldbbrox
    ; CHECK: liveins: $x0, $x1
    ; CHECK-NEXT: {{  $}}
    ; CHECK-NEXT: [[COPY:%[0-9]+]]:gpr64sp = COPY $x0
    ; CHECK-NEXT: [[COPY1:%[0-9]+]]:gpr64 = COPY $x1
    ; CHECK-NEXT: [[LDRBBroX:%[0-9]+]]:gpr32 = LDRBBroX [[COPY]], [[COPY1]], 0, 0 :: (load (s8) from %ir.addr)
    ; CHECK-NEXT: $w2 = COPY [[LDRBBroX]]
    ; CHECK-NEXT: RET_ReallyLR implicit $w2
    %0:gpr(p0) = COPY $x0
    %1:gpr(s64) = COPY $x1
    %2:gpr(p0) = G_PTR_ADD %0, %1
    %4:gpr(s32) = G_LOAD %2(p0) :: (load (s8) from %ir.addr)
    $w2 = COPY %4(s32)
    RET_ReallyLR implicit $w2
...
---
name:            ldrqrox
alignment:       4
legalized:       true
regBankSelected: true
tracksRegLiveness: true
machineFunctionInfo: {}
body:             |
  bb.0:
    liveins: $d0, $x1
    ; CHECK-LABEL: name: ldrqrox
    ; CHECK: liveins: $d0, $x1
    ; CHECK-NEXT: {{  $}}
    ; CHECK-NEXT: [[COPY:%[0-9]+]]:gpr64sp = COPY $d0
    ; CHECK-NEXT: [[COPY1:%[0-9]+]]:gpr64 = COPY $x1
    ; CHECK-NEXT: [[LDRQroX:%[0-9]+]]:fpr128 = LDRQroX [[COPY]], [[COPY1]], 0, 0 :: (load (<2 x s64>) from %ir.addr)
    ; CHECK-NEXT: $q0 = COPY [[LDRQroX]]
    ; CHECK-NEXT: RET_ReallyLR implicit $q0
    %0:gpr(p0) = COPY $d0
    %1:gpr(s64) = COPY $x1
    %2:gpr(p0) = G_PTR_ADD %0, %1
    %4:fpr(<2 x s64>) = G_LOAD %2(p0) :: (load (<2 x s64>) from %ir.addr)
    $q0 = COPY %4(<2 x s64>)
    RET_ReallyLR implicit $q0<|MERGE_RESOLUTION|>--- conflicted
+++ resolved
@@ -570,63 +570,6 @@
   bb.0:
     liveins: $x0, $x1, $x2
     liveins: $w1, $x0
-<<<<<<< HEAD
-
-    ; CHECK-LABEL: name: ldrhrox_more_than_one_mem_use_shl
-    ; CHECK: liveins: $x0, $x1, $x2, $w1, $x0
-    ; CHECK-NEXT: {{  $}}
-    ; CHECK-NEXT: [[COPY:%[0-9]+]]:gpr64sp = COPY $x0
-    ; CHECK-NEXT: [[COPY1:%[0-9]+]]:gpr32 = COPY $w1
-    ; CHECK-NEXT: [[UBFMWri:%[0-9]+]]:gpr32 = UBFMWri [[COPY1]], 9, 31
-    ; CHECK-NEXT: [[ORRWrs:%[0-9]+]]:gpr32 = ORRWrs $wzr, [[UBFMWri]], 0
-    ; CHECK-NEXT: [[SUBREG_TO_REG:%[0-9]+]]:gpr64 = SUBREG_TO_REG 0, [[ORRWrs]], %subreg.sub_32
-    ; CHECK-NEXT: [[ANDXri:%[0-9]+]]:gpr64common = ANDXri [[SUBREG_TO_REG]], 4103
-    ; CHECK-NEXT: [[LDRHHroX:%[0-9]+]]:gpr32 = LDRHHroX [[COPY]], [[ANDXri]], 0, 1 :: (load (s16))
-    ; CHECK-NEXT: [[LDRHHroX1:%[0-9]+]]:gpr32 = LDRHHroX [[COPY]], [[ANDXri]], 0, 1 :: (load (s16))
-    ; CHECK-NEXT: [[ADDWrr:%[0-9]+]]:gpr32 = ADDWrr [[LDRHHroX]], [[LDRHHroX1]]
-    ; CHECK-NEXT: RET_ReallyLR implicit [[ADDWrr]]
-    %0:gpr(p0) = COPY $x0
-    %1:gpr(s32) = COPY $w1
-    %15:gpr(s64) = G_CONSTANT i64 9
-    %3:gpr(s32) = G_LSHR %1, %15(s64)
-    %4:gpr(s64) = G_ZEXT %3(s32)
-    %5:gpr(s64) = G_CONSTANT i64 255
-    %6:gpr(s64) = G_AND %4, %5
-    %13:gpr(s64) = G_CONSTANT i64 1
-    %8:gpr(s64) = G_SHL %6, %13(s64)
-    %9:gpr(p0) = G_PTR_ADD %0, %8(s64)
-    %12:gpr(s32) = G_LOAD %9(p0) :: (load (s16))
-    %17:gpr(s32) = G_LOAD %9(p0) :: (load (s16))
-    %18:gpr(s32) = G_ADD %12, %17
-    RET_ReallyLR implicit %18
-...
----
-# Fold SHL into LSL for memory ops. Do not fold if the target has LSLSLOW14.
-name:            ldrhrox_more_than_one_use_shl
-alignment:       4
-legalized:       true
-regBankSelected: true
-tracksRegLiveness: true
-machineFunctionInfo: {}
-body:             |
-  bb.0:
-    liveins: $x0, $x1, $x2
-    liveins: $w1, $x0
-
-    ; CHECK-LABEL: name: ldrhrox_more_than_one_use_shl
-    ; CHECK: liveins: $x0, $x1, $x2, $w1, $x0
-    ; CHECK-NEXT: {{  $}}
-    ; CHECK-NEXT: [[COPY:%[0-9]+]]:gpr64sp = COPY $x0
-    ; CHECK-NEXT: [[COPY1:%[0-9]+]]:gpr32 = COPY $w1
-    ; CHECK-NEXT: [[UBFMWri:%[0-9]+]]:gpr32 = UBFMWri [[COPY1]], 9, 31
-    ; CHECK-NEXT: [[ORRWrs:%[0-9]+]]:gpr32 = ORRWrs $wzr, [[UBFMWri]], 0
-    ; CHECK-NEXT: [[SUBREG_TO_REG:%[0-9]+]]:gpr64 = SUBREG_TO_REG 0, [[ORRWrs]], %subreg.sub_32
-    ; CHECK-NEXT: [[ANDXri:%[0-9]+]]:gpr64common = ANDXri [[SUBREG_TO_REG]], 4103
-    ; CHECK-NEXT: [[LDRHHroX:%[0-9]+]]:gpr32 = LDRHHroX [[COPY]], [[ANDXri]], 0, 1 :: (load (s16))
-    ; CHECK-NEXT: [[LDRHHroX1:%[0-9]+]]:gpr32 = LDRHHroX [[COPY]], [[ANDXri]], 0, 1 :: (load (s16))
-    ; CHECK-NEXT: [[ADDWrr:%[0-9]+]]:gpr32 = ADDWrr [[LDRHHroX]], [[LDRHHroX1]]
-    ; CHECK-NEXT: RET_ReallyLR implicit [[ADDWrr]]
-=======
 
     ; CHECK-FAST-LABEL: name: ldrhrox_more_than_one_mem_use_shl
     ; CHECK-FAST: liveins: $x0, $x1, $x2, $w1, $x0
@@ -658,7 +601,6 @@
     ; CHECK-SLOW-NEXT: [[LDRHHui1:%[0-9]+]]:gpr32 = LDRHHui [[ADDXrx]], 0 :: (load (s16))
     ; CHECK-SLOW-NEXT: [[ADDWrr:%[0-9]+]]:gpr32 = ADDWrr [[LDRHHui]], [[LDRHHui1]]
     ; CHECK-SLOW-NEXT: RET_ReallyLR implicit [[ADDWrr]]
->>>>>>> 49ef0a8d
     %0:gpr(p0) = COPY $x0
     %1:gpr(s32) = COPY $w1
     %15:gpr(s64) = G_CONSTANT i64 9
@@ -675,23 +617,16 @@
     RET_ReallyLR implicit %18
 ...
 ---
-<<<<<<< HEAD
-# Fold SHL into LSL for memory ops.
-name:            ldrwrox_more_than_one_use_shl
-=======
 # Fold SHL into LSL for memory ops. Do not fold if the target has LSLSLOW14.
 name:            ldrhrox_more_than_one_use_shl
->>>>>>> 49ef0a8d
-alignment:       4
-legalized:       true
-regBankSelected: true
-tracksRegLiveness: true
-machineFunctionInfo: {}
-body:             |
-  bb.0:
-    liveins: $x0, $x1, $x2
-<<<<<<< HEAD
-=======
+alignment:       4
+legalized:       true
+regBankSelected: true
+tracksRegLiveness: true
+machineFunctionInfo: {}
+body:             |
+  bb.0:
+    liveins: $x0, $x1, $x2
     liveins: $w1, $x0
 
     ; CHECK-FAST-LABEL: name: ldrhrox_more_than_one_use_shl
@@ -750,23 +685,11 @@
 body:             |
   bb.0:
     liveins: $x0, $x1, $x2
->>>>>>> 49ef0a8d
     ; CHECK-LABEL: name: ldrwrox_more_than_one_use_shl
     ; CHECK: liveins: $x0, $x1, $x2
     ; CHECK-NEXT: {{  $}}
     ; CHECK-NEXT: [[COPY:%[0-9]+]]:gpr64 = COPY $x0
     ; CHECK-NEXT: [[UBFMXri:%[0-9]+]]:gpr64common = UBFMXri [[COPY]], 62, 61
-<<<<<<< HEAD
-    ; CHECK-NEXT: [[COPY1:%[0-9]+]]:gpr64 = COPY $x1
-    ; CHECK-NEXT: [[ADDXrr:%[0-9]+]]:gpr64common = ADDXrr [[COPY1]], [[UBFMXri]]
-    ; CHECK-NEXT: [[LDRWui:%[0-9]+]]:gpr32 = LDRWui [[ADDXrr]], 0 :: (load (s32) from %ir.addr)
-    ; CHECK-NEXT: [[ORRWrs:%[0-9]+]]:gpr32 = ORRWrs $wzr, [[LDRWui]], 0
-    ; CHECK-NEXT: [[SUBREG_TO_REG:%[0-9]+]]:gpr64 = SUBREG_TO_REG 0, [[ORRWrs]], %subreg.sub_32
-    ; CHECK-NEXT: [[ADDXri:%[0-9]+]]:gpr64common = ADDXri [[UBFMXri]], 2, 0
-    ; CHECK-NEXT: [[ADDXrr1:%[0-9]+]]:gpr64 = ADDXrr [[SUBREG_TO_REG]], [[ADDXri]]
-    ; CHECK-NEXT: [[COPY2:%[0-9]+]]:gpr64 = COPY [[ADDXrr]]
-    ; CHECK-NEXT: [[ADDXrr2:%[0-9]+]]:gpr64 = ADDXrr [[COPY2]], [[ADDXrr1]]
-=======
     ; CHECK-NEXT: [[COPY1:%[0-9]+]]:gpr64common = COPY $x1
     ; CHECK-NEXT: [[COPY2:%[0-9]+]]:gpr64 = COPY [[COPY1]]
     ; CHECK-NEXT: [[ADDXrr:%[0-9]+]]:gpr64 = ADDXrr [[COPY2]], [[UBFMXri]]
@@ -776,7 +699,6 @@
     ; CHECK-NEXT: [[ADDXri:%[0-9]+]]:gpr64common = ADDXri [[UBFMXri]], 2, 0
     ; CHECK-NEXT: [[ADDXrr1:%[0-9]+]]:gpr64 = ADDXrr [[SUBREG_TO_REG]], [[ADDXri]]
     ; CHECK-NEXT: [[ADDXrr2:%[0-9]+]]:gpr64 = ADDXrr [[ADDXrr]], [[ADDXrr1]]
->>>>>>> 49ef0a8d
     ; CHECK-NEXT: $x2 = COPY [[ADDXrr2]]
     ; CHECK-NEXT: RET_ReallyLR implicit $x2
     %0:gpr(s64) = COPY $x0
@@ -804,23 +726,6 @@
 body:             |
   bb.0:
     liveins: $x0, $x1, $x2
-<<<<<<< HEAD
-    ; CHECK-LABEL: name: ldrqrox_more_than_one_use_shl
-    ; CHECK: liveins: $x0, $x1, $x2
-    ; CHECK-NEXT: {{  $}}
-    ; CHECK-NEXT: [[COPY:%[0-9]+]]:gpr64 = COPY $x0
-    ; CHECK-NEXT: [[UBFMXri:%[0-9]+]]:gpr64common = UBFMXri [[COPY]], 60, 59
-    ; CHECK-NEXT: [[COPY1:%[0-9]+]]:gpr64 = COPY $x1
-    ; CHECK-NEXT: [[ADDXrr:%[0-9]+]]:gpr64common = ADDXrr [[COPY1]], [[UBFMXri]]
-    ; CHECK-NEXT: [[LDRQui:%[0-9]+]]:fpr128 = LDRQui [[ADDXrr]], 0 :: (load (s128) from %ir.addr)
-    ; CHECK-NEXT: [[ADDXri:%[0-9]+]]:gpr64common = ADDXri [[UBFMXri]], 4, 0
-    ; CHECK-NEXT: [[COPY2:%[0-9]+]]:fpr64 = COPY [[LDRQui]].dsub
-    ; CHECK-NEXT: [[COPY3:%[0-9]+]]:gpr64 = COPY [[COPY2]]
-    ; CHECK-NEXT: [[ADDXrr1:%[0-9]+]]:gpr64 = ADDXrr [[COPY3]], [[ADDXri]]
-    ; CHECK-NEXT: [[COPY4:%[0-9]+]]:gpr64 = COPY [[ADDXrr]]
-    ; CHECK-NEXT: [[ADDXrr2:%[0-9]+]]:gpr64 = ADDXrr [[COPY4]], [[ADDXrr1]]
-    ; CHECK-NEXT: RET_ReallyLR implicit [[ADDXrr2]]
-=======
     ; CHECK-FAST-LABEL: name: ldrqrox_more_than_one_use_shl
     ; CHECK-FAST: liveins: $x0, $x1, $x2
     ; CHECK-FAST-NEXT: {{  $}}
@@ -852,7 +757,6 @@
     ; CHECK-SLOW-NEXT: [[COPY4:%[0-9]+]]:gpr64 = COPY [[ADDXrr]]
     ; CHECK-SLOW-NEXT: [[ADDXrr2:%[0-9]+]]:gpr64 = ADDXrr [[COPY4]], [[ADDXrr1]]
     ; CHECK-SLOW-NEXT: RET_ReallyLR implicit [[ADDXrr2]]
->>>>>>> 49ef0a8d
     %0:gpr(s64) = COPY $x0
     %1:gpr(s64) = G_CONSTANT i64 4
     %2:gpr(s64) = G_SHL %0, %1(s64)

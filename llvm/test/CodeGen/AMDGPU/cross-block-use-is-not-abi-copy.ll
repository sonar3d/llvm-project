; NOTE: Assertions have been autogenerated by utils/update_llc_test_checks.py
; RUN: llc -mtriple=amdgcn-amd-amdhsa -mcpu=gfx900 -verify-machineinstrs < %s | FileCheck -check-prefix=GCN %s

; SelectionDAG builder was using the IR value kind to decide how to
; split the types for copyToRegs/copyFromRegs in all contexts. This
; was incorrect if the ABI-like value such as a call was used outside
; of the block. The value in that case is not used directly, but
; through another set of copies to potentially different register
; types in the parent block.

; This would then end up producing inconsistent pairs of copies with
; the wrong sizes when the vector type result from the call was split
; into multiple pieces, but expected to be a single register in the
; cross-block copy.
;
; This isn't exactly ideal for AMDGPU, since in reality the
; intermediate vector register type is undesirable anyway, but it
; requires more work to be able to split all vector copies in all
; contexts.
;
; This was only an issue if the value was used directly in another
; block. If there was an intermediate operation or a phi it was fine,
; since that didn't look like an ABI copy.


define float @call_split_type_used_outside_block_v2f32() #0 {
; GCN-LABEL: call_split_type_used_outside_block_v2f32:
; GCN:       ; %bb.0: ; %bb0
; GCN-NEXT:    s_waitcnt vmcnt(0) expcnt(0) lgkmcnt(0)
; GCN-NEXT:    s_mov_b32 s16, s33
; GCN-NEXT:    s_mov_b32 s33, s32
; GCN-NEXT:    s_or_saveexec_b64 s[18:19], -1
; GCN-NEXT:    buffer_store_dword v40, off, s[0:3], s33 ; 4-byte Folded Spill
; GCN-NEXT:    buffer_store_dword v41, off, s[0:3], s33 offset:4 ; 4-byte Folded Spill
; GCN-NEXT:    s_mov_b64 exec, s[18:19]
<<<<<<< HEAD
; GCN-NEXT:    ; implicit-def: $vgpr40
=======
>>>>>>> e1acf65b
; GCN-NEXT:    s_addk_i32 s32, 0x400
; GCN-NEXT:    v_writelane_b32 v40, s30, 0
; GCN-NEXT:    v_writelane_b32 v41, s16, 0
; GCN-NEXT:    v_writelane_b32 v40, s31, 1
; GCN-NEXT:    s_getpc_b64 s[16:17]
; GCN-NEXT:    s_add_u32 s16, s16, func_v2f32@rel32@lo+4
; GCN-NEXT:    s_addc_u32 s17, s17, func_v2f32@rel32@hi+12
; GCN-NEXT:    s_swappc_b64 s[30:31], s[16:17]
; GCN-NEXT:    v_readlane_b32 s31, v40, 1
; GCN-NEXT:    v_readlane_b32 s30, v40, 0
; GCN-NEXT:    v_readlane_b32 s4, v41, 0
; GCN-NEXT:    s_or_saveexec_b64 s[6:7], -1
; GCN-NEXT:    buffer_load_dword v40, off, s[0:3], s33 ; 4-byte Folded Reload
; GCN-NEXT:    buffer_load_dword v41, off, s[0:3], s33 offset:4 ; 4-byte Folded Reload
; GCN-NEXT:    s_mov_b64 exec, s[6:7]
; GCN-NEXT:    s_addk_i32 s32, 0xfc00
; GCN-NEXT:    s_mov_b32 s33, s4
; GCN-NEXT:    s_waitcnt vmcnt(0)
; GCN-NEXT:    s_setpc_b64 s[30:31]
bb0:
  %split.ret.type = call <2 x float> @func_v2f32()
  br label %bb1

bb1:
  %extract = extractelement <2 x float> %split.ret.type, i32 0
  ret float %extract
}

define float @call_split_type_used_outside_block_v3f32() #0 {
; GCN-LABEL: call_split_type_used_outside_block_v3f32:
; GCN:       ; %bb.0: ; %bb0
; GCN-NEXT:    s_waitcnt vmcnt(0) expcnt(0) lgkmcnt(0)
; GCN-NEXT:    s_mov_b32 s16, s33
; GCN-NEXT:    s_mov_b32 s33, s32
; GCN-NEXT:    s_or_saveexec_b64 s[18:19], -1
; GCN-NEXT:    buffer_store_dword v40, off, s[0:3], s33 ; 4-byte Folded Spill
; GCN-NEXT:    buffer_store_dword v41, off, s[0:3], s33 offset:4 ; 4-byte Folded Spill
; GCN-NEXT:    s_mov_b64 exec, s[18:19]
<<<<<<< HEAD
; GCN-NEXT:    ; implicit-def: $vgpr40
=======
>>>>>>> e1acf65b
; GCN-NEXT:    s_addk_i32 s32, 0x400
; GCN-NEXT:    v_writelane_b32 v40, s30, 0
; GCN-NEXT:    v_writelane_b32 v41, s16, 0
; GCN-NEXT:    v_writelane_b32 v40, s31, 1
; GCN-NEXT:    s_getpc_b64 s[16:17]
; GCN-NEXT:    s_add_u32 s16, s16, func_v3f32@rel32@lo+4
; GCN-NEXT:    s_addc_u32 s17, s17, func_v3f32@rel32@hi+12
; GCN-NEXT:    s_swappc_b64 s[30:31], s[16:17]
; GCN-NEXT:    v_readlane_b32 s31, v40, 1
; GCN-NEXT:    v_readlane_b32 s30, v40, 0
; GCN-NEXT:    v_readlane_b32 s4, v41, 0
; GCN-NEXT:    s_or_saveexec_b64 s[6:7], -1
; GCN-NEXT:    buffer_load_dword v40, off, s[0:3], s33 ; 4-byte Folded Reload
; GCN-NEXT:    buffer_load_dword v41, off, s[0:3], s33 offset:4 ; 4-byte Folded Reload
; GCN-NEXT:    s_mov_b64 exec, s[6:7]
; GCN-NEXT:    s_addk_i32 s32, 0xfc00
; GCN-NEXT:    s_mov_b32 s33, s4
; GCN-NEXT:    s_waitcnt vmcnt(0)
; GCN-NEXT:    s_setpc_b64 s[30:31]
bb0:
  %split.ret.type = call <3 x float> @func_v3f32()
  br label %bb1

bb1:
  %extract = extractelement <3 x float> %split.ret.type, i32 0
  ret float %extract
}

define half @call_split_type_used_outside_block_v4f16() #0 {
; GCN-LABEL: call_split_type_used_outside_block_v4f16:
; GCN:       ; %bb.0: ; %bb0
; GCN-NEXT:    s_waitcnt vmcnt(0) expcnt(0) lgkmcnt(0)
; GCN-NEXT:    s_mov_b32 s16, s33
; GCN-NEXT:    s_mov_b32 s33, s32
; GCN-NEXT:    s_or_saveexec_b64 s[18:19], -1
; GCN-NEXT:    buffer_store_dword v40, off, s[0:3], s33 ; 4-byte Folded Spill
; GCN-NEXT:    buffer_store_dword v41, off, s[0:3], s33 offset:4 ; 4-byte Folded Spill
; GCN-NEXT:    s_mov_b64 exec, s[18:19]
<<<<<<< HEAD
; GCN-NEXT:    ; implicit-def: $vgpr40
=======
>>>>>>> e1acf65b
; GCN-NEXT:    s_addk_i32 s32, 0x400
; GCN-NEXT:    v_writelane_b32 v40, s30, 0
; GCN-NEXT:    v_writelane_b32 v41, s16, 0
; GCN-NEXT:    v_writelane_b32 v40, s31, 1
; GCN-NEXT:    s_getpc_b64 s[16:17]
; GCN-NEXT:    s_add_u32 s16, s16, func_v4f16@rel32@lo+4
; GCN-NEXT:    s_addc_u32 s17, s17, func_v4f16@rel32@hi+12
; GCN-NEXT:    s_swappc_b64 s[30:31], s[16:17]
; GCN-NEXT:    v_readlane_b32 s31, v40, 1
; GCN-NEXT:    v_readlane_b32 s30, v40, 0
; GCN-NEXT:    v_readlane_b32 s4, v41, 0
; GCN-NEXT:    s_or_saveexec_b64 s[6:7], -1
; GCN-NEXT:    buffer_load_dword v40, off, s[0:3], s33 ; 4-byte Folded Reload
; GCN-NEXT:    buffer_load_dword v41, off, s[0:3], s33 offset:4 ; 4-byte Folded Reload
; GCN-NEXT:    s_mov_b64 exec, s[6:7]
; GCN-NEXT:    s_addk_i32 s32, 0xfc00
; GCN-NEXT:    s_mov_b32 s33, s4
; GCN-NEXT:    s_waitcnt vmcnt(0)
; GCN-NEXT:    s_setpc_b64 s[30:31]
bb0:
  %split.ret.type = call <4 x half> @func_v4f16()
  br label %bb1

bb1:
  %extract = extractelement <4 x half> %split.ret.type, i32 0
  ret half %extract
}

define { i32, half } @call_split_type_used_outside_block_struct() #0 {
; GCN-LABEL: call_split_type_used_outside_block_struct:
; GCN:       ; %bb.0: ; %bb0
; GCN-NEXT:    s_waitcnt vmcnt(0) expcnt(0) lgkmcnt(0)
; GCN-NEXT:    s_mov_b32 s16, s33
; GCN-NEXT:    s_mov_b32 s33, s32
; GCN-NEXT:    s_or_saveexec_b64 s[18:19], -1
; GCN-NEXT:    buffer_store_dword v40, off, s[0:3], s33 ; 4-byte Folded Spill
; GCN-NEXT:    buffer_store_dword v41, off, s[0:3], s33 offset:4 ; 4-byte Folded Spill
; GCN-NEXT:    s_mov_b64 exec, s[18:19]
<<<<<<< HEAD
; GCN-NEXT:    ; implicit-def: $vgpr40
=======
>>>>>>> e1acf65b
; GCN-NEXT:    s_addk_i32 s32, 0x400
; GCN-NEXT:    v_writelane_b32 v40, s30, 0
; GCN-NEXT:    v_writelane_b32 v41, s16, 0
; GCN-NEXT:    v_writelane_b32 v40, s31, 1
; GCN-NEXT:    s_getpc_b64 s[16:17]
; GCN-NEXT:    s_add_u32 s16, s16, func_struct@rel32@lo+4
; GCN-NEXT:    s_addc_u32 s17, s17, func_struct@rel32@hi+12
; GCN-NEXT:    s_swappc_b64 s[30:31], s[16:17]
; GCN-NEXT:    v_mov_b32_e32 v1, v4
; GCN-NEXT:    v_readlane_b32 s31, v40, 1
; GCN-NEXT:    v_readlane_b32 s30, v40, 0
; GCN-NEXT:    v_readlane_b32 s4, v41, 0
; GCN-NEXT:    s_or_saveexec_b64 s[6:7], -1
; GCN-NEXT:    buffer_load_dword v40, off, s[0:3], s33 ; 4-byte Folded Reload
; GCN-NEXT:    buffer_load_dword v41, off, s[0:3], s33 offset:4 ; 4-byte Folded Reload
; GCN-NEXT:    s_mov_b64 exec, s[6:7]
; GCN-NEXT:    s_addk_i32 s32, 0xfc00
; GCN-NEXT:    s_mov_b32 s33, s4
; GCN-NEXT:    s_waitcnt vmcnt(0)
; GCN-NEXT:    s_setpc_b64 s[30:31]
bb0:
  %split.ret.type = call { <4 x i32>, <4 x half> } @func_struct()
  br label %bb1

bb1:
  %val0 = extractvalue { <4 x i32>, <4 x half> } %split.ret.type, 0
  %val1 = extractvalue { <4 x i32>, <4 x half> } %split.ret.type, 1
  %extract0 = extractelement <4 x i32> %val0, i32 0
  %extract1 = extractelement <4 x half> %val1, i32 0
  %ins0 = insertvalue { i32, half } undef, i32 %extract0, 0
  %ins1 = insertvalue { i32, half } %ins0, half %extract1, 1
  ret { i32, half } %ins1
}

define amdgpu_kernel void @v3i16_registers(i1 %cond) #0 {
; GCN-LABEL: v3i16_registers:
; GCN:       ; %bb.0: ; %entry
; GCN-NEXT:    s_add_u32 flat_scratch_lo, s12, s17
; GCN-NEXT:    s_load_dword s12, s[8:9], 0x0
; GCN-NEXT:    s_addc_u32 flat_scratch_hi, s13, 0
; GCN-NEXT:    s_add_u32 s0, s0, s17
; GCN-NEXT:    s_addc_u32 s1, s1, 0
; GCN-NEXT:    s_mov_b32 s32, 0
; GCN-NEXT:    s_waitcnt lgkmcnt(0)
; GCN-NEXT:    s_bitcmp1_b32 s12, 0
; GCN-NEXT:    s_cselect_b64 s[12:13], -1, 0
; GCN-NEXT:    s_and_b64 vcc, exec, s[12:13]
; GCN-NEXT:    s_cbranch_vccnz .LBB4_2
; GCN-NEXT:  ; %bb.1: ; %if.else
; GCN-NEXT:    s_add_u32 s8, s8, 8
; GCN-NEXT:    v_lshlrev_b32_e32 v2, 20, v2
; GCN-NEXT:    v_lshlrev_b32_e32 v1, 10, v1
; GCN-NEXT:    s_addc_u32 s9, s9, 0
; GCN-NEXT:    v_or3_b32 v31, v0, v1, v2
; GCN-NEXT:    s_mov_b32 s12, s14
; GCN-NEXT:    s_mov_b32 s13, s15
; GCN-NEXT:    s_mov_b32 s14, s16
; GCN-NEXT:    s_getpc_b64 s[18:19]
; GCN-NEXT:    s_add_u32 s18, s18, func_v3i16@rel32@lo+4
; GCN-NEXT:    s_addc_u32 s19, s19, func_v3i16@rel32@hi+12
; GCN-NEXT:    s_swappc_b64 s[30:31], s[18:19]
; GCN-NEXT:    s_branch .LBB4_3
; GCN-NEXT:  .LBB4_2:
; GCN-NEXT:    s_mov_b32 s4, 0
; GCN-NEXT:    s_mov_b32 s5, s4
; GCN-NEXT:    v_mov_b32_e32 v0, s4
; GCN-NEXT:    v_mov_b32_e32 v1, s5
; GCN-NEXT:  .LBB4_3: ; %if.end
; GCN-NEXT:    global_store_short v[0:1], v1, off
; GCN-NEXT:    global_store_dword v[0:1], v0, off
; GCN-NEXT:    s_endpgm
entry:
  br i1 %cond, label %if.then, label %if.else

if.then:                                          ; preds = %entry
  br label %if.end

if.else:                                          ; preds = %entry
  %call6 = tail call <3 x i16> @func_v3i16() #0
  br label %if.end

if.end:                                           ; preds = %if.else, %if.then
  %call6.sink = phi <3 x i16> [ %call6, %if.else ], [ zeroinitializer, %if.then ]
  store <3 x i16> %call6.sink, ptr addrspace(1) undef
  ret void
}

define amdgpu_kernel void @v3f16_registers(i1 %cond) #0 {
; GCN-LABEL: v3f16_registers:
; GCN:       ; %bb.0: ; %entry
; GCN-NEXT:    s_add_u32 flat_scratch_lo, s12, s17
; GCN-NEXT:    s_load_dword s12, s[8:9], 0x0
; GCN-NEXT:    s_addc_u32 flat_scratch_hi, s13, 0
; GCN-NEXT:    s_add_u32 s0, s0, s17
; GCN-NEXT:    s_addc_u32 s1, s1, 0
; GCN-NEXT:    s_mov_b32 s32, 0
; GCN-NEXT:    s_waitcnt lgkmcnt(0)
; GCN-NEXT:    s_bitcmp1_b32 s12, 0
; GCN-NEXT:    s_cselect_b64 s[12:13], -1, 0
; GCN-NEXT:    s_and_b64 vcc, exec, s[12:13]
; GCN-NEXT:    s_cbranch_vccnz .LBB5_2
; GCN-NEXT:  ; %bb.1: ; %if.else
; GCN-NEXT:    s_add_u32 s8, s8, 8
; GCN-NEXT:    v_lshlrev_b32_e32 v2, 20, v2
; GCN-NEXT:    v_lshlrev_b32_e32 v1, 10, v1
; GCN-NEXT:    s_addc_u32 s9, s9, 0
; GCN-NEXT:    v_or3_b32 v31, v0, v1, v2
; GCN-NEXT:    s_mov_b32 s12, s14
; GCN-NEXT:    s_mov_b32 s13, s15
; GCN-NEXT:    s_mov_b32 s14, s16
; GCN-NEXT:    s_getpc_b64 s[18:19]
; GCN-NEXT:    s_add_u32 s18, s18, func_v3f16@rel32@lo+4
; GCN-NEXT:    s_addc_u32 s19, s19, func_v3f16@rel32@hi+12
; GCN-NEXT:    s_swappc_b64 s[30:31], s[18:19]
; GCN-NEXT:    s_branch .LBB5_3
; GCN-NEXT:  .LBB5_2:
; GCN-NEXT:    s_mov_b32 s4, 0
; GCN-NEXT:    s_mov_b32 s5, s4
; GCN-NEXT:    v_mov_b32_e32 v0, s4
; GCN-NEXT:    v_mov_b32_e32 v1, s5
; GCN-NEXT:  .LBB5_3: ; %if.end
; GCN-NEXT:    global_store_short v[0:1], v1, off
; GCN-NEXT:    global_store_dword v[0:1], v0, off
; GCN-NEXT:    s_endpgm
entry:
  br i1 %cond, label %if.then, label %if.else

if.then:                                          ; preds = %entry
  br label %if.end

if.else:                                          ; preds = %entry
  %call6 = tail call <3 x half> @func_v3f16() #0
  br label %if.end

if.end:                                           ; preds = %if.else, %if.then
  %call6.sink = phi <3 x half> [ %call6, %if.else ], [ zeroinitializer, %if.then ]
  store <3 x half> %call6.sink, ptr addrspace(1) undef
  ret void
}

declare hidden <2 x float> @func_v2f32() #0
declare hidden <3 x float> @func_v3f32() #0
declare hidden <4 x float> @func_v4f32() #0
declare hidden <4 x half> @func_v4f16() #0
declare hidden <3 x i16> @func_v3i16()
declare hidden <3 x half> @func_v3f16()

declare hidden { <4 x i32>, <4 x half> } @func_struct() #0

attributes #0 = { nounwind}<|MERGE_RESOLUTION|>--- conflicted
+++ resolved
@@ -33,10 +33,6 @@
 ; GCN-NEXT:    buffer_store_dword v40, off, s[0:3], s33 ; 4-byte Folded Spill
 ; GCN-NEXT:    buffer_store_dword v41, off, s[0:3], s33 offset:4 ; 4-byte Folded Spill
 ; GCN-NEXT:    s_mov_b64 exec, s[18:19]
-<<<<<<< HEAD
-; GCN-NEXT:    ; implicit-def: $vgpr40
-=======
->>>>>>> e1acf65b
 ; GCN-NEXT:    s_addk_i32 s32, 0x400
 ; GCN-NEXT:    v_writelane_b32 v40, s30, 0
 ; GCN-NEXT:    v_writelane_b32 v41, s16, 0
@@ -75,10 +71,6 @@
 ; GCN-NEXT:    buffer_store_dword v40, off, s[0:3], s33 ; 4-byte Folded Spill
 ; GCN-NEXT:    buffer_store_dword v41, off, s[0:3], s33 offset:4 ; 4-byte Folded Spill
 ; GCN-NEXT:    s_mov_b64 exec, s[18:19]
-<<<<<<< HEAD
-; GCN-NEXT:    ; implicit-def: $vgpr40
-=======
->>>>>>> e1acf65b
 ; GCN-NEXT:    s_addk_i32 s32, 0x400
 ; GCN-NEXT:    v_writelane_b32 v40, s30, 0
 ; GCN-NEXT:    v_writelane_b32 v41, s16, 0
@@ -117,10 +109,6 @@
 ; GCN-NEXT:    buffer_store_dword v40, off, s[0:3], s33 ; 4-byte Folded Spill
 ; GCN-NEXT:    buffer_store_dword v41, off, s[0:3], s33 offset:4 ; 4-byte Folded Spill
 ; GCN-NEXT:    s_mov_b64 exec, s[18:19]
-<<<<<<< HEAD
-; GCN-NEXT:    ; implicit-def: $vgpr40
-=======
->>>>>>> e1acf65b
 ; GCN-NEXT:    s_addk_i32 s32, 0x400
 ; GCN-NEXT:    v_writelane_b32 v40, s30, 0
 ; GCN-NEXT:    v_writelane_b32 v41, s16, 0
@@ -159,10 +147,6 @@
 ; GCN-NEXT:    buffer_store_dword v40, off, s[0:3], s33 ; 4-byte Folded Spill
 ; GCN-NEXT:    buffer_store_dword v41, off, s[0:3], s33 offset:4 ; 4-byte Folded Spill
 ; GCN-NEXT:    s_mov_b64 exec, s[18:19]
-<<<<<<< HEAD
-; GCN-NEXT:    ; implicit-def: $vgpr40
-=======
->>>>>>> e1acf65b
 ; GCN-NEXT:    s_addk_i32 s32, 0x400
 ; GCN-NEXT:    v_writelane_b32 v40, s30, 0
 ; GCN-NEXT:    v_writelane_b32 v41, s16, 0

; NOTE: Assertions have been autogenerated by utils/update_llc_test_checks.py
; RUN: sed 's/iXLen/i32/g' %s | llc -mtriple=riscv32 -mattr=+v,+f,+d \
; RUN:     -target-abi=ilp32d -verify-machineinstrs | FileCheck %s --check-prefix=RV32
; RUN: sed 's/iXLen/i32/g' %s | llc -mtriple=riscv64 -mattr=+v,+f,+d \
; RUN:     -target-abi=lp64d -verify-machineinstrs | FileCheck %s --check-prefix=RV64-i32
; RUN: sed 's/iXLen/i64/g' %s | llc -mtriple=riscv64 -mattr=+v,+f,+d \
; RUN:     -target-abi=lp64d -verify-machineinstrs | FileCheck %s --check-prefix=RV64-i64

define <1 x iXLen> @lrint_v1f32(<1 x float> %x) {
; RV32-LABEL: lrint_v1f32:
; RV32:       # %bb.0:
; RV32-NEXT:    vsetivli zero, 1, e32, mf2, ta, ma
; RV32-NEXT:    vfmv.f.s fa5, v8
; RV32-NEXT:    fcvt.w.s a0, fa5
; RV32-NEXT:    vmv.s.x v8, a0
; RV32-NEXT:    ret
;
; RV64-i32-LABEL: lrint_v1f32:
; RV64-i32:       # %bb.0:
; RV64-i32-NEXT:    vsetivli zero, 1, e32, mf2, ta, ma
; RV64-i32-NEXT:    vfmv.f.s fa5, v8
; RV64-i32-NEXT:    fcvt.l.s a0, fa5
; RV64-i32-NEXT:    vmv.s.x v8, a0
; RV64-i32-NEXT:    ret
;
; RV64-i64-LABEL: lrint_v1f32:
; RV64-i64:       # %bb.0:
; RV64-i64-NEXT:    vsetivli zero, 1, e32, mf2, ta, ma
; RV64-i64-NEXT:    vfmv.f.s fa5, v8
; RV64-i64-NEXT:    fcvt.l.s a0, fa5
; RV64-i64-NEXT:    vsetivli zero, 1, e64, m1, ta, ma
; RV64-i64-NEXT:    vmv.s.x v8, a0
; RV64-i64-NEXT:    ret
  %a = call <1 x iXLen> @llvm.lrint.v1iXLen.v1f32(<1 x float> %x)
  ret <1 x iXLen> %a
}
declare <1 x iXLen> @llvm.lrint.v1iXLen.v1f32(<1 x float>)

define <2 x iXLen> @lrint_v2f32(<2 x float> %x) {
; RV32-LABEL: lrint_v2f32:
; RV32:       # %bb.0:
; RV32-NEXT:    vsetivli zero, 2, e32, mf2, ta, ma
; RV32-NEXT:    vslidedown.vi v9, v8, 1
; RV32-NEXT:    vfmv.f.s fa5, v9
; RV32-NEXT:    fcvt.w.s a0, fa5
; RV32-NEXT:    vfmv.f.s fa5, v8
; RV32-NEXT:    fcvt.w.s a1, fa5
; RV32-NEXT:    vmv.v.x v8, a1
; RV32-NEXT:    vslide1down.vx v8, v8, a0
; RV32-NEXT:    ret
;
; RV64-i32-LABEL: lrint_v2f32:
; RV64-i32:       # %bb.0:
; RV64-i32-NEXT:    vsetivli zero, 2, e32, mf2, ta, ma
; RV64-i32-NEXT:    vslidedown.vi v9, v8, 1
; RV64-i32-NEXT:    vfmv.f.s fa5, v9
; RV64-i32-NEXT:    fcvt.l.s a0, fa5
; RV64-i32-NEXT:    vfmv.f.s fa5, v8
; RV64-i32-NEXT:    fcvt.l.s a1, fa5
; RV64-i32-NEXT:    vmv.v.x v8, a1
; RV64-i32-NEXT:    vslide1down.vx v8, v8, a0
; RV64-i32-NEXT:    ret
;
; RV64-i64-LABEL: lrint_v2f32:
; RV64-i64:       # %bb.0:
; RV64-i64-NEXT:    vsetivli zero, 1, e32, mf2, ta, ma
; RV64-i64-NEXT:    vslidedown.vi v9, v8, 1
; RV64-i64-NEXT:    vfmv.f.s fa5, v9
; RV64-i64-NEXT:    fcvt.l.s a0, fa5
; RV64-i64-NEXT:    vfmv.f.s fa5, v8
; RV64-i64-NEXT:    fcvt.l.s a1, fa5
; RV64-i64-NEXT:    vsetivli zero, 2, e64, m1, ta, ma
; RV64-i64-NEXT:    vmv.v.x v8, a1
; RV64-i64-NEXT:    vslide1down.vx v8, v8, a0
; RV64-i64-NEXT:    ret
  %a = call <2 x iXLen> @llvm.lrint.v2iXLen.v2f32(<2 x float> %x)
  ret <2 x iXLen> %a
}
declare <2 x iXLen> @llvm.lrint.v2iXLen.v2f32(<2 x float>)

define <3 x iXLen> @lrint_v3f32(<3 x float> %x) {
; RV32-LABEL: lrint_v3f32:
; RV32:       # %bb.0:
; RV32-NEXT:    vsetivli zero, 4, e32, m1, ta, ma
; RV32-NEXT:    vslidedown.vi v9, v8, 1
; RV32-NEXT:    vfmv.f.s fa5, v9
; RV32-NEXT:    fcvt.w.s a0, fa5
; RV32-NEXT:    vfmv.f.s fa5, v8
; RV32-NEXT:    fcvt.w.s a1, fa5
; RV32-NEXT:    vmv.v.x v9, a1
; RV32-NEXT:    vslide1down.vx v9, v9, a0
; RV32-NEXT:    vslidedown.vi v10, v8, 2
; RV32-NEXT:    vfmv.f.s fa5, v10
; RV32-NEXT:    fcvt.w.s a0, fa5
; RV32-NEXT:    vslide1down.vx v9, v9, a0
; RV32-NEXT:    vslidedown.vi v8, v8, 3
; RV32-NEXT:    vfmv.f.s fa5, v8
; RV32-NEXT:    fcvt.w.s a0, fa5
; RV32-NEXT:    vslide1down.vx v8, v9, a0
; RV32-NEXT:    ret
;
; RV64-i32-LABEL: lrint_v3f32:
; RV64-i32:       # %bb.0:
; RV64-i32-NEXT:    vsetivli zero, 4, e32, m1, ta, ma
; RV64-i32-NEXT:    vslidedown.vi v9, v8, 1
; RV64-i32-NEXT:    vfmv.f.s fa5, v9
; RV64-i32-NEXT:    fcvt.l.s a0, fa5
; RV64-i32-NEXT:    vfmv.f.s fa5, v8
; RV64-i32-NEXT:    fcvt.l.s a1, fa5
; RV64-i32-NEXT:    vmv.v.x v9, a1
; RV64-i32-NEXT:    vslide1down.vx v9, v9, a0
; RV64-i32-NEXT:    vslidedown.vi v10, v8, 2
; RV64-i32-NEXT:    vfmv.f.s fa5, v10
; RV64-i32-NEXT:    fcvt.l.s a0, fa5
; RV64-i32-NEXT:    vslide1down.vx v9, v9, a0
; RV64-i32-NEXT:    vslidedown.vi v8, v8, 3
; RV64-i32-NEXT:    vfmv.f.s fa5, v8
; RV64-i32-NEXT:    fcvt.l.s a0, fa5
; RV64-i32-NEXT:    vslide1down.vx v8, v9, a0
; RV64-i32-NEXT:    ret
;
; RV64-i64-LABEL: lrint_v3f32:
; RV64-i64:       # %bb.0:
; RV64-i64-NEXT:    vsetivli zero, 1, e32, m1, ta, ma
; RV64-i64-NEXT:    vslidedown.vi v9, v8, 1
; RV64-i64-NEXT:    vfmv.f.s fa5, v9
; RV64-i64-NEXT:    fcvt.l.s a0, fa5
; RV64-i64-NEXT:    vfmv.f.s fa5, v8
; RV64-i64-NEXT:    fcvt.l.s a1, fa5
; RV64-i64-NEXT:    vsetivli zero, 4, e64, m2, ta, ma
; RV64-i64-NEXT:    vmv.v.x v10, a1
; RV64-i64-NEXT:    vslide1down.vx v10, v10, a0
; RV64-i64-NEXT:    vsetvli zero, zero, e32, m1, ta, ma
; RV64-i64-NEXT:    vslidedown.vi v9, v8, 2
; RV64-i64-NEXT:    vfmv.f.s fa5, v9
; RV64-i64-NEXT:    fcvt.l.s a0, fa5
; RV64-i64-NEXT:    vsetvli zero, zero, e64, m2, ta, ma
; RV64-i64-NEXT:    vslide1down.vx v10, v10, a0
; RV64-i64-NEXT:    vsetvli zero, zero, e32, m1, ta, ma
; RV64-i64-NEXT:    vslidedown.vi v8, v8, 3
; RV64-i64-NEXT:    vfmv.f.s fa5, v8
; RV64-i64-NEXT:    fcvt.l.s a0, fa5
; RV64-i64-NEXT:    vsetvli zero, zero, e64, m2, ta, ma
; RV64-i64-NEXT:    vslide1down.vx v8, v10, a0
; RV64-i64-NEXT:    ret
  %a = call <3 x iXLen> @llvm.lrint.v3iXLen.v3f32(<3 x float> %x)
  ret <3 x iXLen> %a
}
declare <3 x iXLen> @llvm.lrint.v3iXLen.v3f32(<3 x float>)

define <4 x iXLen> @lrint_v4f32(<4 x float> %x) {
; RV32-LABEL: lrint_v4f32:
; RV32:       # %bb.0:
; RV32-NEXT:    vsetivli zero, 4, e32, m1, ta, ma
; RV32-NEXT:    vslidedown.vi v9, v8, 1
; RV32-NEXT:    vfmv.f.s fa5, v9
; RV32-NEXT:    fcvt.w.s a0, fa5
; RV32-NEXT:    vfmv.f.s fa5, v8
; RV32-NEXT:    fcvt.w.s a1, fa5
; RV32-NEXT:    vmv.v.x v9, a1
; RV32-NEXT:    vslide1down.vx v9, v9, a0
; RV32-NEXT:    vslidedown.vi v10, v8, 2
; RV32-NEXT:    vfmv.f.s fa5, v10
; RV32-NEXT:    fcvt.w.s a0, fa5
; RV32-NEXT:    vslide1down.vx v9, v9, a0
; RV32-NEXT:    vslidedown.vi v8, v8, 3
; RV32-NEXT:    vfmv.f.s fa5, v8
; RV32-NEXT:    fcvt.w.s a0, fa5
; RV32-NEXT:    vslide1down.vx v8, v9, a0
; RV32-NEXT:    ret
;
; RV64-i32-LABEL: lrint_v4f32:
; RV64-i32:       # %bb.0:
; RV64-i32-NEXT:    vsetivli zero, 4, e32, m1, ta, ma
; RV64-i32-NEXT:    vslidedown.vi v9, v8, 1
; RV64-i32-NEXT:    vfmv.f.s fa5, v9
; RV64-i32-NEXT:    fcvt.l.s a0, fa5
; RV64-i32-NEXT:    vfmv.f.s fa5, v8
; RV64-i32-NEXT:    fcvt.l.s a1, fa5
; RV64-i32-NEXT:    vmv.v.x v9, a1
; RV64-i32-NEXT:    vslide1down.vx v9, v9, a0
; RV64-i32-NEXT:    vslidedown.vi v10, v8, 2
; RV64-i32-NEXT:    vfmv.f.s fa5, v10
; RV64-i32-NEXT:    fcvt.l.s a0, fa5
; RV64-i32-NEXT:    vslide1down.vx v9, v9, a0
; RV64-i32-NEXT:    vslidedown.vi v8, v8, 3
; RV64-i32-NEXT:    vfmv.f.s fa5, v8
; RV64-i32-NEXT:    fcvt.l.s a0, fa5
; RV64-i32-NEXT:    vslide1down.vx v8, v9, a0
; RV64-i32-NEXT:    ret
;
; RV64-i64-LABEL: lrint_v4f32:
; RV64-i64:       # %bb.0:
; RV64-i64-NEXT:    vsetivli zero, 1, e32, m1, ta, ma
; RV64-i64-NEXT:    vslidedown.vi v9, v8, 1
; RV64-i64-NEXT:    vfmv.f.s fa5, v9
; RV64-i64-NEXT:    fcvt.l.s a0, fa5
; RV64-i64-NEXT:    vfmv.f.s fa5, v8
; RV64-i64-NEXT:    fcvt.l.s a1, fa5
; RV64-i64-NEXT:    vsetivli zero, 4, e64, m2, ta, ma
; RV64-i64-NEXT:    vmv.v.x v10, a1
; RV64-i64-NEXT:    vslide1down.vx v10, v10, a0
; RV64-i64-NEXT:    vsetvli zero, zero, e32, m1, ta, ma
; RV64-i64-NEXT:    vslidedown.vi v9, v8, 2
; RV64-i64-NEXT:    vfmv.f.s fa5, v9
; RV64-i64-NEXT:    fcvt.l.s a0, fa5
; RV64-i64-NEXT:    vsetvli zero, zero, e64, m2, ta, ma
; RV64-i64-NEXT:    vslide1down.vx v10, v10, a0
; RV64-i64-NEXT:    vsetvli zero, zero, e32, m1, ta, ma
; RV64-i64-NEXT:    vslidedown.vi v8, v8, 3
; RV64-i64-NEXT:    vfmv.f.s fa5, v8
; RV64-i64-NEXT:    fcvt.l.s a0, fa5
; RV64-i64-NEXT:    vsetvli zero, zero, e64, m2, ta, ma
; RV64-i64-NEXT:    vslide1down.vx v8, v10, a0
; RV64-i64-NEXT:    ret
  %a = call <4 x iXLen> @llvm.lrint.v4iXLen.v4f32(<4 x float> %x)
  ret <4 x iXLen> %a
}
declare <4 x iXLen> @llvm.lrint.v4iXLen.v4f32(<4 x float>)

define <8 x iXLen> @lrint_v8f32(<8 x float> %x) {
; RV32-LABEL: lrint_v8f32:
; RV32:       # %bb.0:
; RV32-NEXT:    vsetivli zero, 1, e32, m1, ta, ma
; RV32-NEXT:    vslidedown.vi v10, v8, 1
; RV32-NEXT:    vfmv.f.s fa5, v10
; RV32-NEXT:    fcvt.w.s a0, fa5
; RV32-NEXT:    vfmv.f.s fa5, v8
; RV32-NEXT:    fcvt.w.s a1, fa5
; RV32-NEXT:    vsetivli zero, 8, e32, m2, ta, ma
; RV32-NEXT:    vmv.v.x v10, a1
; RV32-NEXT:    vslide1down.vx v10, v10, a0
; RV32-NEXT:    vsetivli zero, 1, e32, m1, ta, ma
; RV32-NEXT:    vslidedown.vi v12, v8, 2
; RV32-NEXT:    vfmv.f.s fa5, v12
; RV32-NEXT:    fcvt.w.s a0, fa5
; RV32-NEXT:    vsetivli zero, 8, e32, m2, ta, ma
; RV32-NEXT:    vslide1down.vx v10, v10, a0
; RV32-NEXT:    vsetivli zero, 1, e32, m1, ta, ma
; RV32-NEXT:    vslidedown.vi v12, v8, 3
; RV32-NEXT:    vfmv.f.s fa5, v12
; RV32-NEXT:    fcvt.w.s a0, fa5
; RV32-NEXT:    vsetivli zero, 8, e32, m2, ta, ma
; RV32-NEXT:    vslide1down.vx v10, v10, a0
; RV32-NEXT:    vslidedown.vi v12, v8, 4
; RV32-NEXT:    vfmv.f.s fa5, v12
; RV32-NEXT:    fcvt.w.s a0, fa5
; RV32-NEXT:    vslide1down.vx v10, v10, a0
; RV32-NEXT:    vslidedown.vi v12, v8, 5
; RV32-NEXT:    vfmv.f.s fa5, v12
; RV32-NEXT:    fcvt.w.s a0, fa5
; RV32-NEXT:    vslide1down.vx v10, v10, a0
; RV32-NEXT:    vslidedown.vi v12, v8, 6
; RV32-NEXT:    vfmv.f.s fa5, v12
; RV32-NEXT:    fcvt.w.s a0, fa5
; RV32-NEXT:    vslide1down.vx v10, v10, a0
; RV32-NEXT:    vslidedown.vi v8, v8, 7
; RV32-NEXT:    vfmv.f.s fa5, v8
; RV32-NEXT:    fcvt.w.s a0, fa5
; RV32-NEXT:    vslide1down.vx v8, v10, a0
; RV32-NEXT:    ret
;
; RV64-i32-LABEL: lrint_v8f32:
; RV64-i32:       # %bb.0:
; RV64-i32-NEXT:    vsetivli zero, 1, e32, m1, ta, ma
; RV64-i32-NEXT:    vslidedown.vi v10, v8, 1
; RV64-i32-NEXT:    vfmv.f.s fa5, v10
; RV64-i32-NEXT:    fcvt.l.s a0, fa5
; RV64-i32-NEXT:    vfmv.f.s fa5, v8
; RV64-i32-NEXT:    fcvt.l.s a1, fa5
; RV64-i32-NEXT:    vsetivli zero, 8, e32, m2, ta, ma
; RV64-i32-NEXT:    vmv.v.x v10, a1
; RV64-i32-NEXT:    vslide1down.vx v10, v10, a0
; RV64-i32-NEXT:    vsetivli zero, 1, e32, m1, ta, ma
; RV64-i32-NEXT:    vslidedown.vi v12, v8, 2
; RV64-i32-NEXT:    vfmv.f.s fa5, v12
; RV64-i32-NEXT:    fcvt.l.s a0, fa5
; RV64-i32-NEXT:    vsetivli zero, 8, e32, m2, ta, ma
; RV64-i32-NEXT:    vslide1down.vx v10, v10, a0
; RV64-i32-NEXT:    vsetivli zero, 1, e32, m1, ta, ma
; RV64-i32-NEXT:    vslidedown.vi v12, v8, 3
; RV64-i32-NEXT:    vfmv.f.s fa5, v12
; RV64-i32-NEXT:    fcvt.l.s a0, fa5
; RV64-i32-NEXT:    vsetivli zero, 8, e32, m2, ta, ma
; RV64-i32-NEXT:    vslide1down.vx v10, v10, a0
; RV64-i32-NEXT:    vslidedown.vi v12, v8, 4
; RV64-i32-NEXT:    vfmv.f.s fa5, v12
; RV64-i32-NEXT:    fcvt.l.s a0, fa5
; RV64-i32-NEXT:    vslide1down.vx v10, v10, a0
; RV64-i32-NEXT:    vslidedown.vi v12, v8, 5
; RV64-i32-NEXT:    vfmv.f.s fa5, v12
; RV64-i32-NEXT:    fcvt.l.s a0, fa5
; RV64-i32-NEXT:    vslide1down.vx v10, v10, a0
; RV64-i32-NEXT:    vslidedown.vi v12, v8, 6
; RV64-i32-NEXT:    vfmv.f.s fa5, v12
; RV64-i32-NEXT:    fcvt.l.s a0, fa5
; RV64-i32-NEXT:    vslide1down.vx v10, v10, a0
; RV64-i32-NEXT:    vslidedown.vi v8, v8, 7
; RV64-i32-NEXT:    vfmv.f.s fa5, v8
; RV64-i32-NEXT:    fcvt.l.s a0, fa5
; RV64-i32-NEXT:    vslide1down.vx v8, v10, a0
; RV64-i32-NEXT:    ret
;
; RV64-i64-LABEL: lrint_v8f32:
; RV64-i64:       # %bb.0:
; RV64-i64-NEXT:    addi sp, sp, -128
; RV64-i64-NEXT:    .cfi_def_cfa_offset 128
; RV64-i64-NEXT:    sd ra, 120(sp) # 8-byte Folded Spill
; RV64-i64-NEXT:    sd s0, 112(sp) # 8-byte Folded Spill
; RV64-i64-NEXT:    .cfi_offset ra, -8
; RV64-i64-NEXT:    .cfi_offset s0, -16
; RV64-i64-NEXT:    addi s0, sp, 128
; RV64-i64-NEXT:    .cfi_def_cfa s0, 0
; RV64-i64-NEXT:    andi sp, sp, -64
; RV64-i64-NEXT:    vsetivli zero, 1, e32, m2, ta, ma
; RV64-i64-NEXT:    vfmv.f.s fa5, v8
; RV64-i64-NEXT:    fcvt.l.s a0, fa5
; RV64-i64-NEXT:    sd a0, 0(sp)
; RV64-i64-NEXT:    vslidedown.vi v10, v8, 7
; RV64-i64-NEXT:    vfmv.f.s fa5, v10
; RV64-i64-NEXT:    fcvt.l.s a0, fa5
; RV64-i64-NEXT:    sd a0, 56(sp)
; RV64-i64-NEXT:    vslidedown.vi v10, v8, 6
; RV64-i64-NEXT:    vfmv.f.s fa5, v10
; RV64-i64-NEXT:    fcvt.l.s a0, fa5
; RV64-i64-NEXT:    sd a0, 48(sp)
; RV64-i64-NEXT:    vslidedown.vi v10, v8, 5
; RV64-i64-NEXT:    vfmv.f.s fa5, v10
; RV64-i64-NEXT:    fcvt.l.s a0, fa5
; RV64-i64-NEXT:    sd a0, 40(sp)
; RV64-i64-NEXT:    vslidedown.vi v10, v8, 4
; RV64-i64-NEXT:    vfmv.f.s fa5, v10
; RV64-i64-NEXT:    fcvt.l.s a0, fa5
; RV64-i64-NEXT:    sd a0, 32(sp)
; RV64-i64-NEXT:    vsetivli zero, 1, e32, m1, ta, ma
; RV64-i64-NEXT:    vslidedown.vi v9, v8, 3
; RV64-i64-NEXT:    vfmv.f.s fa5, v9
; RV64-i64-NEXT:    fcvt.l.s a0, fa5
; RV64-i64-NEXT:    sd a0, 24(sp)
; RV64-i64-NEXT:    vslidedown.vi v9, v8, 2
; RV64-i64-NEXT:    vfmv.f.s fa5, v9
; RV64-i64-NEXT:    fcvt.l.s a0, fa5
; RV64-i64-NEXT:    sd a0, 16(sp)
; RV64-i64-NEXT:    vslidedown.vi v8, v8, 1
; RV64-i64-NEXT:    vfmv.f.s fa5, v8
; RV64-i64-NEXT:    fcvt.l.s a0, fa5
; RV64-i64-NEXT:    sd a0, 8(sp)
; RV64-i64-NEXT:    mv a0, sp
; RV64-i64-NEXT:    vsetivli zero, 8, e64, m4, ta, ma
; RV64-i64-NEXT:    vle64.v v8, (a0)
; RV64-i64-NEXT:    addi sp, s0, -128
; RV64-i64-NEXT:    ld ra, 120(sp) # 8-byte Folded Reload
; RV64-i64-NEXT:    ld s0, 112(sp) # 8-byte Folded Reload
; RV64-i64-NEXT:    addi sp, sp, 128
; RV64-i64-NEXT:    ret
  %a = call <8 x iXLen> @llvm.lrint.v8iXLen.v8f32(<8 x float> %x)
  ret <8 x iXLen> %a
}
declare <8 x iXLen> @llvm.lrint.v8iXLen.v8f32(<8 x float>)

define <16 x iXLen> @lrint_v16f32(<16 x float> %x) {
; RV32-LABEL: lrint_v16f32:
; RV32:       # %bb.0:
; RV32-NEXT:    addi sp, sp, -192
; RV32-NEXT:    .cfi_def_cfa_offset 192
; RV32-NEXT:    sw ra, 188(sp) # 4-byte Folded Spill
; RV32-NEXT:    sw s0, 184(sp) # 4-byte Folded Spill
; RV32-NEXT:    .cfi_offset ra, -4
; RV32-NEXT:    .cfi_offset s0, -8
; RV32-NEXT:    addi s0, sp, 192
; RV32-NEXT:    .cfi_def_cfa s0, 0
; RV32-NEXT:    andi sp, sp, -64
; RV32-NEXT:    mv a0, sp
; RV32-NEXT:    vsetivli zero, 16, e32, m4, ta, ma
; RV32-NEXT:    vse32.v v8, (a0)
; RV32-NEXT:    flw fa5, 60(sp)
; RV32-NEXT:    fcvt.w.s a0, fa5
; RV32-NEXT:    sw a0, 124(sp)
; RV32-NEXT:    flw fa5, 56(sp)
; RV32-NEXT:    fcvt.w.s a0, fa5
; RV32-NEXT:    sw a0, 120(sp)
; RV32-NEXT:    flw fa5, 52(sp)
; RV32-NEXT:    fcvt.w.s a0, fa5
; RV32-NEXT:    sw a0, 116(sp)
; RV32-NEXT:    flw fa5, 48(sp)
; RV32-NEXT:    fcvt.w.s a0, fa5
; RV32-NEXT:    sw a0, 112(sp)
; RV32-NEXT:    flw fa5, 44(sp)
; RV32-NEXT:    fcvt.w.s a0, fa5
; RV32-NEXT:    sw a0, 108(sp)
; RV32-NEXT:    flw fa5, 40(sp)
; RV32-NEXT:    fcvt.w.s a0, fa5
; RV32-NEXT:    sw a0, 104(sp)
; RV32-NEXT:    flw fa5, 36(sp)
; RV32-NEXT:    fcvt.w.s a0, fa5
; RV32-NEXT:    sw a0, 100(sp)
; RV32-NEXT:    flw fa5, 32(sp)
; RV32-NEXT:    fcvt.w.s a0, fa5
; RV32-NEXT:    sw a0, 96(sp)
; RV32-NEXT:    vfmv.f.s fa5, v8
; RV32-NEXT:    fcvt.w.s a0, fa5
; RV32-NEXT:    sw a0, 64(sp)
; RV32-NEXT:    vsetivli zero, 1, e32, m1, ta, ma
; RV32-NEXT:    vslidedown.vi v10, v8, 3
; RV32-NEXT:    vfmv.f.s fa5, v10
; RV32-NEXT:    fcvt.w.s a0, fa5
; RV32-NEXT:    sw a0, 76(sp)
; RV32-NEXT:    vslidedown.vi v10, v8, 2
; RV32-NEXT:    vfmv.f.s fa5, v10
; RV32-NEXT:    fcvt.w.s a0, fa5
; RV32-NEXT:    sw a0, 72(sp)
; RV32-NEXT:    vslidedown.vi v10, v8, 1
; RV32-NEXT:    vfmv.f.s fa5, v10
; RV32-NEXT:    fcvt.w.s a0, fa5
; RV32-NEXT:    sw a0, 68(sp)
; RV32-NEXT:    vsetivli zero, 1, e32, m2, ta, ma
; RV32-NEXT:    vslidedown.vi v10, v8, 7
; RV32-NEXT:    vfmv.f.s fa5, v10
; RV32-NEXT:    fcvt.w.s a0, fa5
; RV32-NEXT:    sw a0, 92(sp)
; RV32-NEXT:    vslidedown.vi v10, v8, 6
; RV32-NEXT:    vfmv.f.s fa5, v10
; RV32-NEXT:    fcvt.w.s a0, fa5
; RV32-NEXT:    sw a0, 88(sp)
; RV32-NEXT:    vslidedown.vi v10, v8, 5
; RV32-NEXT:    vfmv.f.s fa5, v10
; RV32-NEXT:    fcvt.w.s a0, fa5
; RV32-NEXT:    sw a0, 84(sp)
; RV32-NEXT:    vslidedown.vi v8, v8, 4
; RV32-NEXT:    vfmv.f.s fa5, v8
; RV32-NEXT:    fcvt.w.s a0, fa5
; RV32-NEXT:    sw a0, 80(sp)
; RV32-NEXT:    addi a0, sp, 64
; RV32-NEXT:    vsetivli zero, 16, e32, m4, ta, ma
; RV32-NEXT:    vle32.v v8, (a0)
; RV32-NEXT:    addi sp, s0, -192
; RV32-NEXT:    lw ra, 188(sp) # 4-byte Folded Reload
; RV32-NEXT:    lw s0, 184(sp) # 4-byte Folded Reload
; RV32-NEXT:    addi sp, sp, 192
; RV32-NEXT:    ret
;
; RV64-i32-LABEL: lrint_v16f32:
; RV64-i32:       # %bb.0:
; RV64-i32-NEXT:    addi sp, sp, -192
; RV64-i32-NEXT:    .cfi_def_cfa_offset 192
; RV64-i32-NEXT:    sd ra, 184(sp) # 8-byte Folded Spill
; RV64-i32-NEXT:    sd s0, 176(sp) # 8-byte Folded Spill
; RV64-i32-NEXT:    .cfi_offset ra, -8
; RV64-i32-NEXT:    .cfi_offset s0, -16
; RV64-i32-NEXT:    addi s0, sp, 192
; RV64-i32-NEXT:    .cfi_def_cfa s0, 0
; RV64-i32-NEXT:    andi sp, sp, -64
; RV64-i32-NEXT:    mv a0, sp
; RV64-i32-NEXT:    vsetivli zero, 16, e32, m4, ta, ma
; RV64-i32-NEXT:    vse32.v v8, (a0)
; RV64-i32-NEXT:    flw fa5, 60(sp)
; RV64-i32-NEXT:    fcvt.l.s a0, fa5
; RV64-i32-NEXT:    sw a0, 124(sp)
; RV64-i32-NEXT:    flw fa5, 56(sp)
; RV64-i32-NEXT:    fcvt.l.s a0, fa5
; RV64-i32-NEXT:    sw a0, 120(sp)
; RV64-i32-NEXT:    flw fa5, 52(sp)
; RV64-i32-NEXT:    fcvt.l.s a0, fa5
; RV64-i32-NEXT:    sw a0, 116(sp)
; RV64-i32-NEXT:    flw fa5, 48(sp)
; RV64-i32-NEXT:    fcvt.l.s a0, fa5
; RV64-i32-NEXT:    sw a0, 112(sp)
; RV64-i32-NEXT:    flw fa5, 44(sp)
; RV64-i32-NEXT:    fcvt.l.s a0, fa5
; RV64-i32-NEXT:    sw a0, 108(sp)
; RV64-i32-NEXT:    flw fa5, 40(sp)
; RV64-i32-NEXT:    fcvt.l.s a0, fa5
; RV64-i32-NEXT:    sw a0, 104(sp)
; RV64-i32-NEXT:    flw fa5, 36(sp)
; RV64-i32-NEXT:    fcvt.l.s a0, fa5
; RV64-i32-NEXT:    sw a0, 100(sp)
; RV64-i32-NEXT:    flw fa5, 32(sp)
; RV64-i32-NEXT:    fcvt.l.s a0, fa5
; RV64-i32-NEXT:    sw a0, 96(sp)
; RV64-i32-NEXT:    vfmv.f.s fa5, v8
; RV64-i32-NEXT:    fcvt.l.s a0, fa5
; RV64-i32-NEXT:    sw a0, 64(sp)
; RV64-i32-NEXT:    vsetivli zero, 1, e32, m1, ta, ma
; RV64-i32-NEXT:    vslidedown.vi v10, v8, 3
; RV64-i32-NEXT:    vfmv.f.s fa5, v10
; RV64-i32-NEXT:    fcvt.l.s a0, fa5
; RV64-i32-NEXT:    sw a0, 76(sp)
; RV64-i32-NEXT:    vslidedown.vi v10, v8, 2
; RV64-i32-NEXT:    vfmv.f.s fa5, v10
; RV64-i32-NEXT:    fcvt.l.s a0, fa5
; RV64-i32-NEXT:    sw a0, 72(sp)
; RV64-i32-NEXT:    vslidedown.vi v10, v8, 1
; RV64-i32-NEXT:    vfmv.f.s fa5, v10
; RV64-i32-NEXT:    fcvt.l.s a0, fa5
; RV64-i32-NEXT:    sw a0, 68(sp)
; RV64-i32-NEXT:    vsetivli zero, 1, e32, m2, ta, ma
; RV64-i32-NEXT:    vslidedown.vi v10, v8, 7
; RV64-i32-NEXT:    vfmv.f.s fa5, v10
; RV64-i32-NEXT:    fcvt.l.s a0, fa5
; RV64-i32-NEXT:    sw a0, 92(sp)
; RV64-i32-NEXT:    vslidedown.vi v10, v8, 6
; RV64-i32-NEXT:    vfmv.f.s fa5, v10
; RV64-i32-NEXT:    fcvt.l.s a0, fa5
; RV64-i32-NEXT:    sw a0, 88(sp)
; RV64-i32-NEXT:    vslidedown.vi v10, v8, 5
; RV64-i32-NEXT:    vfmv.f.s fa5, v10
; RV64-i32-NEXT:    fcvt.l.s a0, fa5
; RV64-i32-NEXT:    sw a0, 84(sp)
; RV64-i32-NEXT:    vslidedown.vi v8, v8, 4
; RV64-i32-NEXT:    vfmv.f.s fa5, v8
; RV64-i32-NEXT:    fcvt.l.s a0, fa5
; RV64-i32-NEXT:    sw a0, 80(sp)
; RV64-i32-NEXT:    addi a0, sp, 64
; RV64-i32-NEXT:    vsetivli zero, 16, e32, m4, ta, ma
; RV64-i32-NEXT:    vle32.v v8, (a0)
; RV64-i32-NEXT:    addi sp, s0, -192
; RV64-i32-NEXT:    ld ra, 184(sp) # 8-byte Folded Reload
; RV64-i32-NEXT:    ld s0, 176(sp) # 8-byte Folded Reload
; RV64-i32-NEXT:    addi sp, sp, 192
; RV64-i32-NEXT:    ret
;
; RV64-i64-LABEL: lrint_v16f32:
; RV64-i64:       # %bb.0:
; RV64-i64-NEXT:    addi sp, sp, -384
; RV64-i64-NEXT:    .cfi_def_cfa_offset 384
; RV64-i64-NEXT:    sd ra, 376(sp) # 8-byte Folded Spill
; RV64-i64-NEXT:    sd s0, 368(sp) # 8-byte Folded Spill
; RV64-i64-NEXT:    .cfi_offset ra, -8
; RV64-i64-NEXT:    .cfi_offset s0, -16
; RV64-i64-NEXT:    addi s0, sp, 384
; RV64-i64-NEXT:    .cfi_def_cfa s0, 0
; RV64-i64-NEXT:    andi sp, sp, -128
; RV64-i64-NEXT:    addi a0, sp, 64
; RV64-i64-NEXT:    vsetivli zero, 16, e32, m4, ta, ma
; RV64-i64-NEXT:    vse32.v v8, (a0)
; RV64-i64-NEXT:    flw fa5, 124(sp)
; RV64-i64-NEXT:    fcvt.l.s a0, fa5
; RV64-i64-NEXT:    sd a0, 248(sp)
; RV64-i64-NEXT:    flw fa5, 120(sp)
; RV64-i64-NEXT:    fcvt.l.s a0, fa5
; RV64-i64-NEXT:    sd a0, 240(sp)
; RV64-i64-NEXT:    flw fa5, 116(sp)
; RV64-i64-NEXT:    fcvt.l.s a0, fa5
; RV64-i64-NEXT:    sd a0, 232(sp)
; RV64-i64-NEXT:    flw fa5, 112(sp)
; RV64-i64-NEXT:    fcvt.l.s a0, fa5
; RV64-i64-NEXT:    sd a0, 224(sp)
; RV64-i64-NEXT:    flw fa5, 108(sp)
; RV64-i64-NEXT:    fcvt.l.s a0, fa5
; RV64-i64-NEXT:    sd a0, 216(sp)
; RV64-i64-NEXT:    flw fa5, 104(sp)
; RV64-i64-NEXT:    fcvt.l.s a0, fa5
; RV64-i64-NEXT:    sd a0, 208(sp)
; RV64-i64-NEXT:    flw fa5, 100(sp)
; RV64-i64-NEXT:    fcvt.l.s a0, fa5
; RV64-i64-NEXT:    sd a0, 200(sp)
; RV64-i64-NEXT:    flw fa5, 96(sp)
; RV64-i64-NEXT:    fcvt.l.s a0, fa5
; RV64-i64-NEXT:    sd a0, 192(sp)
; RV64-i64-NEXT:    vfmv.f.s fa5, v8
; RV64-i64-NEXT:    fcvt.l.s a0, fa5
; RV64-i64-NEXT:    sd a0, 128(sp)
; RV64-i64-NEXT:    vsetivli zero, 1, e32, m1, ta, ma
; RV64-i64-NEXT:    vslidedown.vi v10, v8, 3
; RV64-i64-NEXT:    vfmv.f.s fa5, v10
; RV64-i64-NEXT:    fcvt.l.s a0, fa5
; RV64-i64-NEXT:    sd a0, 152(sp)
; RV64-i64-NEXT:    vslidedown.vi v10, v8, 2
; RV64-i64-NEXT:    vfmv.f.s fa5, v10
; RV64-i64-NEXT:    fcvt.l.s a0, fa5
; RV64-i64-NEXT:    sd a0, 144(sp)
; RV64-i64-NEXT:    vslidedown.vi v10, v8, 1
; RV64-i64-NEXT:    vfmv.f.s fa5, v10
; RV64-i64-NEXT:    fcvt.l.s a0, fa5
; RV64-i64-NEXT:    sd a0, 136(sp)
; RV64-i64-NEXT:    vsetivli zero, 1, e32, m2, ta, ma
; RV64-i64-NEXT:    vslidedown.vi v10, v8, 7
; RV64-i64-NEXT:    vfmv.f.s fa5, v10
; RV64-i64-NEXT:    fcvt.l.s a0, fa5
; RV64-i64-NEXT:    sd a0, 184(sp)
; RV64-i64-NEXT:    vslidedown.vi v10, v8, 6
; RV64-i64-NEXT:    vfmv.f.s fa5, v10
; RV64-i64-NEXT:    fcvt.l.s a0, fa5
; RV64-i64-NEXT:    sd a0, 176(sp)
; RV64-i64-NEXT:    vslidedown.vi v10, v8, 5
; RV64-i64-NEXT:    vfmv.f.s fa5, v10
; RV64-i64-NEXT:    fcvt.l.s a0, fa5
; RV64-i64-NEXT:    sd a0, 168(sp)
; RV64-i64-NEXT:    vslidedown.vi v8, v8, 4
; RV64-i64-NEXT:    vfmv.f.s fa5, v8
; RV64-i64-NEXT:    fcvt.l.s a0, fa5
; RV64-i64-NEXT:    sd a0, 160(sp)
; RV64-i64-NEXT:    addi a0, sp, 128
; RV64-i64-NEXT:    vsetivli zero, 16, e64, m8, ta, ma
; RV64-i64-NEXT:    vle64.v v8, (a0)
; RV64-i64-NEXT:    addi sp, s0, -384
; RV64-i64-NEXT:    ld ra, 376(sp) # 8-byte Folded Reload
; RV64-i64-NEXT:    ld s0, 368(sp) # 8-byte Folded Reload
; RV64-i64-NEXT:    addi sp, sp, 384
; RV64-i64-NEXT:    ret
  %a = call <16 x iXLen> @llvm.lrint.v16iXLen.v16f32(<16 x float> %x)
  ret <16 x iXLen> %a
}
declare <16 x iXLen> @llvm.lrint.v16iXLen.v16f32(<16 x float>)

define <1 x iXLen> @lrint_v1f64(<1 x double> %x) {
; RV32-LABEL: lrint_v1f64:
; RV32:       # %bb.0:
; RV32-NEXT:    vsetivli zero, 1, e64, m1, ta, ma
; RV32-NEXT:    vfmv.f.s fa5, v8
; RV32-NEXT:    fcvt.w.d a0, fa5
; RV32-NEXT:    vsetivli zero, 1, e32, mf2, ta, ma
; RV32-NEXT:    vmv.s.x v8, a0
; RV32-NEXT:    ret
;
; RV64-i32-LABEL: lrint_v1f64:
; RV64-i32:       # %bb.0:
; RV64-i32-NEXT:    vsetivli zero, 1, e64, m1, ta, ma
; RV64-i32-NEXT:    vfmv.f.s fa5, v8
; RV64-i32-NEXT:    fcvt.l.d a0, fa5
; RV64-i32-NEXT:    vsetivli zero, 1, e32, mf2, ta, ma
; RV64-i32-NEXT:    vmv.s.x v8, a0
; RV64-i32-NEXT:    ret
;
; RV64-i64-LABEL: lrint_v1f64:
; RV64-i64:       # %bb.0:
; RV64-i64-NEXT:    vsetivli zero, 1, e64, m1, ta, ma
; RV64-i64-NEXT:    vfmv.f.s fa5, v8
; RV64-i64-NEXT:    fcvt.l.d a0, fa5
; RV64-i64-NEXT:    vmv.s.x v8, a0
; RV64-i64-NEXT:    ret
  %a = call <1 x iXLen> @llvm.lrint.v1iXLen.v1f64(<1 x double> %x)
  ret <1 x iXLen> %a
}
declare <1 x iXLen> @llvm.lrint.v1iXLen.v1f64(<1 x double>)

define <2 x iXLen> @lrint_v2f64(<2 x double> %x) {
; RV32-LABEL: lrint_v2f64:
; RV32:       # %bb.0:
; RV32-NEXT:    vsetivli zero, 1, e64, m1, ta, ma
; RV32-NEXT:    vslidedown.vi v9, v8, 1
; RV32-NEXT:    vfmv.f.s fa5, v9
; RV32-NEXT:    fcvt.w.d a0, fa5
; RV32-NEXT:    vfmv.f.s fa5, v8
; RV32-NEXT:    fcvt.w.d a1, fa5
; RV32-NEXT:    vsetivli zero, 2, e32, mf2, ta, ma
; RV32-NEXT:    vmv.v.x v8, a1
; RV32-NEXT:    vslide1down.vx v8, v8, a0
; RV32-NEXT:    ret
;
; RV64-i32-LABEL: lrint_v2f64:
; RV64-i32:       # %bb.0:
; RV64-i32-NEXT:    vsetivli zero, 1, e64, m1, ta, ma
; RV64-i32-NEXT:    vslidedown.vi v9, v8, 1
; RV64-i32-NEXT:    vfmv.f.s fa5, v9
; RV64-i32-NEXT:    fcvt.l.d a0, fa5
; RV64-i32-NEXT:    vfmv.f.s fa5, v8
; RV64-i32-NEXT:    fcvt.l.d a1, fa5
; RV64-i32-NEXT:    vsetivli zero, 2, e32, mf2, ta, ma
; RV64-i32-NEXT:    vmv.v.x v8, a1
; RV64-i32-NEXT:    vslide1down.vx v8, v8, a0
; RV64-i32-NEXT:    ret
;
; RV64-i64-LABEL: lrint_v2f64:
; RV64-i64:       # %bb.0:
; RV64-i64-NEXT:    vsetivli zero, 2, e64, m1, ta, ma
; RV64-i64-NEXT:    vslidedown.vi v9, v8, 1
; RV64-i64-NEXT:    vfmv.f.s fa5, v9
; RV64-i64-NEXT:    fcvt.l.d a0, fa5
; RV64-i64-NEXT:    vfmv.f.s fa5, v8
; RV64-i64-NEXT:    fcvt.l.d a1, fa5
; RV64-i64-NEXT:    vmv.v.x v8, a1
; RV64-i64-NEXT:    vslide1down.vx v8, v8, a0
; RV64-i64-NEXT:    ret
  %a = call <2 x iXLen> @llvm.lrint.v2iXLen.v2f64(<2 x double> %x)
  ret <2 x iXLen> %a
}
declare <2 x iXLen> @llvm.lrint.v2iXLen.v2f64(<2 x double>)

define <4 x iXLen> @lrint_v4f64(<4 x double> %x) {
; RV32-LABEL: lrint_v4f64:
; RV32:       # %bb.0:
; RV32-NEXT:    vsetivli zero, 1, e64, m1, ta, ma
; RV32-NEXT:    vslidedown.vi v10, v8, 1
; RV32-NEXT:    vfmv.f.s fa5, v10
; RV32-NEXT:    fcvt.w.d a0, fa5
; RV32-NEXT:    vfmv.f.s fa5, v8
; RV32-NEXT:    fcvt.w.d a1, fa5
; RV32-NEXT:    vsetivli zero, 4, e32, m1, ta, ma
; RV32-NEXT:    vmv.v.x v10, a1
; RV32-NEXT:    vslide1down.vx v10, v10, a0
; RV32-NEXT:    vsetvli zero, zero, e64, m2, ta, ma
; RV32-NEXT:    vslidedown.vi v12, v8, 2
; RV32-NEXT:    vfmv.f.s fa5, v12
; RV32-NEXT:    fcvt.w.d a0, fa5
; RV32-NEXT:    vsetvli zero, zero, e32, m1, ta, ma
; RV32-NEXT:    vslide1down.vx v10, v10, a0
; RV32-NEXT:    vsetvli zero, zero, e64, m2, ta, ma
; RV32-NEXT:    vslidedown.vi v8, v8, 3
; RV32-NEXT:    vfmv.f.s fa5, v8
; RV32-NEXT:    fcvt.w.d a0, fa5
; RV32-NEXT:    vsetvli zero, zero, e32, m1, ta, ma
; RV32-NEXT:    vslide1down.vx v8, v10, a0
; RV32-NEXT:    ret
;
; RV64-i32-LABEL: lrint_v4f64:
; RV64-i32:       # %bb.0:
; RV64-i32-NEXT:    vsetivli zero, 1, e64, m1, ta, ma
; RV64-i32-NEXT:    vslidedown.vi v10, v8, 1
; RV64-i32-NEXT:    vfmv.f.s fa5, v10
; RV64-i32-NEXT:    fcvt.l.d a0, fa5
; RV64-i32-NEXT:    vfmv.f.s fa5, v8
; RV64-i32-NEXT:    fcvt.l.d a1, fa5
; RV64-i32-NEXT:    vsetivli zero, 4, e32, m1, ta, ma
; RV64-i32-NEXT:    vmv.v.x v10, a1
; RV64-i32-NEXT:    vslide1down.vx v10, v10, a0
; RV64-i32-NEXT:    vsetvli zero, zero, e64, m2, ta, ma
; RV64-i32-NEXT:    vslidedown.vi v12, v8, 2
; RV64-i32-NEXT:    vfmv.f.s fa5, v12
; RV64-i32-NEXT:    fcvt.l.d a0, fa5
; RV64-i32-NEXT:    vsetvli zero, zero, e32, m1, ta, ma
; RV64-i32-NEXT:    vslide1down.vx v10, v10, a0
; RV64-i32-NEXT:    vsetvli zero, zero, e64, m2, ta, ma
; RV64-i32-NEXT:    vslidedown.vi v8, v8, 3
; RV64-i32-NEXT:    vfmv.f.s fa5, v8
; RV64-i32-NEXT:    fcvt.l.d a0, fa5
; RV64-i32-NEXT:    vsetvli zero, zero, e32, m1, ta, ma
; RV64-i32-NEXT:    vslide1down.vx v8, v10, a0
; RV64-i32-NEXT:    ret
;
; RV64-i64-LABEL: lrint_v4f64:
; RV64-i64:       # %bb.0:
; RV64-i64-NEXT:    vsetivli zero, 1, e64, m1, ta, ma
; RV64-i64-NEXT:    vslidedown.vi v10, v8, 1
; RV64-i64-NEXT:    vfmv.f.s fa5, v10
; RV64-i64-NEXT:    fcvt.l.d a0, fa5
; RV64-i64-NEXT:    vfmv.f.s fa5, v8
; RV64-i64-NEXT:    fcvt.l.d a1, fa5
; RV64-i64-NEXT:    vsetivli zero, 4, e64, m2, ta, ma
; RV64-i64-NEXT:    vmv.v.x v10, a1
; RV64-i64-NEXT:    vslide1down.vx v10, v10, a0
; RV64-i64-NEXT:    vslidedown.vi v12, v8, 2
; RV64-i64-NEXT:    vfmv.f.s fa5, v12
; RV64-i64-NEXT:    fcvt.l.d a0, fa5
; RV64-i64-NEXT:    vslide1down.vx v10, v10, a0
; RV64-i64-NEXT:    vslidedown.vi v8, v8, 3
; RV64-i64-NEXT:    vfmv.f.s fa5, v8
; RV64-i64-NEXT:    fcvt.l.d a0, fa5
; RV64-i64-NEXT:    vslide1down.vx v8, v10, a0
; RV64-i64-NEXT:    ret
  %a = call <4 x iXLen> @llvm.lrint.v4iXLen.v4f64(<4 x double> %x)
  ret <4 x iXLen> %a
}
declare <4 x iXLen> @llvm.lrint.v4iXLen.v4f64(<4 x double>)

define <8 x iXLen> @lrint_v8f64(<8 x double> %x) {
; RV32-LABEL: lrint_v8f64:
; RV32:       # %bb.0:
; RV32-NEXT:    addi sp, sp, -128
; RV32-NEXT:    .cfi_def_cfa_offset 128
; RV32-NEXT:    sw ra, 124(sp) # 4-byte Folded Spill
; RV32-NEXT:    sw s0, 120(sp) # 4-byte Folded Spill
; RV32-NEXT:    .cfi_offset ra, -4
; RV32-NEXT:    .cfi_offset s0, -8
; RV32-NEXT:    addi s0, sp, 128
; RV32-NEXT:    .cfi_def_cfa s0, 0
; RV32-NEXT:    andi sp, sp, -64
; RV32-NEXT:    mv a0, sp
; RV32-NEXT:    vsetivli zero, 8, e64, m4, ta, ma
; RV32-NEXT:    vse64.v v8, (a0)
; RV32-NEXT:    vsetivli zero, 1, e64, m1, ta, ma
; RV32-NEXT:    vslidedown.vi v10, v8, 1
; RV32-NEXT:    vfmv.f.s fa5, v10
; RV32-NEXT:    fcvt.w.d a0, fa5
; RV32-NEXT:    vfmv.f.s fa5, v8
; RV32-NEXT:    fcvt.w.d a1, fa5
; RV32-NEXT:    vsetivli zero, 1, e64, m2, ta, ma
; RV32-NEXT:    vslidedown.vi v10, v8, 2
; RV32-NEXT:    vfmv.f.s fa5, v10
; RV32-NEXT:    fcvt.w.d a2, fa5
; RV32-NEXT:    vslidedown.vi v8, v8, 3
; RV32-NEXT:    fld fa5, 32(sp)
; RV32-NEXT:    vfmv.f.s fa4, v8
; RV32-NEXT:    fld fa3, 40(sp)
<<<<<<< HEAD
; RV32-NEXT:    fcvt.w.d a0, fa4
; RV32-NEXT:    fcvt.w.d a1, fa5
; RV32-NEXT:    fld fa5, 48(sp)
; RV32-NEXT:    fcvt.w.d a2, fa3
; RV32-NEXT:    vsetivli zero, 8, e32, m2, ta, ma
; RV32-NEXT:    vslide1down.vx v8, v10, a0
=======
; RV32-NEXT:    fcvt.w.d a3, fa4
; RV32-NEXT:    fcvt.w.d a4, fa5
; RV32-NEXT:    vsetivli zero, 8, e32, m2, ta, ma
; RV32-NEXT:    vmv.v.x v8, a1
; RV32-NEXT:    fcvt.w.d a1, fa3
; RV32-NEXT:    fld fa5, 48(sp)
; RV32-NEXT:    vslide1down.vx v8, v8, a0
; RV32-NEXT:    vslide1down.vx v8, v8, a2
; RV32-NEXT:    vslide1down.vx v8, v8, a3
>>>>>>> 97025bd9
; RV32-NEXT:    fcvt.w.d a0, fa5
; RV32-NEXT:    fld fa5, 56(sp)
; RV32-NEXT:    vslide1down.vx v8, v8, a4
; RV32-NEXT:    vslide1down.vx v8, v8, a1
; RV32-NEXT:    vslide1down.vx v8, v8, a0
; RV32-NEXT:    fcvt.w.d a0, fa5
; RV32-NEXT:    vslide1down.vx v8, v8, a0
; RV32-NEXT:    addi sp, s0, -128
; RV32-NEXT:    lw ra, 124(sp) # 4-byte Folded Reload
; RV32-NEXT:    lw s0, 120(sp) # 4-byte Folded Reload
; RV32-NEXT:    addi sp, sp, 128
; RV32-NEXT:    ret
;
; RV64-i32-LABEL: lrint_v8f64:
; RV64-i32:       # %bb.0:
; RV64-i32-NEXT:    addi sp, sp, -128
; RV64-i32-NEXT:    .cfi_def_cfa_offset 128
; RV64-i32-NEXT:    sd ra, 120(sp) # 8-byte Folded Spill
; RV64-i32-NEXT:    sd s0, 112(sp) # 8-byte Folded Spill
; RV64-i32-NEXT:    .cfi_offset ra, -8
; RV64-i32-NEXT:    .cfi_offset s0, -16
; RV64-i32-NEXT:    addi s0, sp, 128
; RV64-i32-NEXT:    .cfi_def_cfa s0, 0
; RV64-i32-NEXT:    andi sp, sp, -64
; RV64-i32-NEXT:    mv a0, sp
; RV64-i32-NEXT:    vsetivli zero, 8, e64, m4, ta, ma
; RV64-i32-NEXT:    vse64.v v8, (a0)
; RV64-i32-NEXT:    vsetivli zero, 1, e64, m1, ta, ma
; RV64-i32-NEXT:    vslidedown.vi v10, v8, 1
; RV64-i32-NEXT:    vfmv.f.s fa5, v10
; RV64-i32-NEXT:    fcvt.l.d a0, fa5
; RV64-i32-NEXT:    vfmv.f.s fa5, v8
; RV64-i32-NEXT:    fcvt.l.d a1, fa5
; RV64-i32-NEXT:    vsetivli zero, 1, e64, m2, ta, ma
; RV64-i32-NEXT:    vslidedown.vi v10, v8, 2
; RV64-i32-NEXT:    vfmv.f.s fa5, v10
; RV64-i32-NEXT:    fcvt.l.d a2, fa5
; RV64-i32-NEXT:    vslidedown.vi v8, v8, 3
; RV64-i32-NEXT:    fld fa5, 32(sp)
; RV64-i32-NEXT:    vfmv.f.s fa4, v8
; RV64-i32-NEXT:    fld fa3, 40(sp)
<<<<<<< HEAD
; RV64-i32-NEXT:    fcvt.l.d a0, fa4
; RV64-i32-NEXT:    fcvt.l.d a1, fa5
; RV64-i32-NEXT:    fld fa5, 48(sp)
; RV64-i32-NEXT:    fcvt.l.d a2, fa3
; RV64-i32-NEXT:    vsetivli zero, 8, e32, m2, ta, ma
; RV64-i32-NEXT:    vslide1down.vx v8, v10, a0
=======
; RV64-i32-NEXT:    fcvt.l.d a3, fa4
; RV64-i32-NEXT:    fcvt.l.d a4, fa5
; RV64-i32-NEXT:    vsetivli zero, 8, e32, m2, ta, ma
; RV64-i32-NEXT:    vmv.v.x v8, a1
; RV64-i32-NEXT:    fcvt.l.d a1, fa3
; RV64-i32-NEXT:    fld fa5, 48(sp)
; RV64-i32-NEXT:    vslide1down.vx v8, v8, a0
; RV64-i32-NEXT:    vslide1down.vx v8, v8, a2
; RV64-i32-NEXT:    vslide1down.vx v8, v8, a3
>>>>>>> 97025bd9
; RV64-i32-NEXT:    fcvt.l.d a0, fa5
; RV64-i32-NEXT:    fld fa5, 56(sp)
; RV64-i32-NEXT:    vslide1down.vx v8, v8, a4
; RV64-i32-NEXT:    vslide1down.vx v8, v8, a1
; RV64-i32-NEXT:    vslide1down.vx v8, v8, a0
; RV64-i32-NEXT:    fcvt.l.d a0, fa5
; RV64-i32-NEXT:    vslide1down.vx v8, v8, a0
; RV64-i32-NEXT:    addi sp, s0, -128
; RV64-i32-NEXT:    ld ra, 120(sp) # 8-byte Folded Reload
; RV64-i32-NEXT:    ld s0, 112(sp) # 8-byte Folded Reload
; RV64-i32-NEXT:    addi sp, sp, 128
; RV64-i32-NEXT:    ret
;
; RV64-i64-LABEL: lrint_v8f64:
; RV64-i64:       # %bb.0:
; RV64-i64-NEXT:    addi sp, sp, -192
; RV64-i64-NEXT:    .cfi_def_cfa_offset 192
; RV64-i64-NEXT:    sd ra, 184(sp) # 8-byte Folded Spill
; RV64-i64-NEXT:    sd s0, 176(sp) # 8-byte Folded Spill
; RV64-i64-NEXT:    .cfi_offset ra, -8
; RV64-i64-NEXT:    .cfi_offset s0, -16
; RV64-i64-NEXT:    addi s0, sp, 192
; RV64-i64-NEXT:    .cfi_def_cfa s0, 0
; RV64-i64-NEXT:    andi sp, sp, -64
; RV64-i64-NEXT:    mv a0, sp
; RV64-i64-NEXT:    vsetivli zero, 8, e64, m4, ta, ma
; RV64-i64-NEXT:    vse64.v v8, (a0)
; RV64-i64-NEXT:    fld fa5, 56(sp)
; RV64-i64-NEXT:    fcvt.l.d a0, fa5
; RV64-i64-NEXT:    sd a0, 120(sp)
; RV64-i64-NEXT:    fld fa5, 48(sp)
; RV64-i64-NEXT:    fcvt.l.d a0, fa5
; RV64-i64-NEXT:    sd a0, 112(sp)
; RV64-i64-NEXT:    fld fa5, 40(sp)
; RV64-i64-NEXT:    fcvt.l.d a0, fa5
; RV64-i64-NEXT:    sd a0, 104(sp)
; RV64-i64-NEXT:    fld fa5, 32(sp)
; RV64-i64-NEXT:    fcvt.l.d a0, fa5
; RV64-i64-NEXT:    sd a0, 96(sp)
; RV64-i64-NEXT:    vfmv.f.s fa5, v8
; RV64-i64-NEXT:    fcvt.l.d a0, fa5
; RV64-i64-NEXT:    sd a0, 64(sp)
; RV64-i64-NEXT:    vsetivli zero, 1, e64, m1, ta, ma
; RV64-i64-NEXT:    vslidedown.vi v10, v8, 1
; RV64-i64-NEXT:    vfmv.f.s fa5, v10
; RV64-i64-NEXT:    fcvt.l.d a0, fa5
; RV64-i64-NEXT:    sd a0, 72(sp)
; RV64-i64-NEXT:    vsetivli zero, 1, e64, m2, ta, ma
; RV64-i64-NEXT:    vslidedown.vi v10, v8, 3
; RV64-i64-NEXT:    vfmv.f.s fa5, v10
; RV64-i64-NEXT:    fcvt.l.d a0, fa5
; RV64-i64-NEXT:    sd a0, 88(sp)
; RV64-i64-NEXT:    vslidedown.vi v8, v8, 2
; RV64-i64-NEXT:    vfmv.f.s fa5, v8
; RV64-i64-NEXT:    fcvt.l.d a0, fa5
; RV64-i64-NEXT:    sd a0, 80(sp)
; RV64-i64-NEXT:    addi a0, sp, 64
; RV64-i64-NEXT:    vsetivli zero, 8, e64, m4, ta, ma
; RV64-i64-NEXT:    vle64.v v8, (a0)
; RV64-i64-NEXT:    addi sp, s0, -192
; RV64-i64-NEXT:    ld ra, 184(sp) # 8-byte Folded Reload
; RV64-i64-NEXT:    ld s0, 176(sp) # 8-byte Folded Reload
; RV64-i64-NEXT:    addi sp, sp, 192
; RV64-i64-NEXT:    ret
  %a = call <8 x iXLen> @llvm.lrint.v8iXLen.v8f64(<8 x double> %x)
  ret <8 x iXLen> %a
}
declare <8 x iXLen> @llvm.lrint.v8iXLen.v8f64(<8 x double>)<|MERGE_RESOLUTION|>--- conflicted
+++ resolved
@@ -782,14 +782,6 @@
 ; RV32-NEXT:    fld fa5, 32(sp)
 ; RV32-NEXT:    vfmv.f.s fa4, v8
 ; RV32-NEXT:    fld fa3, 40(sp)
-<<<<<<< HEAD
-; RV32-NEXT:    fcvt.w.d a0, fa4
-; RV32-NEXT:    fcvt.w.d a1, fa5
-; RV32-NEXT:    fld fa5, 48(sp)
-; RV32-NEXT:    fcvt.w.d a2, fa3
-; RV32-NEXT:    vsetivli zero, 8, e32, m2, ta, ma
-; RV32-NEXT:    vslide1down.vx v8, v10, a0
-=======
 ; RV32-NEXT:    fcvt.w.d a3, fa4
 ; RV32-NEXT:    fcvt.w.d a4, fa5
 ; RV32-NEXT:    vsetivli zero, 8, e32, m2, ta, ma
@@ -799,7 +791,6 @@
 ; RV32-NEXT:    vslide1down.vx v8, v8, a0
 ; RV32-NEXT:    vslide1down.vx v8, v8, a2
 ; RV32-NEXT:    vslide1down.vx v8, v8, a3
->>>>>>> 97025bd9
 ; RV32-NEXT:    fcvt.w.d a0, fa5
 ; RV32-NEXT:    fld fa5, 56(sp)
 ; RV32-NEXT:    vslide1down.vx v8, v8, a4
@@ -841,14 +832,6 @@
 ; RV64-i32-NEXT:    fld fa5, 32(sp)
 ; RV64-i32-NEXT:    vfmv.f.s fa4, v8
 ; RV64-i32-NEXT:    fld fa3, 40(sp)
-<<<<<<< HEAD
-; RV64-i32-NEXT:    fcvt.l.d a0, fa4
-; RV64-i32-NEXT:    fcvt.l.d a1, fa5
-; RV64-i32-NEXT:    fld fa5, 48(sp)
-; RV64-i32-NEXT:    fcvt.l.d a2, fa3
-; RV64-i32-NEXT:    vsetivli zero, 8, e32, m2, ta, ma
-; RV64-i32-NEXT:    vslide1down.vx v8, v10, a0
-=======
 ; RV64-i32-NEXT:    fcvt.l.d a3, fa4
 ; RV64-i32-NEXT:    fcvt.l.d a4, fa5
 ; RV64-i32-NEXT:    vsetivli zero, 8, e32, m2, ta, ma
@@ -858,7 +841,6 @@
 ; RV64-i32-NEXT:    vslide1down.vx v8, v8, a0
 ; RV64-i32-NEXT:    vslide1down.vx v8, v8, a2
 ; RV64-i32-NEXT:    vslide1down.vx v8, v8, a3
->>>>>>> 97025bd9
 ; RV64-i32-NEXT:    fcvt.l.d a0, fa5
 ; RV64-i32-NEXT:    fld fa5, 56(sp)
 ; RV64-i32-NEXT:    vslide1down.vx v8, v8, a4

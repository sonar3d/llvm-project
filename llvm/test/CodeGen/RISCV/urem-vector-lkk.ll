--- conflicted
+++ resolved
@@ -39,12 +39,6 @@
 ; RV32I-NEXT:    li a1, 1003
 ; RV32I-NEXT:    mv a0, s2
 ; RV32I-NEXT:    call __umodsi3
-<<<<<<< HEAD
-; RV32I-NEXT:    sh a0, 6(s3)
-; RV32I-NEXT:    sh s1, 4(s3)
-; RV32I-NEXT:    sh s0, 2(s3)
-=======
->>>>>>> dd326b12
 ; RV32I-NEXT:    sh s4, 0(s3)
 ; RV32I-NEXT:    sh s0, 2(s3)
 ; RV32I-NEXT:    sh s1, 4(s3)
@@ -89,17 +83,10 @@
 ; RV32IM-NEXT:    li a6, 1003
 ; RV32IM-NEXT:    mul a5, a5, a6
 ; RV32IM-NEXT:    sub a1, a1, a5
-<<<<<<< HEAD
-; RV32IM-NEXT:    sh a1, 6(a0)
-; RV32IM-NEXT:    sh a4, 4(a0)
-; RV32IM-NEXT:    sh a2, 0(a0)
-; RV32IM-NEXT:    sh a3, 2(a0)
-=======
 ; RV32IM-NEXT:    sh a2, 0(a0)
 ; RV32IM-NEXT:    sh a3, 2(a0)
 ; RV32IM-NEXT:    sh a4, 4(a0)
 ; RV32IM-NEXT:    sh a1, 6(a0)
->>>>>>> dd326b12
 ; RV32IM-NEXT:    ret
 ;
 ; RV64I-LABEL: fold_urem_vec_1:
@@ -131,12 +118,6 @@
 ; RV64I-NEXT:    li a1, 1003
 ; RV64I-NEXT:    mv a0, s2
 ; RV64I-NEXT:    call __umoddi3
-<<<<<<< HEAD
-; RV64I-NEXT:    sh a0, 6(s3)
-; RV64I-NEXT:    sh s1, 4(s3)
-; RV64I-NEXT:    sh s0, 2(s3)
-=======
->>>>>>> dd326b12
 ; RV64I-NEXT:    sh s4, 0(s3)
 ; RV64I-NEXT:    sh s0, 2(s3)
 ; RV64I-NEXT:    sh s1, 4(s3)
@@ -181,11 +162,6 @@
 ; RV64IM-NEXT:    li a6, 1003
 ; RV64IM-NEXT:    mul a3, a3, a6
 ; RV64IM-NEXT:    subw a1, a1, a3
-<<<<<<< HEAD
-; RV64IM-NEXT:    sh a1, 6(a0)
-; RV64IM-NEXT:    sh a5, 4(a0)
-=======
->>>>>>> dd326b12
 ; RV64IM-NEXT:    sh a4, 0(a0)
 ; RV64IM-NEXT:    sh a2, 2(a0)
 ; RV64IM-NEXT:    sh a5, 4(a0)
@@ -225,12 +201,6 @@
 ; RV32I-NEXT:    li a1, 95
 ; RV32I-NEXT:    mv a0, s2
 ; RV32I-NEXT:    call __umodsi3
-<<<<<<< HEAD
-; RV32I-NEXT:    sh a0, 6(s3)
-; RV32I-NEXT:    sh s1, 4(s3)
-; RV32I-NEXT:    sh s0, 2(s3)
-=======
->>>>>>> dd326b12
 ; RV32I-NEXT:    sh s4, 0(s3)
 ; RV32I-NEXT:    sh s0, 2(s3)
 ; RV32I-NEXT:    sh s1, 4(s3)
@@ -265,17 +235,10 @@
 ; RV32IM-NEXT:    mulhu a5, a1, a5
 ; RV32IM-NEXT:    mul a5, a5, a7
 ; RV32IM-NEXT:    sub a1, a1, a5
-<<<<<<< HEAD
-; RV32IM-NEXT:    sh a1, 6(a0)
-; RV32IM-NEXT:    sh a4, 4(a0)
-; RV32IM-NEXT:    sh a3, 2(a0)
-; RV32IM-NEXT:    sh a2, 0(a0)
-=======
 ; RV32IM-NEXT:    sh a2, 0(a0)
 ; RV32IM-NEXT:    sh a3, 2(a0)
 ; RV32IM-NEXT:    sh a4, 4(a0)
 ; RV32IM-NEXT:    sh a1, 6(a0)
->>>>>>> dd326b12
 ; RV32IM-NEXT:    ret
 ;
 ; RV64I-LABEL: fold_urem_vec_2:
@@ -307,12 +270,6 @@
 ; RV64I-NEXT:    li a1, 95
 ; RV64I-NEXT:    mv a0, s2
 ; RV64I-NEXT:    call __umoddi3
-<<<<<<< HEAD
-; RV64I-NEXT:    sh a0, 6(s3)
-; RV64I-NEXT:    sh s1, 4(s3)
-; RV64I-NEXT:    sh s0, 2(s3)
-=======
->>>>>>> dd326b12
 ; RV64I-NEXT:    sh s4, 0(s3)
 ; RV64I-NEXT:    sh s0, 2(s3)
 ; RV64I-NEXT:    sh s1, 4(s3)
@@ -347,17 +304,10 @@
 ; RV64IM-NEXT:    mulhu a2, a1, a2
 ; RV64IM-NEXT:    mul a2, a2, a7
 ; RV64IM-NEXT:    subw a1, a1, a2
-<<<<<<< HEAD
-; RV64IM-NEXT:    sh a1, 6(a0)
-; RV64IM-NEXT:    sh a5, 4(a0)
-; RV64IM-NEXT:    sh a4, 2(a0)
-; RV64IM-NEXT:    sh a3, 0(a0)
-=======
 ; RV64IM-NEXT:    sh a3, 0(a0)
 ; RV64IM-NEXT:    sh a4, 2(a0)
 ; RV64IM-NEXT:    sh a5, 4(a0)
 ; RV64IM-NEXT:    sh a1, 6(a0)
->>>>>>> dd326b12
 ; RV64IM-NEXT:    ret
   %1 = urem <4 x i16> %x, <i16 95, i16 95, i16 95, i16 95>
   ret <4 x i16> %1
@@ -461,17 +411,10 @@
 ; RV32IM-NEXT:    sub a1, a1, t2
 ; RV32IM-NEXT:    add a2, a2, a6
 ; RV32IM-NEXT:    sub a2, a2, t0
-<<<<<<< HEAD
-; RV32IM-NEXT:    sh a2, 6(a0)
-; RV32IM-NEXT:    sh a1, 4(a0)
-; RV32IM-NEXT:    sh a4, 2(a0)
-; RV32IM-NEXT:    sh a3, 0(a0)
-=======
 ; RV32IM-NEXT:    sh a3, 0(a0)
 ; RV32IM-NEXT:    sh a4, 2(a0)
 ; RV32IM-NEXT:    sh a1, 4(a0)
 ; RV32IM-NEXT:    sh a2, 6(a0)
->>>>>>> dd326b12
 ; RV32IM-NEXT:    ret
 ;
 ; RV64I-LABEL: combine_urem_udiv:
@@ -601,12 +544,6 @@
 ; RV32I-NEXT:    andi a1, s1, 63
 ; RV32I-NEXT:    andi a2, s2, 31
 ; RV32I-NEXT:    andi a3, s3, 7
-<<<<<<< HEAD
-; RV32I-NEXT:    sh a0, 6(s0)
-; RV32I-NEXT:    sh a3, 4(s0)
-; RV32I-NEXT:    sh a2, 2(s0)
-=======
->>>>>>> dd326b12
 ; RV32I-NEXT:    sh a1, 0(s0)
 ; RV32I-NEXT:    sh a2, 2(s0)
 ; RV32I-NEXT:    sh a3, 4(s0)
@@ -634,11 +571,6 @@
 ; RV32IM-NEXT:    andi a1, a1, 63
 ; RV32IM-NEXT:    andi a2, a2, 31
 ; RV32IM-NEXT:    andi a3, a3, 7
-<<<<<<< HEAD
-; RV32IM-NEXT:    sh a3, 4(a0)
-; RV32IM-NEXT:    sh a2, 2(a0)
-=======
->>>>>>> dd326b12
 ; RV32IM-NEXT:    sh a1, 0(a0)
 ; RV32IM-NEXT:    sh a2, 2(a0)
 ; RV32IM-NEXT:    sh a3, 4(a0)
@@ -664,12 +596,6 @@
 ; RV64I-NEXT:    andi a1, s1, 63
 ; RV64I-NEXT:    andi a2, s2, 31
 ; RV64I-NEXT:    andi a3, s3, 7
-<<<<<<< HEAD
-; RV64I-NEXT:    sh a0, 6(s0)
-; RV64I-NEXT:    sh a3, 4(s0)
-; RV64I-NEXT:    sh a2, 2(s0)
-=======
->>>>>>> dd326b12
 ; RV64I-NEXT:    sh a1, 0(s0)
 ; RV64I-NEXT:    sh a2, 2(s0)
 ; RV64I-NEXT:    sh a3, 4(s0)
@@ -732,12 +658,6 @@
 ; RV32I-NEXT:    addi a1, a0, 1327
 ; RV32I-NEXT:    mv a0, s1
 ; RV32I-NEXT:    call __umodsi3
-<<<<<<< HEAD
-; RV32I-NEXT:    sh a0, 6(s2)
-; RV32I-NEXT:    sh s0, 4(s2)
-; RV32I-NEXT:    sh s3, 2(s2)
-=======
->>>>>>> dd326b12
 ; RV32I-NEXT:    sh zero, 0(s2)
 ; RV32I-NEXT:    sh s3, 2(s2)
 ; RV32I-NEXT:    sh s0, 4(s2)
@@ -775,15 +695,9 @@
 ; RV32IM-NEXT:    mul a4, a4, a5
 ; RV32IM-NEXT:    sub a1, a1, a4
 ; RV32IM-NEXT:    sh zero, 0(a0)
-<<<<<<< HEAD
-; RV32IM-NEXT:    sh a1, 6(a0)
-; RV32IM-NEXT:    sh a3, 4(a0)
-; RV32IM-NEXT:    sh a2, 2(a0)
-=======
 ; RV32IM-NEXT:    sh a2, 2(a0)
 ; RV32IM-NEXT:    sh a3, 4(a0)
 ; RV32IM-NEXT:    sh a1, 6(a0)
->>>>>>> dd326b12
 ; RV32IM-NEXT:    ret
 ;
 ; RV64I-LABEL: dont_fold_urem_one:
@@ -810,12 +724,6 @@
 ; RV64I-NEXT:    addiw a1, a0, 1327
 ; RV64I-NEXT:    mv a0, s1
 ; RV64I-NEXT:    call __umoddi3
-<<<<<<< HEAD
-; RV64I-NEXT:    sh a0, 6(s2)
-; RV64I-NEXT:    sh s0, 4(s2)
-; RV64I-NEXT:    sh s3, 2(s2)
-=======
->>>>>>> dd326b12
 ; RV64I-NEXT:    sh zero, 0(s2)
 ; RV64I-NEXT:    sh s3, 2(s2)
 ; RV64I-NEXT:    sh s0, 4(s2)
@@ -853,15 +761,9 @@
 ; RV64IM-NEXT:    mul a2, a2, a5
 ; RV64IM-NEXT:    subw a1, a1, a2
 ; RV64IM-NEXT:    sh zero, 0(a0)
-<<<<<<< HEAD
-; RV64IM-NEXT:    sh a1, 6(a0)
-; RV64IM-NEXT:    sh a4, 4(a0)
-; RV64IM-NEXT:    sh a3, 2(a0)
-=======
 ; RV64IM-NEXT:    sh a3, 2(a0)
 ; RV64IM-NEXT:    sh a4, 4(a0)
 ; RV64IM-NEXT:    sh a1, 6(a0)
->>>>>>> dd326b12
 ; RV64IM-NEXT:    ret
   %1 = urem <4 x i16> %x, <i16 1, i16 654, i16 23, i16 5423>
   ret <4 x i16> %1
@@ -891,17 +793,6 @@
 ; RV32I-NEXT:    sw s6, 16(sp) # 4-byte Folded Spill
 ; RV32I-NEXT:    sw s7, 12(sp) # 4-byte Folded Spill
 ; RV32I-NEXT:    sw s8, 8(sp) # 4-byte Folded Spill
-<<<<<<< HEAD
-; RV32I-NEXT:    lw s0, 16(a1)
-; RV32I-NEXT:    lw s1, 20(a1)
-; RV32I-NEXT:    lw s2, 24(a1)
-; RV32I-NEXT:    lw s3, 28(a1)
-; RV32I-NEXT:    lw a3, 0(a1)
-; RV32I-NEXT:    lw a4, 4(a1)
-; RV32I-NEXT:    lw s4, 8(a1)
-; RV32I-NEXT:    lw s5, 12(a1)
-; RV32I-NEXT:    mv s6, a0
-=======
 ; RV32I-NEXT:    lw s1, 16(a1)
 ; RV32I-NEXT:    lw s2, 20(a1)
 ; RV32I-NEXT:    lw s3, 24(a1)
@@ -911,7 +802,6 @@
 ; RV32I-NEXT:    lw s5, 8(a1)
 ; RV32I-NEXT:    lw s6, 12(a1)
 ; RV32I-NEXT:    mv s0, a0
->>>>>>> dd326b12
 ; RV32I-NEXT:    li a2, 1
 ; RV32I-NEXT:    mv a0, a3
 ; RV32I-NEXT:    mv a1, a4
@@ -927,28 +817,6 @@
 ; RV32I-NEXT:    mv s5, a0
 ; RV32I-NEXT:    mv s6, a1
 ; RV32I-NEXT:    li a2, 23
-<<<<<<< HEAD
-; RV32I-NEXT:    mv a0, s0
-; RV32I-NEXT:    mv a1, s1
-; RV32I-NEXT:    li a3, 0
-; RV32I-NEXT:    call __umoddi3
-; RV32I-NEXT:    mv s0, a0
-; RV32I-NEXT:    mv s1, a1
-; RV32I-NEXT:    lui a0, 1
-; RV32I-NEXT:    addi a2, a0, 1327
-; RV32I-NEXT:    mv a0, s2
-; RV32I-NEXT:    mv a1, s3
-; RV32I-NEXT:    li a3, 0
-; RV32I-NEXT:    call __umoddi3
-; RV32I-NEXT:    sw a1, 28(s6)
-; RV32I-NEXT:    sw a0, 24(s6)
-; RV32I-NEXT:    sw s1, 20(s6)
-; RV32I-NEXT:    sw s0, 16(s6)
-; RV32I-NEXT:    sw s5, 12(s6)
-; RV32I-NEXT:    sw s4, 8(s6)
-; RV32I-NEXT:    sw s8, 4(s6)
-; RV32I-NEXT:    sw s7, 0(s6)
-=======
 ; RV32I-NEXT:    mv a0, s1
 ; RV32I-NEXT:    mv a1, s2
 ; RV32I-NEXT:    li a3, 0
@@ -969,7 +837,6 @@
 ; RV32I-NEXT:    sw s8, 4(s0)
 ; RV32I-NEXT:    sw s5, 8(s0)
 ; RV32I-NEXT:    sw s6, 12(s0)
->>>>>>> dd326b12
 ; RV32I-NEXT:    lw ra, 44(sp) # 4-byte Folded Reload
 ; RV32I-NEXT:    lw s0, 40(sp) # 4-byte Folded Reload
 ; RV32I-NEXT:    lw s1, 36(sp) # 4-byte Folded Reload
@@ -996,17 +863,6 @@
 ; RV32IM-NEXT:    sw s6, 16(sp) # 4-byte Folded Spill
 ; RV32IM-NEXT:    sw s7, 12(sp) # 4-byte Folded Spill
 ; RV32IM-NEXT:    sw s8, 8(sp) # 4-byte Folded Spill
-<<<<<<< HEAD
-; RV32IM-NEXT:    lw s0, 16(a1)
-; RV32IM-NEXT:    lw s1, 20(a1)
-; RV32IM-NEXT:    lw s2, 24(a1)
-; RV32IM-NEXT:    lw s3, 28(a1)
-; RV32IM-NEXT:    lw a3, 0(a1)
-; RV32IM-NEXT:    lw a4, 4(a1)
-; RV32IM-NEXT:    lw s4, 8(a1)
-; RV32IM-NEXT:    lw s5, 12(a1)
-; RV32IM-NEXT:    mv s6, a0
-=======
 ; RV32IM-NEXT:    lw s1, 16(a1)
 ; RV32IM-NEXT:    lw s2, 20(a1)
 ; RV32IM-NEXT:    lw s3, 24(a1)
@@ -1016,7 +872,6 @@
 ; RV32IM-NEXT:    lw s5, 8(a1)
 ; RV32IM-NEXT:    lw s6, 12(a1)
 ; RV32IM-NEXT:    mv s0, a0
->>>>>>> dd326b12
 ; RV32IM-NEXT:    li a2, 1
 ; RV32IM-NEXT:    mv a0, a3
 ; RV32IM-NEXT:    mv a1, a4
@@ -1032,28 +887,6 @@
 ; RV32IM-NEXT:    mv s5, a0
 ; RV32IM-NEXT:    mv s6, a1
 ; RV32IM-NEXT:    li a2, 23
-<<<<<<< HEAD
-; RV32IM-NEXT:    mv a0, s0
-; RV32IM-NEXT:    mv a1, s1
-; RV32IM-NEXT:    li a3, 0
-; RV32IM-NEXT:    call __umoddi3
-; RV32IM-NEXT:    mv s0, a0
-; RV32IM-NEXT:    mv s1, a1
-; RV32IM-NEXT:    lui a0, 1
-; RV32IM-NEXT:    addi a2, a0, 1327
-; RV32IM-NEXT:    mv a0, s2
-; RV32IM-NEXT:    mv a1, s3
-; RV32IM-NEXT:    li a3, 0
-; RV32IM-NEXT:    call __umoddi3
-; RV32IM-NEXT:    sw a1, 28(s6)
-; RV32IM-NEXT:    sw a0, 24(s6)
-; RV32IM-NEXT:    sw s1, 20(s6)
-; RV32IM-NEXT:    sw s0, 16(s6)
-; RV32IM-NEXT:    sw s5, 12(s6)
-; RV32IM-NEXT:    sw s4, 8(s6)
-; RV32IM-NEXT:    sw s8, 4(s6)
-; RV32IM-NEXT:    sw s7, 0(s6)
-=======
 ; RV32IM-NEXT:    mv a0, s1
 ; RV32IM-NEXT:    mv a1, s2
 ; RV32IM-NEXT:    li a3, 0
@@ -1074,7 +907,6 @@
 ; RV32IM-NEXT:    sw s8, 4(s0)
 ; RV32IM-NEXT:    sw s5, 8(s0)
 ; RV32IM-NEXT:    sw s6, 12(s0)
->>>>>>> dd326b12
 ; RV32IM-NEXT:    lw ra, 44(sp) # 4-byte Folded Reload
 ; RV32IM-NEXT:    lw s0, 40(sp) # 4-byte Folded Reload
 ; RV32IM-NEXT:    lw s1, 36(sp) # 4-byte Folded Reload
@@ -1112,12 +944,6 @@
 ; RV64I-NEXT:    addiw a1, a0, 1327
 ; RV64I-NEXT:    mv a0, s1
 ; RV64I-NEXT:    call __umoddi3
-<<<<<<< HEAD
-; RV64I-NEXT:    sd a0, 24(s2)
-; RV64I-NEXT:    sd s0, 16(s2)
-; RV64I-NEXT:    sd s3, 8(s2)
-=======
->>>>>>> dd326b12
 ; RV64I-NEXT:    sd zero, 0(s2)
 ; RV64I-NEXT:    sd s3, 8(s2)
 ; RV64I-NEXT:    sd s0, 16(s2)
@@ -1162,15 +988,9 @@
 ; RV64IM-NEXT:    mul a2, a2, a5
 ; RV64IM-NEXT:    sub a1, a1, a2
 ; RV64IM-NEXT:    sd zero, 0(a0)
-<<<<<<< HEAD
-; RV64IM-NEXT:    sd a1, 24(a0)
-; RV64IM-NEXT:    sd a4, 8(a0)
-; RV64IM-NEXT:    sd a3, 16(a0)
-=======
 ; RV64IM-NEXT:    sd a4, 8(a0)
 ; RV64IM-NEXT:    sd a3, 16(a0)
 ; RV64IM-NEXT:    sd a1, 24(a0)
->>>>>>> dd326b12
 ; RV64IM-NEXT:    ret
   %1 = urem <4 x i64> %x, <i64 1, i64 654, i64 23, i64 5423>
   ret <4 x i64> %1

--- conflicted
+++ resolved
@@ -386,7 +386,36 @@
       << Error;
 }
 
-<<<<<<< HEAD
+TEST(VerifierTest, GetElementPtrInst) {
+  LLVMContext C;
+  Module M("M", C);
+  FunctionType *FTy = FunctionType::get(Type::getVoidTy(C), /*isVarArg=*/false);
+  Function *F = Function::Create(FTy, Function::ExternalLinkage, "foo", M);
+  BasicBlock *Entry = BasicBlock::Create(C, "entry", F);
+  ReturnInst *RI = ReturnInst::Create(C, Entry);
+
+  FixedVectorType *V2P1Ty = FixedVectorType::get(PointerType::get(C, 1), 2);
+  FixedVectorType *V2P2Ty = FixedVectorType::get(PointerType::get(C, 2), 2);
+
+  Instruction *GEPVec = GetElementPtrInst::Create(
+      Type::getInt8Ty(C), ConstantAggregateZero::get(V2P1Ty),
+      {ConstantVector::getSplat(ElementCount::getFixed(2),
+                                ConstantInt::get(Type::getInt64Ty(C), 0))},
+      Entry);
+
+  GEPVec->insertBefore(RI);
+
+  // Break the address space of the source value
+  GEPVec->getOperandUse(0).set(ConstantAggregateZero::get(V2P2Ty));
+
+  std::string Error;
+  raw_string_ostream ErrorOS(Error);
+  EXPECT_TRUE(verifyFunction(*F, &ErrorOS));
+  EXPECT_TRUE(
+      StringRef(Error).starts_with("GEP address space doesn't match type"))
+      << Error;
+}
+
 TEST(VerifierTest, DetectTaggedGlobalInSection) {
   LLVMContext C;
   Module M("M", C);
@@ -405,35 +434,6 @@
   EXPECT_TRUE(verifyModule(M, &ErrorOS));
   EXPECT_TRUE(
       StringRef(Error).starts_with("tagged GlobalValue must not be in section"))
-=======
-TEST(VerifierTest, GetElementPtrInst) {
-  LLVMContext C;
-  Module M("M", C);
-  FunctionType *FTy = FunctionType::get(Type::getVoidTy(C), /*isVarArg=*/false);
-  Function *F = Function::Create(FTy, Function::ExternalLinkage, "foo", M);
-  BasicBlock *Entry = BasicBlock::Create(C, "entry", F);
-  ReturnInst *RI = ReturnInst::Create(C, Entry);
-
-  FixedVectorType *V2P1Ty = FixedVectorType::get(PointerType::get(C, 1), 2);
-  FixedVectorType *V2P2Ty = FixedVectorType::get(PointerType::get(C, 2), 2);
-
-  Instruction *GEPVec = GetElementPtrInst::Create(
-      Type::getInt8Ty(C), ConstantAggregateZero::get(V2P1Ty),
-      {ConstantVector::getSplat(ElementCount::getFixed(2),
-                                ConstantInt::get(Type::getInt64Ty(C), 0))},
-      Entry);
-
-  GEPVec->insertBefore(RI);
-
-  // Break the address space of the source value
-  GEPVec->getOperandUse(0).set(ConstantAggregateZero::get(V2P2Ty));
-
-  std::string Error;
-  raw_string_ostream ErrorOS(Error);
-  EXPECT_TRUE(verifyFunction(*F, &ErrorOS));
-  EXPECT_TRUE(
-      StringRef(Error).starts_with("GEP address space doesn't match type"))
->>>>>>> 6aa74038
       << Error;
 }
 

//===- bolt/Core/BinaryContext.h - Low-level context ------------*- C++ -*-===//
//
// Part of the LLVM Project, under the Apache License v2.0 with LLVM Exceptions.
// See https://llvm.org/LICENSE.txt for license information.
// SPDX-License-Identifier: Apache-2.0 WITH LLVM-exception
//
//===----------------------------------------------------------------------===//
//
// Context for processing binary executable/library files.
//
//===----------------------------------------------------------------------===//

#ifndef BOLT_CORE_BINARY_CONTEXT_H
#define BOLT_CORE_BINARY_CONTEXT_H

#include "bolt/Core/AddressMap.h"
#include "bolt/Core/BinaryData.h"
#include "bolt/Core/BinarySection.h"
#include "bolt/Core/DebugData.h"
#include "bolt/Core/DynoStats.h"
#include "bolt/Core/JumpTable.h"
#include "bolt/Core/MCPlusBuilder.h"
#include "bolt/RuntimeLibs/RuntimeLibrary.h"
#include "llvm/ADT/AddressRanges.h"
#include "llvm/ADT/ArrayRef.h"
#include "llvm/ADT/StringMap.h"
#include "llvm/ADT/iterator.h"
#include "llvm/BinaryFormat/Dwarf.h"
#include "llvm/BinaryFormat/MachO.h"
#include "llvm/MC/MCAsmInfo.h"
#include "llvm/MC/MCCodeEmitter.h"
#include "llvm/MC/MCContext.h"
#include "llvm/MC/MCObjectFileInfo.h"
#include "llvm/MC/MCObjectWriter.h"
#include "llvm/MC/MCPseudoProbe.h"
#include "llvm/MC/MCSectionELF.h"
#include "llvm/MC/MCSectionMachO.h"
#include "llvm/MC/MCStreamer.h"
#include "llvm/MC/MCSymbol.h"
#include "llvm/MC/TargetRegistry.h"
#include "llvm/Support/ErrorOr.h"
#include "llvm/Support/RWMutex.h"
#include "llvm/Support/raw_ostream.h"
#include "llvm/TargetParser/Triple.h"
#include <functional>
#include <list>
#include <map>
#include <optional>
#include <set>
#include <string>
#include <system_error>
#include <type_traits>
#include <unordered_map>
#include <vector>

namespace llvm {
class MCDisassembler;
class MCInstPrinter;

using namespace object;

namespace bolt {

class BinaryFunction;

/// Information on loadable part of the file.
struct SegmentInfo {
  uint64_t Address;           /// Address of the segment in memory.
  uint64_t Size;              /// Size of the segment in memory.
  uint64_t FileOffset;        /// Offset in the file.
  uint64_t FileSize;          /// Size in file.
  uint64_t Alignment;         /// Alignment of the segment.

  void print(raw_ostream &OS) const {
    OS << "SegmentInfo { Address: 0x"
       << Twine::utohexstr(Address) << ", Size: 0x"
       << Twine::utohexstr(Size) << ", FileOffset: 0x"
       << Twine::utohexstr(FileOffset) << ", FileSize: 0x"
       << Twine::utohexstr(FileSize) << ", Alignment: 0x"
       << Twine::utohexstr(Alignment) << "}";
  };
};

inline raw_ostream &operator<<(raw_ostream &OS, const SegmentInfo &SegInfo) {
  SegInfo.print(OS);
  return OS;
}

// AArch64-specific symbol markers used to delimit code/data in .text.
enum class MarkerSymType : char {
  NONE = 0,
  CODE,
  DATA,
};

enum class MemoryContentsType : char {
  UNKNOWN = 0,             /// Unknown contents.
  POSSIBLE_JUMP_TABLE,     /// Possibly a non-PIC jump table.
  POSSIBLE_PIC_JUMP_TABLE, /// Possibly a PIC jump table.
};

/// Helper function to truncate a \p Value to given size in \p Bytes.
inline int64_t truncateToSize(int64_t Value, unsigned Bytes) {
  return Value & ((uint64_t)(int64_t)-1 >> (64 - Bytes * 8));
}

/// Filter iterator.
template <typename ItrType,
          typename PredType = std::function<bool(const ItrType &)>>
class FilterIterator {
  using inner_traits = std::iterator_traits<ItrType>;
  using Iterator = FilterIterator;

  PredType Pred;
  ItrType Itr, End;

  void prev() {
    while (!Pred(--Itr))
      ;
  }
  void next() {
    ++Itr;
    nextMatching();
  }
  void nextMatching() {
    while (Itr != End && !Pred(Itr))
      ++Itr;
  }

public:
  using iterator_category = std::bidirectional_iterator_tag;
  using value_type = typename inner_traits::value_type;
  using difference_type = typename inner_traits::difference_type;
  using pointer = typename inner_traits::pointer;
  using reference = typename inner_traits::reference;

  Iterator &operator++() { next(); return *this; }
  Iterator &operator--() { prev(); return *this; }
  Iterator operator++(int) { auto Tmp(Itr); next(); return Tmp; }
  Iterator operator--(int) { auto Tmp(Itr); prev(); return Tmp; }
  bool operator==(const Iterator &Other) const { return Itr == Other.Itr; }
  bool operator!=(const Iterator &Other) const { return !operator==(Other); }
  reference operator*() { return *Itr; }
  pointer operator->() { return &operator*(); }
  FilterIterator(PredType Pred, ItrType Itr, ItrType End)
      : Pred(Pred), Itr(Itr), End(End) {
    nextMatching();
  }
};

/// BOLT-exclusive errors generated in core BOLT libraries, optionally holding a
/// string message and whether it is fatal or not. In case it is fatal and if
/// BOLT is running as a standalone process, the process might be killed as soon
/// as the error is checked.
class BOLTError : public ErrorInfo<BOLTError> {
public:
  static char ID;

  BOLTError(bool IsFatal, const Twine &S = Twine());
  void log(raw_ostream &OS) const override;
  bool isFatal() const { return IsFatal; }

  const std::string &getMessage() const { return Msg; }
  std::error_code convertToErrorCode() const override;

private:
  bool IsFatal;
  std::string Msg;
};

/// Streams used by BOLT to log regular or error events
struct JournalingStreams {
  raw_ostream &Out;
  raw_ostream &Err;
};

Error createNonFatalBOLTError(const Twine &S);
Error createFatalBOLTError(const Twine &S);

class BinaryContext {
  BinaryContext() = delete;

  /// Name of the binary file the context originated from.
  std::string Filename;

  /// Unique build ID if available for the binary.
  std::optional<std::string> FileBuildID;

  /// Set of all sections.
  struct CompareSections {
    bool operator()(const BinarySection *A, const BinarySection *B) const {
      return *A < *B;
    }
  };
  using SectionSetType = std::set<BinarySection *, CompareSections>;
  SectionSetType Sections;

  using SectionIterator = pointee_iterator<SectionSetType::iterator>;
  using SectionConstIterator = pointee_iterator<SectionSetType::const_iterator>;

  using FilteredSectionIterator = FilterIterator<SectionIterator>;
  using FilteredSectionConstIterator = FilterIterator<SectionConstIterator>;

  /// Map virtual address to a section.  It is possible to have more than one
  /// section mapped to the same address, e.g. non-allocatable sections.
  using AddressToSectionMapType = std::multimap<uint64_t, BinarySection *>;
  AddressToSectionMapType AddressToSection;

  /// multimap of section name to BinarySection object.  Some binaries
  /// have multiple sections with the same name.
  using NameToSectionMapType = std::multimap<std::string, BinarySection *>;
  NameToSectionMapType NameToSection;

  /// Map section references to BinarySection for matching sections in the
  /// input file to internal section representation.
  DenseMap<SectionRef, BinarySection *> SectionRefToBinarySection;

  /// Low level section registration.
  BinarySection &registerSection(BinarySection *Section);

  /// Store all functions in the binary, sorted by original address.
  std::map<uint64_t, BinaryFunction> BinaryFunctions;

  /// A mutex that is used to control parallel accesses to BinaryFunctions
  mutable llvm::sys::RWMutex BinaryFunctionsMutex;

  /// Functions injected by BOLT
  std::vector<BinaryFunction *> InjectedBinaryFunctions;

  /// Jump tables for all functions mapped by address.
  std::map<uint64_t, JumpTable *> JumpTables;

  /// Locations of PC-relative relocations in data objects.
  std::unordered_set<uint64_t> DataPCRelocations;

  /// Used in duplicateJumpTable() to uniquely identify a JT clone
  /// Start our IDs with a high number so getJumpTableContainingAddress checks
  /// with size won't overflow
  uint32_t DuplicatedJumpTables{0x10000000};

  /// Function fragments to skip.
  std::unordered_set<BinaryFunction *> FragmentsToSkip;

  /// The runtime library.
  std::unique_ptr<RuntimeLibrary> RtLibrary;

  /// DWP Context.
  std::shared_ptr<DWARFContext> DWPContext;

  /// Decoded pseudo probes.
<<<<<<< HEAD
  std::unique_ptr<MCPseudoProbeDecoder> PseudoProbeDecoder;
=======
  std::shared_ptr<MCPseudoProbeDecoder> PseudoProbeDecoder;
>>>>>>> 9b007a19

  /// A map of DWO Ids to CUs.
  using DWOIdToCUMapType = std::unordered_map<uint64_t, DWARFUnit *>;
  DWOIdToCUMapType DWOCUs;

  bool ContainsDwarf5{false};
  bool ContainsDwarfLegacy{false};

  /// Mapping from input to output addresses.
  std::optional<AddressMap> IOAddressMap;

  /// Preprocess DWO debug information.
  void preprocessDWODebugInfo();

  /// DWARF line info for CUs.
  std::map<unsigned, DwarfLineTable> DwarfLineTablesCUMap;

  /// Internal helper for removing section name from a lookup table.
  void deregisterSectionName(const BinarySection &Section);

public:
  static Expected<std::unique_ptr<BinaryContext>>
  createBinaryContext(Triple TheTriple, StringRef InputFileName,
                      SubtargetFeatures *Features, bool IsPIC,
                      std::unique_ptr<DWARFContext> DwCtx,
                      JournalingStreams Logger);

  /// Superset of compiler units that will contain overwritten code that needs
  /// new debug info. In a few cases, functions may end up not being
  /// overwritten, but it is okay to re-generate debug info for them.
  std::set<const DWARFUnit *> ProcessedCUs;

  // Setup MCPlus target builder
  void initializeTarget(std::unique_ptr<MCPlusBuilder> TargetBuilder) {
    MIB = std::move(TargetBuilder);
  }

  /// Return function fragments to skip.
  const std::unordered_set<BinaryFunction *> &getFragmentsToSkip() {
    return FragmentsToSkip;
  }

  /// Add function fragment to skip
  void addFragmentsToSkip(BinaryFunction *Function) {
    FragmentsToSkip.insert(Function);
  }

  void clearFragmentsToSkip() { FragmentsToSkip.clear(); }

  /// Given DWOId returns CU if it exists in DWOCUs.
  std::optional<DWARFUnit *> getDWOCU(uint64_t DWOId);

  /// Returns DWOContext if it exists.
  DWARFContext *getDWOContext() const;

  /// Get Number of DWOCUs in a map.
  uint32_t getNumDWOCUs() { return DWOCUs.size(); }

  /// Returns true if DWARF5 is used.
  bool isDWARF5Used() const { return ContainsDwarf5; }

  /// Returns true if DWARF4 or lower is used.
  bool isDWARFLegacyUsed() const { return ContainsDwarfLegacy; }

  std::map<unsigned, DwarfLineTable> &getDwarfLineTables() {
    return DwarfLineTablesCUMap;
  }

  DwarfLineTable &getDwarfLineTable(unsigned CUID) {
    return DwarfLineTablesCUMap[CUID];
  }

  Expected<unsigned> getDwarfFile(StringRef Directory, StringRef FileName,
                                  unsigned FileNumber,
                                  std::optional<MD5::MD5Result> Checksum,
                                  std::optional<StringRef> Source,
                                  unsigned CUID, unsigned DWARFVersion);

  /// [start memory address] -> [segment info] mapping.
  std::map<uint64_t, SegmentInfo> SegmentMapInfo;

  /// Symbols that are expected to be undefined in MCContext during emission.
  std::unordered_set<MCSymbol *> UndefinedSymbols;

  /// [name] -> [BinaryData*] map used for global symbol resolution.
  using SymbolMapType = StringMap<BinaryData *>;
  SymbolMapType GlobalSymbols;

  /// [address] -> [BinaryData], ...
  /// Addresses never change.
  /// Note: it is important that clients do not hold on to instances of
  /// BinaryData* while the map is still being modified during BinaryFunction
  /// disassembly.  This is because of the possibility that a regular
  /// BinaryData is later discovered to be a JumpTable.
  using BinaryDataMapType = std::map<uint64_t, BinaryData *>;
  using binary_data_iterator = BinaryDataMapType::iterator;
  using binary_data_const_iterator = BinaryDataMapType::const_iterator;
  BinaryDataMapType BinaryDataMap;

  using FilteredBinaryDataConstIterator =
      FilterIterator<binary_data_const_iterator>;
  using FilteredBinaryDataIterator = FilterIterator<binary_data_iterator>;

  StringRef getFilename() const { return Filename; }
  void setFilename(StringRef Name) { Filename = std::string(Name); }

  std::optional<StringRef> getFileBuildID() const {
    if (FileBuildID)
      return StringRef(*FileBuildID);

    return std::nullopt;
  }
  void setFileBuildID(StringRef ID) { FileBuildID = std::string(ID); }

  bool hasSymbolsWithFileName() const { return HasSymbolsWithFileName; }
  void setHasSymbolsWithFileName(bool Value) { HasSymbolsWithFileName = Value; }

  /// Return true if relocations against symbol with a given name
  /// must be created.
  bool forceSymbolRelocations(StringRef SymbolName) const;

  uint64_t getNumUnusedProfiledObjects() const {
    return NumUnusedProfiledObjects;
  }
  void setNumUnusedProfiledObjects(uint64_t N) { NumUnusedProfiledObjects = N; }

  RuntimeLibrary *getRuntimeLibrary() { return RtLibrary.get(); }
  void setRuntimeLibrary(std::unique_ptr<RuntimeLibrary> Lib) {
    assert(!RtLibrary && "Cannot set runtime library twice.");
    RtLibrary = std::move(Lib);
  }

  const MCPseudoProbeDecoder *getPseudoProbeDecoder() const {
    return PseudoProbeDecoder.get();
  }

<<<<<<< HEAD
  MCPseudoProbeDecoder &
  setPseudoProbeDecoder(std::unique_ptr<MCPseudoProbeDecoder> Decoder) {
    assert(!PseudoProbeDecoder && "Cannot set pseudo probe decoder twice.");
    PseudoProbeDecoder = std::move(Decoder);
    return *PseudoProbeDecoder.get();
=======
  void setPseudoProbeDecoder(std::shared_ptr<MCPseudoProbeDecoder> Decoder) {
    assert(!PseudoProbeDecoder && "Cannot set pseudo probe decoder twice.");
    PseudoProbeDecoder = Decoder;
>>>>>>> 9b007a19
  }

  /// Return BinaryFunction containing a given \p Address or nullptr if
  /// no registered function contains the \p Address.
  ///
  /// In a binary a function has somewhat vague  boundaries. E.g. a function can
  /// refer to the first byte past the end of the function, and it will still be
  /// referring to this function, not the function following it in the address
  /// space. Thus we have the following flags that allow to lookup for
  /// a function where a caller has more context for the search.
  ///
  /// If \p CheckPastEnd is true and the \p Address falls on a byte
  /// immediately following the last byte of some function and there's no other
  /// function that starts there, then return the function as the one containing
  /// the \p Address. This is useful when we need to locate functions for
  /// references pointing immediately past a function body.
  ///
  /// If \p UseMaxSize is true, then include the space between this function
  /// body and the next object in address ranges that we check.
  BinaryFunction *getBinaryFunctionContainingAddress(uint64_t Address,
                                                     bool CheckPastEnd = false,
                                                     bool UseMaxSize = false);
  const BinaryFunction *
  getBinaryFunctionContainingAddress(uint64_t Address,
                                     bool CheckPastEnd = false,
                                     bool UseMaxSize = false) const {
    return const_cast<BinaryContext *>(this)
        ->getBinaryFunctionContainingAddress(Address, CheckPastEnd, UseMaxSize);
  }

  /// Return a BinaryFunction that starts at a given \p Address.
  BinaryFunction *getBinaryFunctionAtAddress(uint64_t Address);

  const BinaryFunction *getBinaryFunctionAtAddress(uint64_t Address) const {
    return const_cast<BinaryContext *>(this)->getBinaryFunctionAtAddress(
        Address);
  }

  /// Return size of an entry for the given jump table \p Type.
  uint64_t getJumpTableEntrySize(JumpTable::JumpTableType Type) const {
    return Type == JumpTable::JTT_PIC ? 4 : AsmInfo->getCodePointerSize();
  }

  /// Return JumpTable containing a given \p Address.
  JumpTable *getJumpTableContainingAddress(uint64_t Address) {
    auto JTI = JumpTables.upper_bound(Address);
    if (JTI == JumpTables.begin())
      return nullptr;
    --JTI;
    if (JTI->first + JTI->second->getSize() > Address)
      return JTI->second;
    if (JTI->second->getSize() == 0 && JTI->first == Address)
      return JTI->second;
    return nullptr;
  }

  /// Deregister JumpTable registered at a given \p Address and delete it.
  void deleteJumpTable(uint64_t Address);

  unsigned getDWARFEncodingSize(unsigned Encoding) {
    if (Encoding == dwarf::DW_EH_PE_omit)
      return 0;
    switch (Encoding & 0x0f) {
    default:
      llvm_unreachable("unknown encoding");
    case dwarf::DW_EH_PE_absptr:
    case dwarf::DW_EH_PE_signed:
      return AsmInfo->getCodePointerSize();
    case dwarf::DW_EH_PE_udata2:
    case dwarf::DW_EH_PE_sdata2:
      return 2;
    case dwarf::DW_EH_PE_udata4:
    case dwarf::DW_EH_PE_sdata4:
      return 4;
    case dwarf::DW_EH_PE_udata8:
    case dwarf::DW_EH_PE_sdata8:
      return 8;
    }
  }

  /// [MCSymbol] -> [BinaryFunction]
  ///
  /// As we fold identical functions, multiple symbols can point
  /// to the same BinaryFunction.
  std::unordered_map<const MCSymbol *, BinaryFunction *> SymbolToFunctionMap;

  /// A mutex that is used to control parallel accesses to SymbolToFunctionMap
  mutable llvm::sys::RWMutex SymbolToFunctionMapMutex;

  /// Look up the symbol entry that contains the given \p Address (based on
  /// the start address and size for each symbol).  Returns a pointer to
  /// the BinaryData for that symbol.  If no data is found, nullptr is returned.
  const BinaryData *getBinaryDataContainingAddressImpl(uint64_t Address) const;

  /// Update the Parent fields in BinaryDatas after adding a new entry into
  /// \p BinaryDataMap.
  void updateObjectNesting(BinaryDataMapType::iterator GAI);

  /// Validate that if object address ranges overlap that the object with
  /// the larger range is a parent of the object with the smaller range.
  bool validateObjectNesting() const;

  /// Validate that there are no top level "holes" in each section
  /// and that all relocations with a section are mapped to a valid
  /// top level BinaryData.
  bool validateHoles() const;

  /// Produce output address ranges based on input ranges for some module.
  DebugAddressRangesVector translateModuleAddressRanges(
      const DWARFAddressRangesVector &InputRanges) const;

  /// Get a bogus "absolute" section that will be associated with all
  /// absolute BinaryDatas.
  BinarySection &absoluteSection();

  /// Process "holes" in between known BinaryData objects.  For now,
  /// symbols are padded with the space before the next BinaryData object.
  void fixBinaryDataHoles();

  /// Generate names based on data hashes for unknown symbols.
  void generateSymbolHashes();

  /// Construct BinaryFunction object and add it to internal maps.
  BinaryFunction *createBinaryFunction(const std::string &Name,
                                       BinarySection &Section, uint64_t Address,
                                       uint64_t Size, uint64_t SymbolSize = 0,
                                       uint16_t Alignment = 0);

  /// Return all functions for this rewrite instance.
  std::map<uint64_t, BinaryFunction> &getBinaryFunctions() {
    return BinaryFunctions;
  }

  /// Return all functions for this rewrite instance.
  const std::map<uint64_t, BinaryFunction> &getBinaryFunctions() const {
    return BinaryFunctions;
  }

  /// Create BOLT-injected function
  BinaryFunction *createInjectedBinaryFunction(const std::string &Name,
                                               bool IsSimple = true);

  std::vector<BinaryFunction *> &getInjectedBinaryFunctions() {
    return InjectedBinaryFunctions;
  }

  /// Return vector with all functions, i.e. include functions from the input
  /// binary and functions created by BOLT.
  std::vector<BinaryFunction *> getAllBinaryFunctions();

  /// Construct a jump table for \p Function at \p Address or return an existing
  /// one at that location.
  ///
  /// May create an embedded jump table and return its label as the second
  /// element of the pair.
  const MCSymbol *getOrCreateJumpTable(BinaryFunction &Function,
                                       uint64_t Address,
                                       JumpTable::JumpTableType Type);

  /// Analyze a possible jump table of type \p Type at a given \p Address.
  /// \p BF is a function referencing the jump table.
  /// Return true if the jump table was detected at \p Address, and false
  /// otherwise.
  ///
  /// If \p NextJTAddress is different from zero, it is used as an upper
  /// bound for jump table memory layout.
  ///
  /// Optionally, populate \p Address from jump table entries. The entries
  /// could be partially populated if the jump table detection fails.
  bool analyzeJumpTable(const uint64_t Address,
                        const JumpTable::JumpTableType Type,
                        const BinaryFunction &BF,
                        const uint64_t NextJTAddress = 0,
                        JumpTable::AddressesType *EntriesAsAddress = nullptr,
                        bool *HasEntryInFragment = nullptr) const;

  /// After jump table locations are established, this function will populate
  /// their EntriesAsAddress based on memory contents.
  void populateJumpTables();

  /// Returns a jump table ID and label pointing to the duplicated jump table.
  /// Ordinarily, jump tables are identified by their address in the input
  /// binary. We return an ID with the high bit set to differentiate it from
  /// regular addresses, avoiding conflicts with standard jump tables.
  std::pair<uint64_t, const MCSymbol *>
  duplicateJumpTable(BinaryFunction &Function, JumpTable *JT,
                     const MCSymbol *OldLabel);

  /// Generate a unique name for jump table at a given \p Address belonging
  /// to function \p BF.
  std::string generateJumpTableName(const BinaryFunction &BF, uint64_t Address);

  /// Free memory used by JumpTable's EntriesAsAddress
  void clearJumpTableTempData() {
    for (auto &JTI : JumpTables) {
      JumpTable &JT = *JTI.second;
      JumpTable::AddressesType Temp;
      Temp.swap(JT.EntriesAsAddress);
    }
  }
  /// Return true if the array of bytes represents a valid code padding.
  bool hasValidCodePadding(const BinaryFunction &BF);

  /// Verify padding area between functions, and adjust max function size
  /// accordingly.
  void adjustCodePadding();

  /// Regular page size.
  unsigned RegularPageSize{0x1000};
  static constexpr unsigned RegularPageSizeX86 = 0x1000;
  static constexpr unsigned RegularPageSizeAArch64 = 0x10000;

  /// Huge page size to use.
  static constexpr unsigned HugePageSize = 0x200000;

  /// Addresses reserved for kernel on x86_64 start at this location.
  static constexpr uint64_t KernelStartX86_64 = 0xFFFF'FFFF'8000'0000;

  /// Map address to a constant island owner (constant data in code section)
  std::map<uint64_t, BinaryFunction *> AddressToConstantIslandMap;

  /// A map from jump table address to insertion order.  Used for generating
  /// jump table names.
  std::map<uint64_t, size_t> JumpTableIds;

  std::unique_ptr<MCContext> Ctx;

  /// A mutex that is used to control parallel accesses to Ctx
  mutable llvm::sys::RWMutex CtxMutex;
  std::unique_lock<llvm::sys::RWMutex> scopeLock() const {
    return std::unique_lock<llvm::sys::RWMutex>(CtxMutex);
  }

  std::unique_ptr<DWARFContext> DwCtx;

  std::unique_ptr<Triple> TheTriple;

  const Target *TheTarget;

  std::string TripleName;

  std::unique_ptr<MCCodeEmitter> MCE;

  std::unique_ptr<MCObjectFileInfo> MOFI;

  std::unique_ptr<const MCAsmInfo> AsmInfo;

  std::unique_ptr<const MCInstrInfo> MII;

  std::unique_ptr<const MCSubtargetInfo> STI;

  std::unique_ptr<MCInstPrinter> InstPrinter;

  std::unique_ptr<const MCInstrAnalysis> MIA;

  std::unique_ptr<MCPlusBuilder> MIB;

  std::unique_ptr<const MCRegisterInfo> MRI;

  std::unique_ptr<MCDisassembler> DisAsm;

  /// Symbolic disassembler.
  std::unique_ptr<MCDisassembler> SymbolicDisAsm;

  std::unique_ptr<MCAsmBackend> MAB;

  /// Allows BOLT to print to log whenever it is necessary (with or without
  /// const references)
  mutable JournalingStreams Logger;

  /// Indicates if the binary is Linux kernel.
  bool IsLinuxKernel{false};

  /// Indicates if relocations are available for usage.
  bool HasRelocations{false};

  /// Indicates if the binary is stripped
  bool IsStripped{false};

  /// Indicates if the binary contains split functions.
  bool HasSplitFunctions{false};

  /// Indicates if the function ordering of the binary is finalized.
  bool HasFinalizedFunctionOrder{false};

  /// Indicates if a separate .text.warm section is needed that contains
  /// function fragments with
  /// FunctionFragment::getFragmentNum() == FragmentNum::warm()
  bool HasWarmSection{false};

  /// Is the binary always loaded at a fixed address. Shared objects and
  /// position-independent executables (PIEs) are examples of binaries that
  /// will have HasFixedLoadAddress set to false.
  bool HasFixedLoadAddress{true};

  /// True if the binary has no dynamic dependencies, i.e., if it was statically
  /// linked.
  bool IsStaticExecutable{false};

  /// Set to true if the binary contains PT_INTERP header.
  bool HasInterpHeader{false};

  /// Indicates if any of local symbols used for functions or data objects
  /// have an origin file name available.
  bool HasSymbolsWithFileName{false};

  /// Does the binary have BAT section.
  bool HasBATSection{false};

  /// Sum of execution count of all functions
  uint64_t SumExecutionCount{0};

  /// Number of functions with profile information
  uint64_t NumProfiledFuncs{0};

  /// Number of functions with stale profile information
  uint64_t NumStaleProfileFuncs{0};

  /// Number of objects in profile whose profile was ignored.
  uint64_t NumUnusedProfiledObjects{0};

  /// Total hotness score according to profiling data for this binary.
  uint64_t TotalScore{0};

  /// Binary-wide aggregated stats.
  struct BinaryStats {
    /// Stats for stale profile matching:
    ///   the total number of basic blocks in the profile
    uint32_t NumStaleBlocks{0};
    ///   the number of matched basic blocks
    uint32_t NumMatchedBlocks{0};
    ///   the total count of samples in the profile
    uint64_t StaleSampleCount{0};
    ///   the count of matched samples
    uint64_t MatchedSampleCount{0};
    ///   the number of stale functions that have matching number of blocks in
    ///   the profile
    uint64_t NumStaleFuncsWithEqualBlockCount{0};
    ///   the number of blocks that have matching size but a differing hash
    uint64_t NumStaleBlocksWithEqualIcount{0};
  } Stats;

  // Original binary execution count stats.
  DynoStats InitialDynoStats;

  // Address of the first allocated segment.
  uint64_t FirstAllocAddress{std::numeric_limits<uint64_t>::max()};

  /// Track next available address for new allocatable sections. RewriteInstance
  /// sets this prior to running BOLT passes, so layout passes are aware of the
  /// final addresses functions will have.
  uint64_t LayoutStartAddress{0};

  /// Old .text info.
  uint64_t OldTextSectionAddress{0};
  uint64_t OldTextSectionOffset{0};
  uint64_t OldTextSectionSize{0};

  /// Area in the input binary reserved for BOLT.
  AddressRange BOLTReserved;

  /// Address of the code/function that is executed before any other code in
  /// the binary.
  std::optional<uint64_t> StartFunctionAddress;

  /// Address of the code/function that is going to be executed right before
  /// the execution of the binary is completed.
  std::optional<uint64_t> FiniFunctionAddress;

  /// DT_FINI.
  std::optional<uint64_t> FiniAddress;

  /// DT_FINI_ARRAY. Only used when DT_FINI is not set.
  std::optional<uint64_t> FiniArrayAddress;

  /// DT_FINI_ARRAYSZ. Only used when DT_FINI is not set.
  std::optional<uint64_t> FiniArraySize;

  /// Page alignment used for code layout.
  uint64_t PageAlign{HugePageSize};

  /// True if the binary requires immediate relocation processing.
  bool RequiresZNow{false};

  /// List of functions that always trap.
  std::vector<const BinaryFunction *> TrappedFunctions;

  /// List of external addresses in the code that are not a function start
  /// and are referenced from BinaryFunction.
  std::list<std::pair<BinaryFunction *, uint64_t>> InterproceduralReferences;

  /// DWARF encoding. Available encoding types defined in BinaryFormat/Dwarf.h
  /// enum Constants, e.g. DW_EH_PE_omit.
  unsigned LSDAEncoding = dwarf::DW_EH_PE_omit;

  BinaryContext(std::unique_ptr<MCContext> Ctx,
                std::unique_ptr<DWARFContext> DwCtx,
                std::unique_ptr<Triple> TheTriple, const Target *TheTarget,
                std::string TripleName, std::unique_ptr<MCCodeEmitter> MCE,
                std::unique_ptr<MCObjectFileInfo> MOFI,
                std::unique_ptr<const MCAsmInfo> AsmInfo,
                std::unique_ptr<const MCInstrInfo> MII,
                std::unique_ptr<const MCSubtargetInfo> STI,
                std::unique_ptr<MCInstPrinter> InstPrinter,
                std::unique_ptr<const MCInstrAnalysis> MIA,
                std::unique_ptr<MCPlusBuilder> MIB,
                std::unique_ptr<const MCRegisterInfo> MRI,
                std::unique_ptr<MCDisassembler> DisAsm,
                JournalingStreams Logger);

  ~BinaryContext();

  std::unique_ptr<MCObjectWriter> createObjectWriter(raw_pwrite_stream &OS);

  bool isELF() const { return TheTriple->isOSBinFormatELF(); }

  bool isMachO() const { return TheTriple->isOSBinFormatMachO(); }

  bool isAArch64() const {
    return TheTriple->getArch() == llvm::Triple::aarch64;
  }

  bool isX86() const {
    return TheTriple->getArch() == llvm::Triple::x86 ||
           TheTriple->getArch() == llvm::Triple::x86_64;
  }

  bool isRISCV() const { return TheTriple->getArch() == llvm::Triple::riscv64; }

  // AArch64-specific functions to check if symbol is used to delimit
  // code/data in .text. Code is marked by $x, data by $d.
  MarkerSymType getMarkerType(const SymbolRef &Symbol) const;
  bool isMarker(const SymbolRef &Symbol) const;

  /// Iterate over all BinaryData.
  iterator_range<binary_data_const_iterator> getBinaryData() const {
    return make_range(BinaryDataMap.begin(), BinaryDataMap.end());
  }

  /// Iterate over all BinaryData.
  iterator_range<binary_data_iterator> getBinaryData() {
    return make_range(BinaryDataMap.begin(), BinaryDataMap.end());
  }

  /// Iterate over all BinaryData associated with the given \p Section.
  iterator_range<FilteredBinaryDataConstIterator>
  getBinaryDataForSection(const BinarySection &Section) const {
    auto Begin = BinaryDataMap.lower_bound(Section.getAddress());
    if (Begin != BinaryDataMap.begin())
      --Begin;
    auto End = BinaryDataMap.upper_bound(Section.getEndAddress());
    auto pred = [&Section](const binary_data_const_iterator &Itr) -> bool {
      return Itr->second->getSection() == Section;
    };
    return make_range(FilteredBinaryDataConstIterator(pred, Begin, End),
                      FilteredBinaryDataConstIterator(pred, End, End));
  }

  /// Iterate over all BinaryData associated with the given \p Section.
  iterator_range<FilteredBinaryDataIterator>
  getBinaryDataForSection(BinarySection &Section) {
    auto Begin = BinaryDataMap.lower_bound(Section.getAddress());
    if (Begin != BinaryDataMap.begin())
      --Begin;
    auto End = BinaryDataMap.upper_bound(Section.getEndAddress());
    auto pred = [&Section](const binary_data_iterator &Itr) -> bool {
      return Itr->second->getSection() == Section;
    };
    return make_range(FilteredBinaryDataIterator(pred, Begin, End),
                      FilteredBinaryDataIterator(pred, End, End));
  }

  /// Iterate over all the sub-symbols of /p BD (if any).
  iterator_range<binary_data_iterator> getSubBinaryData(BinaryData *BD);

  /// Clear the global symbol address -> name(s) map.
  void clearBinaryData() {
    GlobalSymbols.clear();
    for (auto &Entry : BinaryDataMap)
      delete Entry.second;
    BinaryDataMap.clear();
  }

  /// Process \p Address reference from code in function \BF.
  /// \p IsPCRel indicates if the reference is PC-relative.
  /// Return <Symbol, Addend> pair corresponding to the \p Address.
  std::pair<const MCSymbol *, uint64_t>
  handleAddressRef(uint64_t Address, BinaryFunction &BF, bool IsPCRel);

  /// Analyze memory contents at the given \p Address and return the type of
  /// memory contents (such as a possible jump table).
  MemoryContentsType analyzeMemoryAt(uint64_t Address, BinaryFunction &BF);

  /// Return a value of the global \p Symbol or an error if the value
  /// was not set.
  ErrorOr<uint64_t> getSymbolValue(const MCSymbol &Symbol) const {
    const BinaryData *BD = getBinaryDataByName(Symbol.getName());
    if (!BD)
      return std::make_error_code(std::errc::bad_address);
    return BD->getAddress();
  }

  /// Return a global symbol registered at a given \p Address and \p Size.
  /// If no symbol exists, create one with unique name using \p Prefix.
  /// If there are multiple symbols registered at the \p Address, then
  /// return the first one.
  MCSymbol *getOrCreateGlobalSymbol(uint64_t Address, Twine Prefix,
                                    uint64_t Size = 0, uint16_t Alignment = 0,
                                    unsigned Flags = 0);

  /// Create a global symbol without registering an address.
  MCSymbol *getOrCreateUndefinedGlobalSymbol(StringRef Name);

  /// Register a symbol with \p Name at a given \p Address using \p Size,
  /// \p Alignment, and \p Flags. See llvm::SymbolRef::Flags for the definition
  /// of \p Flags.
  MCSymbol *registerNameAtAddress(StringRef Name, uint64_t Address,
                                  uint64_t Size, uint16_t Alignment,
                                  unsigned Flags = 0);

  /// Return BinaryData registered at a given \p Address or nullptr if no
  /// global symbol was registered at the location.
  const BinaryData *getBinaryDataAtAddress(uint64_t Address) const {
    auto NI = BinaryDataMap.find(Address);
    return NI != BinaryDataMap.end() ? NI->second : nullptr;
  }

  BinaryData *getBinaryDataAtAddress(uint64_t Address) {
    auto NI = BinaryDataMap.find(Address);
    return NI != BinaryDataMap.end() ? NI->second : nullptr;
  }

  /// Look up the symbol entry that contains the given \p Address (based on
  /// the start address and size for each symbol).  Returns a pointer to
  /// the BinaryData for that symbol.  If no data is found, nullptr is returned.
  const BinaryData *getBinaryDataContainingAddress(uint64_t Address) const {
    return getBinaryDataContainingAddressImpl(Address);
  }

  BinaryData *getBinaryDataContainingAddress(uint64_t Address) {
    return const_cast<BinaryData *>(
        getBinaryDataContainingAddressImpl(Address));
  }

  /// Return BinaryData for the given \p Name or nullptr if no
  /// global symbol with that name exists.
  const BinaryData *getBinaryDataByName(StringRef Name) const {
    return GlobalSymbols.lookup(Name);
  }

  BinaryData *getBinaryDataByName(StringRef Name) {
    return GlobalSymbols.lookup(Name);
  }

  /// Return registered PLT entry BinaryData with the given \p Name
  /// or nullptr if no global PLT symbol with that name exists.
  const BinaryData *getPLTBinaryDataByName(StringRef Name) const {
    if (const BinaryData *Data = getBinaryDataByName(Name.str() + "@PLT"))
      return Data;

    // The symbol name might contain versioning information e.g
    // memcpy@@GLIBC_2.17. Remove it and try to locate binary data
    // without it.
    size_t At = Name.find("@");
    if (At != std::string::npos)
      return getBinaryDataByName(Name.str().substr(0, At) + "@PLT");

    return nullptr;
  }

  /// Retrieves a reference to ELF's _GLOBAL_OFFSET_TABLE_ symbol, which points
  /// at GOT, or null if it is not present in the input binary symtab.
  BinaryData *getGOTSymbol();

  /// Checks if symbol name refers to ELF's _GLOBAL_OFFSET_TABLE_ symbol
  bool isGOTSymbol(StringRef SymName) const {
    return SymName == "_GLOBAL_OFFSET_TABLE_";
  }

  /// Return true if \p SymbolName was generated internally and was not present
  /// in the input binary.
  bool isInternalSymbolName(const StringRef Name) {
    return Name.starts_with("SYMBOLat") || Name.starts_with("DATAat") ||
           Name.starts_with("HOLEat");
  }

  MCSymbol *getHotTextStartSymbol() const {
    return Ctx->getOrCreateSymbol("__hot_start");
  }

  MCSymbol *getHotTextEndSymbol() const {
    return Ctx->getOrCreateSymbol("__hot_end");
  }

  MCSection *getTextSection() const { return MOFI->getTextSection(); }

  /// Return code section with a given name.
  MCSection *getCodeSection(StringRef SectionName) const {
    if (isELF())
      return Ctx->getELFSection(SectionName, ELF::SHT_PROGBITS,
                                ELF::SHF_EXECINSTR | ELF::SHF_ALLOC);
    else
      return Ctx->getMachOSection("__TEXT", SectionName,
                                  MachO::S_ATTR_PURE_INSTRUCTIONS,
                                  SectionKind::getText());
  }

  /// Return data section with a given name.
  MCSection *getDataSection(StringRef SectionName) const {
    return Ctx->getELFSection(SectionName, ELF::SHT_PROGBITS, ELF::SHF_ALLOC);
  }

  /// \name Pre-assigned Section Names
  /// @{

  const char *getMainCodeSectionName() const { return ".text"; }

  const char *getWarmCodeSectionName() const { return ".text.warm"; }

  const char *getColdCodeSectionName() const { return ".text.cold"; }

  const char *getHotTextMoverSectionName() const { return ".text.mover"; }

  const char *getInjectedCodeSectionName() const { return ".text.injected"; }

  const char *getInjectedColdCodeSectionName() const {
    return ".text.injected.cold";
  }

  ErrorOr<BinarySection &> getGdbIndexSection() const {
    return getUniqueSectionByName(".gdb_index");
  }

  ErrorOr<BinarySection &> getDebugNamesSection() const {
    return getUniqueSectionByName(".debug_names");
  }

  /// @}

  /// Register \p TargetFunction as a fragment of \p Function if checks pass:
  /// - if \p TargetFunction name matches \p Function name with a suffix:
  ///   fragment_name == parent_name.cold(.\d+)?
  /// True if the Function is registered, false if the check failed.
  bool registerFragment(BinaryFunction &TargetFunction,
                        BinaryFunction &Function) const;

  /// Add interprocedural reference for \p Function to \p Address
  void addInterproceduralReference(BinaryFunction *Function, uint64_t Address) {
    InterproceduralReferences.push_back({Function, Address});
  }

  /// Used to fix the target of linker-generated AArch64 adrp + add
  /// sequence with no relocation info.
  void addAdrpAddRelocAArch64(BinaryFunction &BF, MCInst &LoadLowBits,
                              MCInst &LoadHiBits, uint64_t Target);

  /// Return true if AARch64 veneer was successfully matched at a given
  /// \p Address and register veneer binary function if \p MatchOnly
  /// argument is false.
  bool handleAArch64Veneer(uint64_t Address, bool MatchOnly = false);

  /// Resolve inter-procedural dependencies from
  void processInterproceduralReferences();

  /// Skip functions with all parent and child fragments transitively.
  void skipMarkedFragments();

  /// Perform any necessary post processing on the symbol table after
  /// function disassembly is complete.  This processing fixes top
  /// level data holes and makes sure the symbol table is valid.
  /// It also assigns all memory profiling info to the appropriate
  /// BinaryData objects.
  void postProcessSymbolTable();

  /// Set the size of the global symbol located at \p Address.  Return
  /// false if no symbol exists, true otherwise.
  bool setBinaryDataSize(uint64_t Address, uint64_t Size);

  /// Print the global symbol table.
  void printGlobalSymbols(raw_ostream &OS) const;

  /// Register information about the given \p Section so we can look up
  /// sections by address.
  BinarySection &registerSection(SectionRef Section);

  /// Register a copy of /p OriginalSection under a different name.
  BinarySection &registerSection(const Twine &SectionName,
                                 const BinarySection &OriginalSection);

  /// Register or update the information for the section with the given
  /// /p Name.  If the section already exists, the information in the
  /// section will be updated with the new data.
  BinarySection &registerOrUpdateSection(const Twine &Name, unsigned ELFType,
                                         unsigned ELFFlags,
                                         uint8_t *Data = nullptr,
                                         uint64_t Size = 0,
                                         unsigned Alignment = 1);

  /// Register the information for the note (non-allocatable) section
  /// with the given /p Name.  If the section already exists, the
  /// information in the section will be updated with the new data.
  BinarySection &
  registerOrUpdateNoteSection(const Twine &Name, uint8_t *Data = nullptr,
                              uint64_t Size = 0, unsigned Alignment = 1,
                              bool IsReadOnly = true,
                              unsigned ELFType = ELF::SHT_PROGBITS) {
    return registerOrUpdateSection(Name, ELFType,
                                   BinarySection::getFlags(IsReadOnly), Data,
                                   Size, Alignment);
  }

  /// Remove sections that were preregistered but never used.
  void deregisterUnusedSections();

  /// Remove the given /p Section from the set of all sections.  Return
  /// true if the section was removed (and deleted), otherwise false.
  bool deregisterSection(BinarySection &Section);

  /// Re-register \p Section under the \p NewName.
  void renameSection(BinarySection &Section, const Twine &NewName);

  /// Iterate over all registered sections.
  iterator_range<FilteredSectionIterator> sections() {
    auto notNull = [](const SectionIterator &Itr) { return (bool)*Itr; };
    return make_range(
        FilteredSectionIterator(notNull, Sections.begin(), Sections.end()),
        FilteredSectionIterator(notNull, Sections.end(), Sections.end()));
  }

  /// Iterate over all registered sections.
  iterator_range<FilteredSectionConstIterator> sections() const {
    return const_cast<BinaryContext *>(this)->sections();
  }

  /// Iterate over all registered allocatable sections.
  iterator_range<FilteredSectionIterator> allocatableSections() {
    auto isAllocatable = [](const SectionIterator &Itr) {
      return *Itr && Itr->isAllocatable();
    };
    return make_range(
        FilteredSectionIterator(isAllocatable, Sections.begin(),
                                Sections.end()),
        FilteredSectionIterator(isAllocatable, Sections.end(), Sections.end()));
  }

  /// Iterate over all registered code sections.
  iterator_range<FilteredSectionIterator> textSections() {
    auto isText = [](const SectionIterator &Itr) {
      return *Itr && Itr->isAllocatable() && Itr->isText();
    };
    return make_range(
        FilteredSectionIterator(isText, Sections.begin(), Sections.end()),
        FilteredSectionIterator(isText, Sections.end(), Sections.end()));
  }

  /// Iterate over all registered allocatable sections.
  iterator_range<FilteredSectionConstIterator> allocatableSections() const {
    return const_cast<BinaryContext *>(this)->allocatableSections();
  }

  /// Iterate over all registered non-allocatable sections.
  iterator_range<FilteredSectionIterator> nonAllocatableSections() {
    auto notAllocated = [](const SectionIterator &Itr) {
      return *Itr && !Itr->isAllocatable();
    };
    return make_range(
        FilteredSectionIterator(notAllocated, Sections.begin(), Sections.end()),
        FilteredSectionIterator(notAllocated, Sections.end(), Sections.end()));
  }

  /// Iterate over all registered non-allocatable sections.
  iterator_range<FilteredSectionConstIterator> nonAllocatableSections() const {
    return const_cast<BinaryContext *>(this)->nonAllocatableSections();
  }

  /// Iterate over all allocatable relocation sections.
  iterator_range<FilteredSectionIterator> allocatableRelaSections() {
    auto isAllocatableRela = [](const SectionIterator &Itr) {
      return *Itr && Itr->isAllocatable() && Itr->isRela();
    };
    return make_range(FilteredSectionIterator(isAllocatableRela,
                                              Sections.begin(), Sections.end()),
                      FilteredSectionIterator(isAllocatableRela, Sections.end(),
                                              Sections.end()));
  }

  /// Return base address for the shared object or PIE based on the segment
  /// mapping information. \p MMapAddress is an address where one of the
  /// segments was mapped. \p FileOffset is the offset in the file of the
  /// mapping. Note that \p FileOffset should be page-aligned and could be
  /// different from the file offset of the segment which could be unaligned.
  /// If no segment is found that matches \p FileOffset, return std::nullopt.
  std::optional<uint64_t> getBaseAddressForMapping(uint64_t MMapAddress,
                                                   uint64_t FileOffset) const;

  /// Check if the address belongs to this binary's static allocation space.
  bool containsAddress(uint64_t Address) const {
    return Address >= FirstAllocAddress && Address < LayoutStartAddress;
  }

  /// Return section name containing the given \p Address.
  ErrorOr<StringRef> getSectionNameForAddress(uint64_t Address) const;

  /// Print all sections.
  void printSections(raw_ostream &OS) const;

  /// Return largest section containing the given \p Address.  These
  /// functions only work for allocatable sections, i.e. ones with non-zero
  /// addresses.
  ErrorOr<BinarySection &> getSectionForAddress(uint64_t Address);
  ErrorOr<const BinarySection &> getSectionForAddress(uint64_t Address) const {
    return const_cast<BinaryContext *>(this)->getSectionForAddress(Address);
  }

  /// Return internal section representation for a section in a file.
  BinarySection *getSectionForSectionRef(SectionRef Section) const {
    return SectionRefToBinarySection.lookup(Section);
  }

  /// Return section(s) associated with given \p Name.
  iterator_range<NameToSectionMapType::iterator>
  getSectionByName(const Twine &Name) {
    return make_range(NameToSection.equal_range(Name.str()));
  }
  iterator_range<NameToSectionMapType::const_iterator>
  getSectionByName(const Twine &Name) const {
    return make_range(NameToSection.equal_range(Name.str()));
  }

  /// Return the unique section associated with given \p Name.
  /// If there is more than one section with the same name, return an error
  /// object.
  ErrorOr<BinarySection &>
  getUniqueSectionByName(const Twine &SectionName) const {
    auto Sections = getSectionByName(SectionName);
    if (Sections.begin() != Sections.end() &&
        std::next(Sections.begin()) == Sections.end())
      return *Sections.begin()->second;
    return std::make_error_code(std::errc::bad_address);
  }

  /// Return an unsigned value of \p Size stored at \p Address. The address has
  /// to be a valid statically allocated address for the binary.
  ErrorOr<uint64_t> getUnsignedValueAtAddress(uint64_t Address,
                                              size_t Size) const;

  /// Return a signed value of \p Size stored at \p Address. The address has
  /// to be a valid statically allocated address for the binary.
  ErrorOr<int64_t> getSignedValueAtAddress(uint64_t Address, size_t Size) const;

  /// Special case of getUnsignedValueAtAddress() that uses a pointer size.
  ErrorOr<uint64_t> getPointerAtAddress(uint64_t Address) const {
    return getUnsignedValueAtAddress(Address, AsmInfo->getCodePointerSize());
  }

  /// Replaces all references to \p ChildBF with \p ParentBF. \p ChildBF is then
  /// removed from the list of functions \p BFs. The profile data of \p ChildBF
  /// is merged into that of \p ParentBF. This function is thread safe.
  void foldFunction(BinaryFunction &ChildBF, BinaryFunction &ParentBF);

  /// Add a Section relocation at a given \p Address.
  void addRelocation(uint64_t Address, MCSymbol *Symbol, uint64_t Type,
                     uint64_t Addend = 0, uint64_t Value = 0);

  /// Return a relocation registered at a given \p Address, or nullptr if there
  /// is no relocation at such address.
  const Relocation *getRelocationAt(uint64_t Address) const;

  /// Register a presence of PC-relative relocation at the given \p Address.
  void addPCRelativeDataRelocation(uint64_t Address) {
    DataPCRelocations.emplace(Address);
  }

  /// Register dynamic relocation at \p Address.
  void addDynamicRelocation(uint64_t Address, MCSymbol *Symbol, uint64_t Type,
                            uint64_t Addend, uint64_t Value = 0);

  /// Return a dynamic relocation registered at a given \p Address, or nullptr
  /// if there is no dynamic relocation at such address.
  const Relocation *getDynamicRelocationAt(uint64_t Address) const;

  /// Remove registered relocation at a given \p Address.
  bool removeRelocationAt(uint64_t Address);

  /// This function makes sure that symbols referenced by ambiguous relocations
  /// are marked as immovable. For now, if a section relocation points at the
  /// boundary between two symbols then those symbols are marked as immovable.
  void markAmbiguousRelocations(BinaryData &BD, const uint64_t Address);

  /// Return BinaryFunction corresponding to \p Symbol. If \p EntryDesc is not
  /// nullptr, set it to entry descriminator corresponding to \p Symbol
  /// (0 for single-entry functions). This function is thread safe.
  BinaryFunction *getFunctionForSymbol(const MCSymbol *Symbol,
                                       uint64_t *EntryDesc = nullptr);

  const BinaryFunction *
  getFunctionForSymbol(const MCSymbol *Symbol,
                       uint64_t *EntryDesc = nullptr) const {
    return const_cast<BinaryContext *>(this)->getFunctionForSymbol(Symbol,
                                                                   EntryDesc);
  }

  /// Associate the symbol \p Sym with the function \p BF for lookups with
  /// getFunctionForSymbol().
  void setSymbolToFunctionMap(const MCSymbol *Sym, BinaryFunction *BF) {
    SymbolToFunctionMap[Sym] = BF;
  }

  /// Populate some internal data structures with debug info.
  void preprocessDebugInfo();

  /// Add a filename entry from SrcCUID to DestCUID.
  unsigned addDebugFilenameToUnit(const uint32_t DestCUID,
                                  const uint32_t SrcCUID, unsigned FileIndex);

  /// Return functions in output layout order
  std::vector<BinaryFunction *> getSortedFunctions();

  /// Do the best effort to calculate the size of the function by emitting
  /// its code, and relaxing branch instructions. By default, branch
  /// instructions are updated to match the layout. Pass \p FixBranches set to
  /// false if the branches are known to be up to date with the code layout.
  ///
  /// Return the pair where the first size is for the main part, and the second
  /// size is for the cold one.
  /// Modify BinaryBasicBlock::OutputAddressRange for each basic block in the
  /// function in place so that BinaryBasicBlock::getOutputSize() gives the
  /// emitted size of the basic block.
  std::pair<size_t, size_t> calculateEmittedSize(BinaryFunction &BF,
                                                 bool FixBranches = true);

  /// Calculate the size of the instruction \p Inst optionally using a
  /// user-supplied emitter for lock-free multi-thread work. MCCodeEmitter is
  /// not thread safe and each thread should operate with its own copy of it.
  uint64_t
  computeInstructionSize(const MCInst &Inst,
                         const MCCodeEmitter *Emitter = nullptr) const {
    if (std::optional<uint32_t> Size = MIB->getSize(Inst))
      return *Size;

    if (!Emitter)
      Emitter = this->MCE.get();
    SmallString<256> Code;
    SmallVector<MCFixup, 4> Fixups;
    Emitter->encodeInstruction(Inst, Code, Fixups, *STI);
    return Code.size();
  }

  /// Compute the native code size for a range of instructions.
  /// Note: this can be imprecise wrt the final binary since happening prior to
  /// relaxation, as well as wrt the original binary because of opcode
  /// shortening.MCCodeEmitter is not thread safe and each thread should operate
  /// with its own copy of it.
  template <typename Itr>
  uint64_t computeCodeSize(Itr Beg, Itr End,
                           const MCCodeEmitter *Emitter = nullptr) const {
    uint64_t Size = 0;
    while (Beg != End) {
      if (!MIB->isPseudo(*Beg))
        Size += computeInstructionSize(*Beg, Emitter);
      ++Beg;
    }
    return Size;
  }

  /// Validate that disassembling the \p Sequence of bytes into an instruction
  /// and assembling the instruction again, results in a byte sequence identical
  /// to the original one.
  bool validateInstructionEncoding(ArrayRef<uint8_t> Sequence) const;

  /// Return a function execution count threshold for determining whether
  /// the function is 'hot'. Consider it hot if count is above the average exec
  /// count of profiled functions.
  uint64_t getHotThreshold() const;

  /// Return true if instruction \p Inst requires an offset for further
  /// processing (e.g. assigning a profile).
  bool keepOffsetForInstruction(const MCInst &Inst) const {
    if (MIB->isCall(Inst) || MIB->isBranch(Inst) || MIB->isReturn(Inst) ||
        MIB->isPrefix(Inst) || MIB->isIndirectBranch(Inst)) {
      return true;
    }
    return false;
  }

  /// Return true if the function should be emitted to the output file.
  bool shouldEmit(const BinaryFunction &Function) const;

  /// Dump the assembly representation of MCInst to debug output.
  void dump(const MCInst &Inst) const;

  /// Print the string name for a CFI operation.
  static void printCFI(raw_ostream &OS, const MCCFIInstruction &Inst);

  /// Print a single MCInst in native format.  If Function is non-null,
  /// the instruction will be annotated with CFI and possibly DWARF line table
  /// info.
  /// If printMCInst is true, the instruction is also printed in the
  /// architecture independent format.
  void printInstruction(raw_ostream &OS, const MCInst &Instruction,
                        uint64_t Offset = 0,
                        const BinaryFunction *Function = nullptr,
                        bool PrintMCInst = false, bool PrintMemData = false,
                        bool PrintRelocations = false,
                        StringRef Endl = "\n") const;

  /// Print a range of instructions.
  template <typename Itr>
  uint64_t
  printInstructions(raw_ostream &OS, Itr Begin, Itr End, uint64_t Offset = 0,
                    const BinaryFunction *Function = nullptr,
                    bool PrintMCInst = false, bool PrintMemData = false,
                    bool PrintRelocations = false,
                    StringRef Endl = "\n") const {
    while (Begin != End) {
      printInstruction(OS, *Begin, Offset, Function, PrintMCInst, PrintMemData,
                       PrintRelocations, Endl);
      Offset += computeCodeSize(Begin, Begin + 1);
      ++Begin;
    }
    return Offset;
  }

  /// Log BOLT errors to journaling streams and quit process with non-zero error
  /// code 1 if error is fatal.
  void logBOLTErrorsAndQuitOnFatal(Error E);

  std::string generateBugReportMessage(StringRef Message,
                                       const BinaryFunction &Function) const;

  struct IndependentCodeEmitter {
    std::unique_ptr<MCObjectFileInfo> LocalMOFI;
    std::unique_ptr<MCContext> LocalCtx;
    std::unique_ptr<MCCodeEmitter> MCE;
  };

  /// Encapsulates an independent MCCodeEmitter that doesn't share resources
  /// with the main one available through BinaryContext::MCE, managed by
  /// BinaryContext.
  /// This is intended to create a lock-free environment for an auxiliary thread
  /// that needs to perform work with an MCCodeEmitter that can be transient or
  /// won't be used in the main code emitter.
  IndependentCodeEmitter createIndependentMCCodeEmitter() const {
    IndependentCodeEmitter MCEInstance;
    MCEInstance.LocalCtx.reset(
        new MCContext(*TheTriple, AsmInfo.get(), MRI.get(), STI.get()));
    MCEInstance.LocalMOFI.reset(
        TheTarget->createMCObjectFileInfo(*MCEInstance.LocalCtx.get(),
                                          /*PIC=*/!HasFixedLoadAddress));
    MCEInstance.LocalCtx->setObjectFileInfo(MCEInstance.LocalMOFI.get());
    MCEInstance.MCE.reset(
        TheTarget->createMCCodeEmitter(*MII, *MCEInstance.LocalCtx));
    return MCEInstance;
  }

  /// Creating MCStreamer instance.
  std::unique_ptr<MCStreamer>
  createStreamer(llvm::raw_pwrite_stream &OS) const {
    MCCodeEmitter *MCE = TheTarget->createMCCodeEmitter(*MII, *Ctx);
    MCAsmBackend *MAB =
        TheTarget->createMCAsmBackend(*STI, *MRI, MCTargetOptions());
    std::unique_ptr<MCObjectWriter> OW = MAB->createObjectWriter(OS);
    std::unique_ptr<MCStreamer> Streamer(TheTarget->createMCObjectStreamer(
        *TheTriple, *Ctx, std::unique_ptr<MCAsmBackend>(MAB), std::move(OW),
        std::unique_ptr<MCCodeEmitter>(MCE), *STI,
        /* RelaxAll */ false,
        /* IncrementalLinkerCompatible */ false,
        /* DWARFMustBeAtTheEnd */ false));
    return Streamer;
  }

  void setIOAddressMap(AddressMap Map) { IOAddressMap = std::move(Map); }
  const AddressMap &getIOAddressMap() const {
    assert(IOAddressMap && "Address map not set yet");
    return *IOAddressMap;
  }

  raw_ostream &outs() const { return Logger.Out; }

  raw_ostream &errs() const { return Logger.Err; }
};

template <typename T, typename = std::enable_if_t<sizeof(T) == 1>>
inline raw_ostream &operator<<(raw_ostream &OS, const ArrayRef<T> &ByteArray) {
  const char *Sep = "";
  for (const auto Byte : ByteArray) {
    OS << Sep << format("%.2x", Byte);
    Sep = " ";
  }
  return OS;
}

} // namespace bolt
} // namespace llvm

#endif<|MERGE_RESOLUTION|>--- conflicted
+++ resolved
@@ -248,11 +248,7 @@
   std::shared_ptr<DWARFContext> DWPContext;
 
   /// Decoded pseudo probes.
-<<<<<<< HEAD
-  std::unique_ptr<MCPseudoProbeDecoder> PseudoProbeDecoder;
-=======
   std::shared_ptr<MCPseudoProbeDecoder> PseudoProbeDecoder;
->>>>>>> 9b007a19
 
   /// A map of DWO Ids to CUs.
   using DWOIdToCUMapType = std::unordered_map<uint64_t, DWARFUnit *>;
@@ -389,17 +385,9 @@
     return PseudoProbeDecoder.get();
   }
 
-<<<<<<< HEAD
-  MCPseudoProbeDecoder &
-  setPseudoProbeDecoder(std::unique_ptr<MCPseudoProbeDecoder> Decoder) {
-    assert(!PseudoProbeDecoder && "Cannot set pseudo probe decoder twice.");
-    PseudoProbeDecoder = std::move(Decoder);
-    return *PseudoProbeDecoder.get();
-=======
   void setPseudoProbeDecoder(std::shared_ptr<MCPseudoProbeDecoder> Decoder) {
     assert(!PseudoProbeDecoder && "Cannot set pseudo probe decoder twice.");
     PseudoProbeDecoder = Decoder;
->>>>>>> 9b007a19
   }
 
   /// Return BinaryFunction containing a given \p Address or nullptr if

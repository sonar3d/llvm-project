//===- bolt/Profile/StaleProfileMatching.cpp - Profile data matching   ----===//
//
// Part of the LLVM Project, under the Apache License v2.0 with LLVM Exceptions.
// See https://llvm.org/LICENSE.txt for license information.
// SPDX-License-Identifier: Apache-2.0 WITH LLVM-exception
//
//===----------------------------------------------------------------------===//
//
// BOLT often has to deal with profiles collected on binaries built from several
// revisions behind release. As a result, a certain percentage of functions is
// considered stale and not optimized. This file implements an ability to match
// profile to functions that are not 100% binary identical, and thus, increasing
// the optimization coverage and boost the performance of applications.
//
// The algorithm consists of two phases: matching and inference:
// - At the matching phase, we try to "guess" as many block and jump counts from
//   the stale profile as possible. To this end, the content of each basic block
//   is hashed and stored in the (yaml) profile. When BOLT optimizes a binary,
//   it computes block hashes and identifies the corresponding entries in the
//   stale profile. It yields a partial profile for every CFG in the binary.
// - At the inference phase, we employ a network flow-based algorithm (profi) to
//   reconstruct "realistic" block and jump counts from the partial profile
//   generated at the first stage. In practice, we don't always produce proper
//   profile data but the majority (e.g., >90%) of CFGs get the correct counts.
//
//===----------------------------------------------------------------------===//

#include "bolt/Core/HashUtilities.h"
#include "bolt/Profile/YAMLProfileReader.h"
#include "llvm/ADT/Bitfields.h"
#include "llvm/ADT/Hashing.h"
#include "llvm/MC/MCPseudoProbe.h"
#include "llvm/Support/CommandLine.h"
#include "llvm/Support/Timer.h"
#include "llvm/Support/xxhash.h"
#include "llvm/Transforms/Utils/SampleProfileInference.h"

#include <queue>

using namespace llvm;

#undef DEBUG_TYPE
#define DEBUG_TYPE "bolt-prof"

namespace opts {

extern cl::opt<bool> TimeRewrite;
extern cl::OptionCategory BoltOptCategory;

cl::opt<bool>
    InferStaleProfile("infer-stale-profile",
                      cl::desc("Infer counts from stale profile data."),
                      cl::init(false), cl::Hidden, cl::cat(BoltOptCategory));

cl::opt<unsigned> StaleMatchingMinMatchedBlock(
    "stale-matching-min-matched-block",
    cl::desc("Percentage threshold of matched basic blocks at which stale "
             "profile inference is executed."),
    cl::init(0), cl::Hidden, cl::cat(BoltOptCategory));

cl::opt<unsigned> StaleMatchingMaxFuncSize(
    "stale-matching-max-func-size",
    cl::desc("The maximum size of a function to consider for inference."),
    cl::init(10000), cl::Hidden, cl::cat(BoltOptCategory));

// Parameters of the profile inference algorithm. The default values are tuned
// on several benchmarks.
cl::opt<bool> StaleMatchingEvenFlowDistribution(
    "stale-matching-even-flow-distribution",
    cl::desc("Try to evenly distribute flow when there are multiple equally "
             "likely options."),
    cl::init(true), cl::ReallyHidden, cl::cat(BoltOptCategory));

cl::opt<bool> StaleMatchingRebalanceUnknown(
    "stale-matching-rebalance-unknown",
    cl::desc("Evenly re-distribute flow among unknown subgraphs."),
    cl::init(false), cl::ReallyHidden, cl::cat(BoltOptCategory));

cl::opt<bool> StaleMatchingJoinIslands(
    "stale-matching-join-islands",
    cl::desc("Join isolated components having positive flow."), cl::init(true),
    cl::ReallyHidden, cl::cat(BoltOptCategory));

cl::opt<unsigned> StaleMatchingCostBlockInc(
    "stale-matching-cost-block-inc",
    cl::desc("The cost of increasing a block count by one."), cl::init(150),
    cl::ReallyHidden, cl::cat(BoltOptCategory));

cl::opt<unsigned> StaleMatchingCostBlockDec(
    "stale-matching-cost-block-dec",
    cl::desc("The cost of decreasing a block count by one."), cl::init(150),
    cl::ReallyHidden, cl::cat(BoltOptCategory));

cl::opt<unsigned> StaleMatchingCostJumpInc(
    "stale-matching-cost-jump-inc",
    cl::desc("The cost of increasing a jump count by one."), cl::init(150),
    cl::ReallyHidden, cl::cat(BoltOptCategory));

cl::opt<unsigned> StaleMatchingCostJumpDec(
    "stale-matching-cost-jump-dec",
    cl::desc("The cost of decreasing a jump count by one."), cl::init(150),
    cl::ReallyHidden, cl::cat(BoltOptCategory));

cl::opt<unsigned> StaleMatchingCostBlockUnknownInc(
    "stale-matching-cost-block-unknown-inc",
    cl::desc("The cost of increasing an unknown block count by one."),
    cl::init(1), cl::ReallyHidden, cl::cat(BoltOptCategory));

cl::opt<unsigned> StaleMatchingCostJumpUnknownInc(
    "stale-matching-cost-jump-unknown-inc",
    cl::desc("The cost of increasing an unknown jump count by one."),
    cl::init(140), cl::ReallyHidden, cl::cat(BoltOptCategory));

cl::opt<unsigned> StaleMatchingCostJumpUnknownFTInc(
    "stale-matching-cost-jump-unknown-ft-inc",
    cl::desc(
        "The cost of increasing an unknown fall-through jump count by one."),
    cl::init(3), cl::ReallyHidden, cl::cat(BoltOptCategory));

cl::opt<bool> StaleMatchingWithPseudoProbes(
    "stale-matching-with-pseudo-probes",
    cl::desc("Turns on stale matching with block pseudo probes."),
    cl::init(false), cl::ReallyHidden, cl::cat(BoltOptCategory));

} // namespace opts

namespace llvm {
namespace bolt {

/// An object wrapping several components of a basic block hash. The combined
/// (blended) hash is represented and stored as one uint64_t, while individual
/// components are of smaller size (e.g., uint16_t or uint8_t).
struct BlendedBlockHash {
private:
  using ValueOffset = Bitfield::Element<uint16_t, 0, 16>;
  using ValueOpcode = Bitfield::Element<uint16_t, 16, 16>;
  using ValueInstr = Bitfield::Element<uint16_t, 32, 16>;
  using ValuePred = Bitfield::Element<uint8_t, 48, 8>;
  using ValueSucc = Bitfield::Element<uint8_t, 56, 8>;

public:
  explicit BlendedBlockHash() {}

  explicit BlendedBlockHash(uint64_t Hash) {
    Offset = Bitfield::get<ValueOffset>(Hash);
    OpcodeHash = Bitfield::get<ValueOpcode>(Hash);
    InstrHash = Bitfield::get<ValueInstr>(Hash);
    PredHash = Bitfield::get<ValuePred>(Hash);
    SuccHash = Bitfield::get<ValueSucc>(Hash);
  }

  /// Combine the blended hash into uint64_t.
  uint64_t combine() const {
    uint64_t Hash = 0;
    Bitfield::set<ValueOffset>(Hash, Offset);
    Bitfield::set<ValueOpcode>(Hash, OpcodeHash);
    Bitfield::set<ValueInstr>(Hash, InstrHash);
    Bitfield::set<ValuePred>(Hash, PredHash);
    Bitfield::set<ValueSucc>(Hash, SuccHash);
    return Hash;
  }

  /// Compute a distance between two given blended hashes. The smaller the
  /// distance, the more similar two blocks are. For identical basic blocks,
  /// the distance is zero.
  uint64_t distance(const BlendedBlockHash &BBH) const {
    assert(OpcodeHash == BBH.OpcodeHash &&
           "incorrect blended hash distance computation");
    uint64_t Dist = 0;
    // Account for NeighborHash
    Dist += SuccHash == BBH.SuccHash ? 0 : 1;
    Dist += PredHash == BBH.PredHash ? 0 : 1;
    Dist <<= 16;
    // Account for InstrHash
    Dist += InstrHash == BBH.InstrHash ? 0 : 1;
    Dist <<= 16;
    // Account for Offset
    Dist += (Offset >= BBH.Offset ? Offset - BBH.Offset : BBH.Offset - Offset);
    return Dist;
  }

  /// The offset of the basic block from the function start.
  uint16_t Offset{0};
  /// (Loose) Hash of the basic block instructions, excluding operands.
  uint16_t OpcodeHash{0};
  /// (Strong) Hash of the basic block instructions, including opcodes and
  /// operands.
  uint16_t InstrHash{0};
  /// (Loose) Hashes of the predecessors of the basic block.
  uint8_t PredHash{0};
  /// (Loose) Hashes of the successors of the basic block.
  uint8_t SuccHash{0};
};

/// The object is used to identify and match basic blocks in a BinaryFunction
/// given their hashes computed on a binary built from several revisions behind
/// release.
class StaleMatcher {
public:
  /// Initialize stale matcher.
  void init(const std::vector<FlowBlock *> &Blocks,
            const std::vector<BlendedBlockHash> &Hashes,
            const std::vector<uint64_t> &CallHashes) {
    assert(Blocks.size() == Hashes.size() &&
           Hashes.size() == CallHashes.size() &&
           "incorrect matcher initialization");
    for (size_t I = 0; I < Blocks.size(); I++) {
      FlowBlock *Block = Blocks[I];
      uint16_t OpHash = Hashes[I].OpcodeHash;
      OpHashToBlocks[OpHash].push_back(std::make_pair(Hashes[I], Block));
      if (CallHashes[I])
        CallHashToBlocks[CallHashes[I]].push_back(
            std::make_pair(Hashes[I], Block));
    }
  }

  /// Creates a mapping from a pseudo probe to a flow block.
  void mapProbeToBB(const MCDecodedPseudoProbe *Probe, FlowBlock *Block) {
    BBPseudoProbeToBlock[Probe] = Block;
  }

  enum MatchMethod : char {
    MATCH_EXACT = 0,
    MATCH_PROBE_EXACT,
    MATCH_PROBE_LOOSE,
    MATCH_OPCODE,
    MATCH_CALL,
    NO_MATCH
  };

  /// Find the most similar flow block for a profile block given blended hash.
  std::pair<const FlowBlock *, MatchMethod>
  matchBlockStrict(BlendedBlockHash BlendedHash) {
    const auto &[Block, ExactHash] = matchWithOpcodes(BlendedHash);
    if (Block && ExactHash)
      return {Block, MATCH_EXACT};
    return {nullptr, NO_MATCH};
  }

  /// Find the most similar flow block for a profile block given pseudo probes.
  std::pair<const FlowBlock *, MatchMethod> matchBlockProbe(
      const ArrayRef<yaml::bolt::PseudoProbeInfo> PseudoProbes,
      const YAMLProfileReader::InlineTreeNodeMapTy &InlineTreeNodeMap) {
    const auto &[ProbeBlock, ExactProbe] =
        matchWithPseudoProbes(PseudoProbes, InlineTreeNodeMap);
    if (ProbeBlock)
      return {ProbeBlock, ExactProbe ? MATCH_PROBE_EXACT : MATCH_PROBE_LOOSE};
    return {nullptr, NO_MATCH};
  }

  /// Find the most similar flow block for a profile block given its hashes.
  std::pair<const FlowBlock *, MatchMethod>
  matchBlockLoose(BlendedBlockHash BlendedHash, uint64_t CallHash) {
    if (const FlowBlock *CallBlock = matchWithCalls(BlendedHash, CallHash))
      return {CallBlock, MATCH_CALL};
    if (const FlowBlock *OpcodeBlock = matchWithOpcodes(BlendedHash).first)
      return {OpcodeBlock, MATCH_OPCODE};
    return {nullptr, NO_MATCH};
  }

  /// Returns true if the two basic blocks (in the binary and in the profile)
  /// corresponding to the given hashes are matched to each other with a high
  /// confidence.
  static bool isHighConfidenceMatch(BlendedBlockHash Hash1,
                                    BlendedBlockHash Hash2) {
    return Hash1.InstrHash == Hash2.InstrHash;
  }

<<<<<<< HEAD
  YAMLProfileReader::InlineTreeNodeMapTy InlineTreeNodeMap;

=======
>>>>>>> 7be0b9e0
private:
  using HashBlockPairType = std::pair<BlendedBlockHash, FlowBlock *>;
  std::unordered_map<uint16_t, std::vector<HashBlockPairType>> OpHashToBlocks;
  std::unordered_map<uint64_t, std::vector<HashBlockPairType>> CallHashToBlocks;
  DenseMap<const MCDecodedPseudoProbe *, FlowBlock *> BBPseudoProbeToBlock;

  // Uses OpcodeHash to find the most similar block for a given hash.
  std::pair<const FlowBlock *, bool>
  matchWithOpcodes(BlendedBlockHash BlendedHash) const {
    auto BlockIt = OpHashToBlocks.find(BlendedHash.OpcodeHash);
    if (BlockIt == OpHashToBlocks.end())
      return {nullptr, false};
    FlowBlock *BestBlock = nullptr;
    uint64_t BestDist = std::numeric_limits<uint64_t>::max();
    BlendedBlockHash BestHash;
    for (const auto &[Hash, Block] : BlockIt->second) {
      uint64_t Dist = Hash.distance(BlendedHash);
      if (BestBlock == nullptr || Dist < BestDist) {
        BestDist = Dist;
        BestBlock = Block;
        BestHash = Hash;
      }
    }
    return {BestBlock, isHighConfidenceMatch(BestHash, BlendedHash)};
  }

  // Uses CallHash to find the most similar block for a given hash.
  const FlowBlock *matchWithCalls(BlendedBlockHash BlendedHash,
                                  uint64_t CallHash) const {
    if (!CallHash)
      return nullptr;
    auto BlockIt = CallHashToBlocks.find(CallHash);
    if (BlockIt == CallHashToBlocks.end())
      return nullptr;
    FlowBlock *BestBlock = nullptr;
    uint64_t BestDist = std::numeric_limits<uint64_t>::max();
    for (const auto &[Hash, Block] : BlockIt->second) {
      uint64_t Dist = Hash.OpcodeHash > BlendedHash.OpcodeHash
                          ? Hash.OpcodeHash - BlendedHash.OpcodeHash
                          : BlendedHash.OpcodeHash - Hash.OpcodeHash;
      if (BestBlock == nullptr || Dist < BestDist) {
        BestDist = Dist;
        BestBlock = Block;
      }
    }
    return BestBlock;
  }

  /// Matches a profile block with a binary block based on pseudo probes.
  /// Returns the best matching block (or nullptr) and whether the match is
  /// unambiguous.
  std::pair<const FlowBlock *, bool> matchWithPseudoProbes(
      const ArrayRef<yaml::bolt::PseudoProbeInfo> BlockPseudoProbes,
      const YAMLProfileReader::InlineTreeNodeMapTy &InlineTreeNodeMap) const {

    if (!opts::StaleMatchingWithPseudoProbes)
      return {nullptr, false};

    DenseMap<const FlowBlock *, uint32_t> FlowBlockMatchCount;

<<<<<<< HEAD
    auto match = [&](uint32_t NodeId, uint64_t ProbeId) -> const FlowBlock * {
      const MCDecodedPseudoProbeInlineTree *Node =
          InlineTreeNodeMap.getInlineTreeNode(NodeId);
      if (!Node)
=======
    auto matchProfileProbeToBlock = [&](uint32_t NodeId,
                                        uint64_t ProbeId) -> const FlowBlock * {
      const MCDecodedPseudoProbeInlineTree *BinaryNode =
          InlineTreeNodeMap.getInlineTreeNode(NodeId);
      if (!BinaryNode)
>>>>>>> 7be0b9e0
        return nullptr;
      const MCDecodedPseudoProbe Dummy(0, ProbeId, PseudoProbeType::Block, 0, 0,
                                       nullptr);
      ArrayRef<MCDecodedPseudoProbe> BinaryProbes = BinaryNode->getProbes();
      auto BinaryProbeIt = llvm::lower_bound(
          BinaryProbes, Dummy, [](const auto &LHS, const auto &RHS) {
            return LHS.getIndex() < RHS.getIndex();
          });
      if (BinaryProbeIt == BinaryNode->getProbes().end() ||
          BinaryProbeIt->getIndex() != ProbeId)
        return nullptr;
      auto It = BBPseudoProbeToBlock.find(&*BinaryProbeIt);
      if (It == BBPseudoProbeToBlock.end())
        return nullptr;
      return It->second;
    };

    auto matchPseudoProbeInfo = [&](const yaml::bolt::PseudoProbeInfo
                                        &ProfileProbe,
                                    uint32_t NodeId) {
      for (uint64_t Index = 0; Index < 64; ++Index)
        if (ProfileProbe.BlockMask & 1ull << Index)
          ++FlowBlockMatchCount[matchProfileProbeToBlock(NodeId, Index + 1)];
      for (const auto &ProfileProbes :
           {ProfileProbe.BlockProbes, ProfileProbe.IndCallProbes,
            ProfileProbe.CallProbes})
        for (uint64_t ProfileProbe : ProfileProbes)
          ++FlowBlockMatchCount[matchProfileProbeToBlock(NodeId, ProfileProbe)];
    };

    for (const yaml::bolt::PseudoProbeInfo &ProfileProbe : BlockPseudoProbes) {
      if (!ProfileProbe.InlineTreeNodes.empty())
        for (uint32_t ProfileInlineTreeNode : ProfileProbe.InlineTreeNodes)
          matchPseudoProbeInfo(ProfileProbe, ProfileInlineTreeNode);
      else
        matchPseudoProbeInfo(ProfileProbe, ProfileProbe.InlineTreeIndex);
    }
    uint32_t BestMatchCount = 0;
    uint32_t TotalMatchCount = 0;
    const FlowBlock *BestMatchBlock = nullptr;
    for (const auto &[FlowBlock, Count] : FlowBlockMatchCount) {
      TotalMatchCount += Count;
      if (Count < BestMatchCount || (Count == BestMatchCount && BestMatchBlock))
        continue;
      BestMatchBlock = FlowBlock;
      BestMatchCount = Count;
    }
    return {BestMatchBlock, BestMatchCount == TotalMatchCount};
  }
};

void BinaryFunction::computeBlockHashes(HashFunction HashFunction) const {
  if (size() == 0)
    return;

  assert(hasCFG() && "the function is expected to have CFG");

  std::vector<BlendedBlockHash> BlendedHashes(BasicBlocks.size());
  std::vector<uint64_t> OpcodeHashes(BasicBlocks.size());
  // Initialize hash components.
  for (size_t I = 0; I < BasicBlocks.size(); I++) {
    const BinaryBasicBlock *BB = BasicBlocks[I];
    assert(BB->getIndex() == I && "incorrect block index");
    BlendedHashes[I].Offset = BB->getOffset();
    // Hashing complete instructions.
    std::string InstrHashStr = hashBlock(
        BC, *BB, [&](const MCOperand &Op) { return hashInstOperand(BC, Op); });
    if (HashFunction == HashFunction::StdHash) {
      uint64_t InstrHash = std::hash<std::string>{}(InstrHashStr);
      BlendedHashes[I].InstrHash = (uint16_t)hash_value(InstrHash);
    } else if (HashFunction == HashFunction::XXH3) {
      uint64_t InstrHash = llvm::xxh3_64bits(InstrHashStr);
      BlendedHashes[I].InstrHash = (uint16_t)InstrHash;
    } else {
      llvm_unreachable("Unhandled HashFunction");
    }
    // Hashing opcodes.
    std::string OpcodeHashStr = hashBlockLoose(BC, *BB);
    if (HashFunction == HashFunction::StdHash) {
      OpcodeHashes[I] = std::hash<std::string>{}(OpcodeHashStr);
      BlendedHashes[I].OpcodeHash = (uint16_t)hash_value(OpcodeHashes[I]);
    } else if (HashFunction == HashFunction::XXH3) {
      OpcodeHashes[I] = llvm::xxh3_64bits(OpcodeHashStr);
      BlendedHashes[I].OpcodeHash = (uint16_t)OpcodeHashes[I];
    } else {
      llvm_unreachable("Unhandled HashFunction");
    }
  }

  // Initialize neighbor hash.
  for (size_t I = 0; I < BasicBlocks.size(); I++) {
    const BinaryBasicBlock *BB = BasicBlocks[I];
    // Append hashes of successors.
    uint64_t Hash = 0;
    for (BinaryBasicBlock *SuccBB : BB->successors()) {
      uint64_t SuccHash = OpcodeHashes[SuccBB->getIndex()];
      Hash = hashing::detail::hash_16_bytes(Hash, SuccHash);
    }
    if (HashFunction == HashFunction::StdHash) {
      // Compatibility with old behavior.
      BlendedHashes[I].SuccHash = (uint8_t)hash_value(Hash);
    } else {
      BlendedHashes[I].SuccHash = (uint8_t)Hash;
    }

    // Append hashes of predecessors.
    Hash = 0;
    for (BinaryBasicBlock *PredBB : BB->predecessors()) {
      uint64_t PredHash = OpcodeHashes[PredBB->getIndex()];
      Hash = hashing::detail::hash_16_bytes(Hash, PredHash);
    }
    if (HashFunction == HashFunction::StdHash) {
      // Compatibility with old behavior.
      BlendedHashes[I].PredHash = (uint8_t)hash_value(Hash);
    } else {
      BlendedHashes[I].PredHash = (uint8_t)Hash;
    }
  }

  //  Assign hashes.
  for (size_t I = 0; I < BasicBlocks.size(); I++) {
    const BinaryBasicBlock *BB = BasicBlocks[I];
    BB->setHash(BlendedHashes[I].combine());
  }
}
// TODO: mediate the difference between flow function construction here in BOLT
// and in the compiler by splitting blocks with exception throwing calls at the
// call and adding the landing pad as the successor.
/// Create a wrapper flow function to use with the profile inference algorithm,
/// and initialize its jumps and metadata.
FlowFunction
createFlowFunction(const BinaryFunction::BasicBlockOrderType &BlockOrder) {
  FlowFunction Func;

  // Add a special "dummy" source so that there is always a unique entry point.
  FlowBlock EntryBlock;
  EntryBlock.Index = 0;
  Func.Blocks.push_back(EntryBlock);

  // Create FlowBlock for every basic block in the binary function.
  for (const BinaryBasicBlock *BB : BlockOrder) {
    Func.Blocks.emplace_back();
    FlowBlock &Block = Func.Blocks.back();
    Block.Index = Func.Blocks.size() - 1;
    (void)BB;
    assert(Block.Index == BB->getIndex() + 1 &&
           "incorrectly assigned basic block index");
  }

  // Add a special "dummy" sink block so there is always a unique sink.
  FlowBlock SinkBlock;
  SinkBlock.Index = Func.Blocks.size();
  Func.Blocks.push_back(SinkBlock);

  // Create FlowJump for each jump between basic blocks in the binary function.
  std::vector<uint64_t> InDegree(Func.Blocks.size(), 0);
  for (const BinaryBasicBlock *SrcBB : BlockOrder) {
    std::unordered_set<const BinaryBasicBlock *> UniqueSuccs;
    // Collect regular jumps
    for (const BinaryBasicBlock *DstBB : SrcBB->successors()) {
      // Ignoring parallel edges
      if (UniqueSuccs.find(DstBB) != UniqueSuccs.end())
        continue;

      Func.Jumps.emplace_back();
      FlowJump &Jump = Func.Jumps.back();
      Jump.Source = SrcBB->getIndex() + 1;
      Jump.Target = DstBB->getIndex() + 1;
      InDegree[Jump.Target]++;
      UniqueSuccs.insert(DstBB);
    }
    // TODO: set jump from exit block to landing pad to Unlikely.
    // If the block is an exit, add a dummy edge from it to the sink block.
    if (UniqueSuccs.empty()) {
      Func.Jumps.emplace_back();
      FlowJump &Jump = Func.Jumps.back();
      Jump.Source = SrcBB->getIndex() + 1;
      Jump.Target = Func.Blocks.size() - 1;
      InDegree[Jump.Target]++;
    }

    // Collect jumps to landing pads
    for (const BinaryBasicBlock *DstBB : SrcBB->landing_pads()) {
      // Ignoring parallel edges
      if (UniqueSuccs.find(DstBB) != UniqueSuccs.end())
        continue;

      Func.Jumps.emplace_back();
      FlowJump &Jump = Func.Jumps.back();
      Jump.Source = SrcBB->getIndex() + 1;
      Jump.Target = DstBB->getIndex() + 1;
      InDegree[Jump.Target]++;
      UniqueSuccs.insert(DstBB);
    }
  }

  // Add dummy edges to the extra sources. If there are multiple entry blocks,
  // add an unlikely edge from 0 to the subsequent ones. Skips the sink block.
  assert(InDegree[0] == 0 && "dummy entry blocks shouldn't have predecessors");
  for (uint64_t I = 1; I < Func.Blocks.size() - 1; I++) {
    const BinaryBasicBlock *BB = BlockOrder[I - 1];
    if (BB->isEntryPoint() || InDegree[I] == 0) {
      Func.Jumps.emplace_back();
      FlowJump &Jump = Func.Jumps.back();
      Jump.Source = 0;
      Jump.Target = I;
      if (!BB->isEntryPoint())
        Jump.IsUnlikely = true;
    }
  }

  // Create necessary metadata for the flow function
  for (FlowJump &Jump : Func.Jumps) {
    assert(Jump.Source < Func.Blocks.size());
    Func.Blocks[Jump.Source].SuccJumps.push_back(&Jump);
    assert(Jump.Target < Func.Blocks.size());
    Func.Blocks[Jump.Target].PredJumps.push_back(&Jump);
  }
  return Func;
}

/// Assign initial block/jump weights based on the stale profile data. The goal
/// is to extract as much information from the stale profile as possible. Here
/// we assume that each basic block is specified via a hash value computed from
/// its content and the hashes of the unchanged basic blocks stay the same
/// across different revisions of the binary. Blocks may also have pseudo probe
/// information in the profile and the binary which is used for matching.
/// Whenever there is a count in the profile with the hash corresponding to one
/// of the basic blocks in the binary, the count is "matched" to the block.
/// Similarly, if both the source and the target of a count in the profile are
/// matched to a jump in the binary, the count is recorded in CFG.
size_t matchWeights(
    BinaryContext &BC, const BinaryFunction::BasicBlockOrderType &BlockOrder,
    const yaml::bolt::BinaryFunctionProfile &YamlBF, FlowFunction &Func,
    HashFunction HashFunction, YAMLProfileReader::ProfileLookupMap &IdToYamlBF,
    const BinaryFunction &BF,
    const ArrayRef<YAMLProfileReader::ProbeMatchSpec> ProbeMatchSpecs) {

  assert(Func.Blocks.size() == BlockOrder.size() + 2);

  std::vector<uint64_t> CallHashes;
  std::vector<FlowBlock *> Blocks;
  std::vector<BlendedBlockHash> BlendedHashes;
  for (uint64_t I = 0; I < BlockOrder.size(); I++) {
    const BinaryBasicBlock *BB = BlockOrder[I];
    assert(BB->getHash() != 0 && "empty hash of BinaryBasicBlock");

    std::string CallHashStr = hashBlockCalls(BC, *BB);
    if (CallHashStr.empty()) {
      CallHashes.push_back(0);
    } else {
      if (HashFunction == HashFunction::StdHash)
        CallHashes.push_back(std::hash<std::string>{}(CallHashStr));
      else if (HashFunction == HashFunction::XXH3)
        CallHashes.push_back(llvm::xxh3_64bits(CallHashStr));
      else
        llvm_unreachable("Unhandled HashFunction");
    }

    Blocks.push_back(&Func.Blocks[I + 1]);
    BlendedBlockHash BlendedHash(BB->getHash());
    BlendedHashes.push_back(BlendedHash);
    LLVM_DEBUG(dbgs() << "BB with index " << I << " has hash = "
                      << Twine::utohexstr(BB->getHash()) << "\n");
  }
  StaleMatcher Matcher;
  // Collects function pseudo probes for use in the StaleMatcher.
  if (opts::StaleMatchingWithPseudoProbes) {
    const MCPseudoProbeDecoder *Decoder = BC.getPseudoProbeDecoder();
    assert(Decoder &&
           "If pseudo probes are in use, pseudo probe decoder should exist");
    const AddressProbesMap &ProbeMap = Decoder->getAddress2ProbesMap();
    const uint64_t FuncAddr = BF.getAddress();
    auto GetTopLevelNodeByGUID =
        [&](uint64_t GUID) -> const MCDecodedPseudoProbeInlineTree * {
      auto It = TopLevelGUIDToInlineTree.find(GUID);
      if (It != TopLevelGUIDToInlineTree.end())
        return It->second;
      return nullptr;
    };
    for (const MCDecodedPseudoProbe &Probe :
         ProbeMap.find(FuncAddr, FuncAddr + BF.getSize()))
      if (const BinaryBasicBlock *BB =
              BF.getBasicBlockContainingOffset(Probe.getAddress() - FuncAddr))
        Matcher.mapProbeToBB(&Probe, Blocks[BB->getIndex()]);
<<<<<<< HEAD

    // Match inline tree nodes by GUID, checksum, parent, and call site.
    Matcher.InlineTreeNodeMap.matchInlineTrees(
        *Decoder, YamlPD, YamlBF.InlineTree, GetTopLevelNodeByGUID);
=======
>>>>>>> 7be0b9e0
  }
  Matcher.init(Blocks, BlendedHashes, CallHashes);

  using FlowBlockTy =
      std::pair<const FlowBlock *, const yaml::bolt::BinaryBasicBlockProfile *>;
  using ProfileBlockMatchMap = DenseMap<uint32_t, FlowBlockTy>;
  // Binary profile => block index => matched block + its block profile
  DenseMap<const yaml::bolt::BinaryFunctionProfile *, ProfileBlockMatchMap>
      MatchedBlocks;

  // Map of FlowBlock and matching method.
  DenseMap<const FlowBlock *, StaleMatcher::MatchMethod> MatchedFlowBlocks;

  auto addMatchedBlock =
      [&](std::pair<const FlowBlock *, StaleMatcher::MatchMethod> BlockMethod,
          const yaml::bolt::BinaryFunctionProfile &YamlBP,
          const yaml::bolt::BinaryBasicBlockProfile &YamlBB) {
        const auto &[MatchedBlock, Method] = BlockMethod;
        if (!MatchedBlock)
          return;
        // Don't override earlier matches
        if (MatchedFlowBlocks.contains(MatchedBlock))
          return;
        MatchedFlowBlocks.try_emplace(MatchedBlock, Method);
        MatchedBlocks[&YamlBP][YamlBB.Index] = {MatchedBlock, &YamlBB};
      };

  // Match blocks from the profile to the blocks in CFG by strict hash.
  for (const yaml::bolt::BinaryBasicBlockProfile &YamlBB : YamlBF.Blocks) {
    // Update matching stats.
    ++BC.Stats.NumStaleBlocks;
    BC.Stats.StaleSampleCount += YamlBB.ExecCount;

    assert(YamlBB.Hash != 0 && "empty hash of BinaryBasicBlockProfile");
    BlendedBlockHash YamlHash(YamlBB.Hash);
    addMatchedBlock(Matcher.matchBlockStrict(YamlHash), YamlBF, YamlBB);
  }
  // Match blocks from the profile to the blocks in CFG by pseudo probes.
  for (const auto &[InlineNodeMap, YamlBP] : ProbeMatchSpecs) {
    for (const yaml::bolt::BinaryBasicBlockProfile &BB : YamlBP.get().Blocks)
      if (!BB.PseudoProbes.empty())
        addMatchedBlock(Matcher.matchBlockProbe(BB.PseudoProbes, InlineNodeMap),
                        YamlBP, BB);
  }
  // Match blocks from the profile to the blocks in CFG with loose methods.
  for (const yaml::bolt::BinaryBasicBlockProfile &YamlBB : YamlBF.Blocks) {
    assert(YamlBB.Hash != 0 && "empty hash of BinaryBasicBlockProfile");
    BlendedBlockHash YamlHash(YamlBB.Hash);

    std::string CallHashStr = hashBlockCalls(IdToYamlBF, YamlBB);
    uint64_t CallHash = 0;
    if (!CallHashStr.empty()) {
      if (HashFunction == HashFunction::StdHash)
        CallHash = std::hash<std::string>{}(CallHashStr);
      else if (HashFunction == HashFunction::XXH3)
        CallHash = llvm::xxh3_64bits(CallHashStr);
      else
        llvm_unreachable("Unhandled HashFunction");
    }
    auto [MatchedBlock, Method] = Matcher.matchBlockLoose(YamlHash, CallHash);
    if (MatchedBlock == nullptr && YamlBB.Index == 0) {
      MatchedBlock = Blocks[0];
      // Report as loose match
      Method = StaleMatcher::MATCH_OPCODE;
    }
    if (!MatchedBlock) {
      LLVM_DEBUG(dbgs() << "Couldn't match yaml block (bid = " << YamlBB.Index
                        << ")" << " with hash " << Twine::utohexstr(YamlBB.Hash)
                        << "\n");
      continue;
    }
    addMatchedBlock({MatchedBlock, Method}, YamlBF, YamlBB);
  }

  // Match jumps from the profile to the jumps from CFG
  std::vector<uint64_t> OutWeight(Func.Blocks.size(), 0);
  std::vector<uint64_t> InWeight(Func.Blocks.size(), 0);

  for (const auto &[YamlBF, MatchMap] : MatchedBlocks) {
    for (const auto &[YamlBBIdx, FlowBlockProfile] : MatchMap) {
      const auto &[MatchedBlock, YamlBB] = FlowBlockProfile;
      StaleMatcher::MatchMethod Method = MatchedFlowBlocks.lookup(MatchedBlock);
      BlendedBlockHash BinHash = BlendedHashes[MatchedBlock->Index - 1];
      LLVM_DEBUG(dbgs() << "Matched yaml block (bid = " << YamlBBIdx << ")"
                        << " with hash " << Twine::utohexstr(YamlBB->Hash)
                        << " to BB (index = " << MatchedBlock->Index - 1 << ")"
                        << " with hash " << Twine::utohexstr(BinHash.combine())
                        << "\n");
      uint64_t ExecCount = YamlBB->ExecCount;
      // Update matching stats accounting for the matched block.
      switch (Method) {
      case StaleMatcher::MATCH_EXACT:
        ++BC.Stats.NumExactMatchedBlocks;
        BC.Stats.ExactMatchedSampleCount += ExecCount;
        LLVM_DEBUG(dbgs() << "  exact match\n");
        break;
      case StaleMatcher::MATCH_PROBE_EXACT:
        ++BC.Stats.NumPseudoProbeExactMatchedBlocks;
        BC.Stats.PseudoProbeExactMatchedSampleCount += ExecCount;
        LLVM_DEBUG(dbgs() << "  exact pseudo probe match\n");
        break;
      case StaleMatcher::MATCH_PROBE_LOOSE:
        ++BC.Stats.NumPseudoProbeLooseMatchedBlocks;
        BC.Stats.PseudoProbeLooseMatchedSampleCount += ExecCount;
        LLVM_DEBUG(dbgs() << "  loose pseudo probe match\n");
        break;
      case StaleMatcher::MATCH_CALL:
        ++BC.Stats.NumCallMatchedBlocks;
        BC.Stats.CallMatchedSampleCount += ExecCount;
        LLVM_DEBUG(dbgs() << "  call match\n");
        break;
      case StaleMatcher::MATCH_OPCODE:
        ++BC.Stats.NumLooseMatchedBlocks;
        BC.Stats.LooseMatchedSampleCount += ExecCount;
        LLVM_DEBUG(dbgs() << "  loose match\n");
        break;
      case StaleMatcher::NO_MATCH:
        LLVM_DEBUG(dbgs() << "  no match\n");
      }
    }

    for (const yaml::bolt::BinaryBasicBlockProfile &YamlBB : YamlBF->Blocks) {
      for (const yaml::bolt::SuccessorInfo &YamlSI : YamlBB.Successors) {
        if (YamlSI.Count == 0)
          continue;

        // Try to find the jump for a given (src, dst) pair from the profile and
        // assign the jump weight based on the profile count
        const uint64_t SrcIndex = YamlBB.Index;
        const uint64_t DstIndex = YamlSI.Index;

        const FlowBlock *MatchedSrcBlock = MatchMap.lookup(SrcIndex).first;
        const FlowBlock *MatchedDstBlock = MatchMap.lookup(DstIndex).first;

        if (MatchedSrcBlock != nullptr && MatchedDstBlock != nullptr) {
          // Find a jump between the two blocks
          FlowJump *Jump = nullptr;
          for (FlowJump *SuccJump : MatchedSrcBlock->SuccJumps) {
            if (SuccJump->Target == MatchedDstBlock->Index) {
              Jump = SuccJump;
              break;
            }
          }
          // Assign the weight, if the corresponding jump is found
          if (Jump != nullptr) {
            Jump->Weight = YamlSI.Count;
            Jump->HasUnknownWeight = false;
          }
        }
        // Assign the weight for the src block, if it is found
        if (MatchedSrcBlock != nullptr)
          OutWeight[MatchedSrcBlock->Index] += YamlSI.Count;
        // Assign the weight for the dst block, if it is found
        if (MatchedDstBlock != nullptr)
          InWeight[MatchedDstBlock->Index] += YamlSI.Count;
      }
    }
  }

  // Assign block counts based on in-/out- jumps
  for (FlowBlock &Block : Func.Blocks) {
    if (OutWeight[Block.Index] == 0 && InWeight[Block.Index] == 0) {
      assert(Block.HasUnknownWeight && "unmatched block with a positive count");
      continue;
    }
    Block.HasUnknownWeight = false;
    Block.Weight = std::max(OutWeight[Block.Index], InWeight[Block.Index]);
  }

  return MatchedBlocks[&YamlBF].size();
}

/// The function finds all blocks that are (i) reachable from the Entry block
/// and (ii) do not have a path to an exit, and marks all such blocks 'cold'
/// so that profi does not send any flow to such blocks.
void preprocessUnreachableBlocks(FlowFunction &Func) {
  const uint64_t NumBlocks = Func.Blocks.size();

  // Start bfs from the source
  std::queue<uint64_t> Queue;
  std::vector<bool> VisitedEntry(NumBlocks, false);
  for (uint64_t I = 0; I < NumBlocks; I++) {
    FlowBlock &Block = Func.Blocks[I];
    if (Block.isEntry()) {
      Queue.push(I);
      VisitedEntry[I] = true;
      break;
    }
  }
  while (!Queue.empty()) {
    const uint64_t Src = Queue.front();
    Queue.pop();
    for (FlowJump *Jump : Func.Blocks[Src].SuccJumps) {
      const uint64_t Dst = Jump->Target;
      if (!VisitedEntry[Dst]) {
        Queue.push(Dst);
        VisitedEntry[Dst] = true;
      }
    }
  }

  // Start bfs from all sinks
  std::vector<bool> VisitedExit(NumBlocks, false);
  for (uint64_t I = 0; I < NumBlocks; I++) {
    FlowBlock &Block = Func.Blocks[I];
    if (Block.isExit() && VisitedEntry[I]) {
      Queue.push(I);
      VisitedExit[I] = true;
    }
  }
  while (!Queue.empty()) {
    const uint64_t Src = Queue.front();
    Queue.pop();
    for (FlowJump *Jump : Func.Blocks[Src].PredJumps) {
      const uint64_t Dst = Jump->Source;
      if (!VisitedExit[Dst]) {
        Queue.push(Dst);
        VisitedExit[Dst] = true;
      }
    }
  }

  // Make all blocks of zero weight so that flow is not sent
  for (uint64_t I = 0; I < NumBlocks; I++) {
    FlowBlock &Block = Func.Blocks[I];
    if (Block.Weight == 0)
      continue;
    if (!VisitedEntry[I] || !VisitedExit[I]) {
      Block.Weight = 0;
      Block.HasUnknownWeight = true;
      Block.IsUnlikely = true;
      for (FlowJump *Jump : Block.SuccJumps) {
        if (Jump->Source == Block.Index && Jump->Target == Block.Index) {
          Jump->Weight = 0;
          Jump->HasUnknownWeight = true;
          Jump->IsUnlikely = true;
        }
      }
    }
  }
}

/// Decide if stale profile matching can be applied for a given function.
/// Currently we skip inference for (very) large instances and for instances
/// having "unexpected" control flow (e.g., having no sink basic blocks).
bool canApplyInference(const FlowFunction &Func,
                       const yaml::bolt::BinaryFunctionProfile &YamlBF,
                       const uint64_t &MatchedBlocks) {
  if (Func.Blocks.size() > opts::StaleMatchingMaxFuncSize)
    return false;

  if (MatchedBlocks * 100 <
      opts::StaleMatchingMinMatchedBlock * YamlBF.Blocks.size())
    return false;

  // Returns false if the artificial sink block has no predecessors meaning
  // there are no exit blocks.
  if (Func.Blocks[Func.Blocks.size() - 1].isEntry())
    return false;

  return true;
}

/// Apply the profile inference algorithm for a given flow function.
void applyInference(FlowFunction &Func) {
  ProfiParams Params;
  // Set the params from the command-line flags.
  Params.EvenFlowDistribution = opts::StaleMatchingEvenFlowDistribution;
  Params.RebalanceUnknown = opts::StaleMatchingRebalanceUnknown;
  Params.JoinIslands = opts::StaleMatchingJoinIslands;

  Params.CostBlockInc = opts::StaleMatchingCostBlockInc;
  Params.CostBlockEntryInc = opts::StaleMatchingCostBlockInc;
  Params.CostBlockDec = opts::StaleMatchingCostBlockDec;
  Params.CostBlockEntryDec = opts::StaleMatchingCostBlockDec;
  Params.CostBlockUnknownInc = opts::StaleMatchingCostBlockUnknownInc;

  Params.CostJumpInc = opts::StaleMatchingCostJumpInc;
  Params.CostJumpFTInc = opts::StaleMatchingCostJumpInc;
  Params.CostJumpDec = opts::StaleMatchingCostJumpDec;
  Params.CostJumpFTDec = opts::StaleMatchingCostJumpDec;
  Params.CostJumpUnknownInc = opts::StaleMatchingCostJumpUnknownInc;
  Params.CostJumpUnknownFTInc = opts::StaleMatchingCostJumpUnknownFTInc;

  applyFlowInference(Params, Func);
}

/// Collect inferred counts from the flow function and update annotations in
/// the binary function.
void assignProfile(BinaryFunction &BF,
                   const BinaryFunction::BasicBlockOrderType &BlockOrder,
                   FlowFunction &Func) {
  BinaryContext &BC = BF.getBinaryContext();

  assert(Func.Blocks.size() == BlockOrder.size() + 2);
  for (uint64_t I = 0; I < BlockOrder.size(); I++) {
    FlowBlock &Block = Func.Blocks[I + 1];
    BinaryBasicBlock *BB = BlockOrder[I];

    // Update block's count
    BB->setExecutionCount(Block.Flow);

    // Update jump counts: (i) clean existing counts and then (ii) set new ones
    auto BI = BB->branch_info_begin();
    for (const BinaryBasicBlock *DstBB : BB->successors()) {
      (void)DstBB;
      BI->Count = 0;
      BI->MispredictedCount = 0;
      ++BI;
    }
    for (FlowJump *Jump : Block.SuccJumps) {
      if (Jump->IsUnlikely)
        continue;
      if (Jump->Flow == 0)
        continue;

      // Skips the artificial sink block.
      if (Jump->Target == Func.Blocks.size() - 1)
        continue;
      BinaryBasicBlock &SuccBB = *BlockOrder[Jump->Target - 1];
      // Check if the edge corresponds to a regular jump or a landing pad
      if (BB->getSuccessor(SuccBB.getLabel())) {
        BinaryBasicBlock::BinaryBranchInfo &BI = BB->getBranchInfo(SuccBB);
        BI.Count += Jump->Flow;
      } else {
        BinaryBasicBlock *LP = BB->getLandingPad(SuccBB.getLabel());
        if (LP && LP->getKnownExecutionCount() < Jump->Flow)
          LP->setExecutionCount(Jump->Flow);
      }
    }

    // Update call-site annotations
    auto setOrUpdateAnnotation = [&](MCInst &Instr, StringRef Name,
                                     uint64_t Count) {
      if (BC.MIB->hasAnnotation(Instr, Name))
        BC.MIB->removeAnnotation(Instr, Name);
      // Do not add zero-count annotations
      if (Count == 0)
        return;
      BC.MIB->addAnnotation(Instr, Name, Count);
    };

    for (MCInst &Instr : *BB) {
      // Ignore pseudo instructions
      if (BC.MIB->isPseudo(Instr))
        continue;
      // Ignore jump tables
      const MCInst *LastInstr = BB->getLastNonPseudoInstr();
      if (BC.MIB->getJumpTable(*LastInstr) && LastInstr == &Instr)
        continue;

      if (BC.MIB->isIndirectCall(Instr) || BC.MIB->isIndirectBranch(Instr)) {
        auto &ICSP = BC.MIB->getOrCreateAnnotationAs<IndirectCallSiteProfile>(
            Instr, "CallProfile");
        if (!ICSP.empty()) {
          // Try to evenly distribute the counts among the call sites
          const uint64_t TotalCount = Block.Flow;
          const uint64_t NumSites = ICSP.size();
          for (uint64_t Idx = 0; Idx < ICSP.size(); Idx++) {
            IndirectCallProfile &CSP = ICSP[Idx];
            uint64_t CountPerSite = TotalCount / NumSites;
            // When counts cannot be exactly distributed, increase by 1 the
            // counts of the first (TotalCount % NumSites) call sites
            if (Idx < TotalCount % NumSites)
              CountPerSite++;
            CSP.Count = CountPerSite;
          }
        } else {
          ICSP.emplace_back(nullptr, Block.Flow, 0);
        }
      } else if (BC.MIB->getConditionalTailCall(Instr)) {
        // We don't know exactly the number of times the conditional tail call
        // is executed; conservatively, setting it to the count of the block
        setOrUpdateAnnotation(Instr, "CTCTakenCount", Block.Flow);
        BC.MIB->removeAnnotation(Instr, "CTCMispredCount");
      } else if (BC.MIB->isCall(Instr)) {
        setOrUpdateAnnotation(Instr, "Count", Block.Flow);
      }
    }
  }

  // Update function's execution count and mark the function inferred.
  BF.setExecutionCount(Func.Blocks[0].Flow);
  BF.setHasInferredProfile(true);
}

bool YAMLProfileReader::inferStaleProfile(
    BinaryFunction &BF, const yaml::bolt::BinaryFunctionProfile &YamlBF,
    const ArrayRef<ProbeMatchSpec> ProbeMatchSpecs) {

  NamedRegionTimer T("inferStaleProfile", "stale profile inference", "rewrite",
                     "Rewrite passes", opts::TimeRewrite);

  if (!BF.hasCFG())
    return false;

  LLVM_DEBUG(dbgs() << "BOLT-INFO: applying profile inference for "
                    << "\"" << BF.getPrintName() << "\"\n");

  // Make sure that block hashes are up to date.
  BF.computeBlockHashes(YamlBP.Header.HashFunction);

  const BinaryFunction::BasicBlockOrderType BlockOrder(
      BF.getLayout().block_begin(), BF.getLayout().block_end());

  // Tracks the number of matched blocks.

  // Create a wrapper flow function to use with the profile inference algorithm.
  FlowFunction Func = createFlowFunction(BlockOrder);

  // Match as many block/jump counts from the stale profile as possible
  size_t MatchedBlocks =
      matchWeights(BF.getBinaryContext(), BlockOrder, YamlBF, Func,
                   YamlBP.Header.HashFunction, IdToYamLBF, BF, ProbeMatchSpecs);

  // Adjust the flow function by marking unreachable blocks Unlikely so that
  // they don't get any counts assigned.
  preprocessUnreachableBlocks(Func);

  // Check if profile inference can be applied for the instance.
  if (!canApplyInference(Func, YamlBF, MatchedBlocks))
    return false;

  // Apply the profile inference algorithm.
  applyInference(Func);

  // Collect inferred counts and update function annotations.
  assignProfile(BF, BlockOrder, Func);

  // As of now, we always mark the binary function having "correct" profile.
  // In the future, we may discard the results for instances with poor inference
  // metrics and keep such functions un-optimized.
  return true;
}

} // end namespace bolt
} // end namespace llvm<|MERGE_RESOLUTION|>--- conflicted
+++ resolved
@@ -266,11 +266,6 @@
     return Hash1.InstrHash == Hash2.InstrHash;
   }
 
-<<<<<<< HEAD
-  YAMLProfileReader::InlineTreeNodeMapTy InlineTreeNodeMap;
-
-=======
->>>>>>> 7be0b9e0
 private:
   using HashBlockPairType = std::pair<BlendedBlockHash, FlowBlock *>;
   std::unordered_map<uint16_t, std::vector<HashBlockPairType>> OpHashToBlocks;
@@ -331,18 +326,11 @@
 
     DenseMap<const FlowBlock *, uint32_t> FlowBlockMatchCount;
 
-<<<<<<< HEAD
-    auto match = [&](uint32_t NodeId, uint64_t ProbeId) -> const FlowBlock * {
-      const MCDecodedPseudoProbeInlineTree *Node =
-          InlineTreeNodeMap.getInlineTreeNode(NodeId);
-      if (!Node)
-=======
     auto matchProfileProbeToBlock = [&](uint32_t NodeId,
                                         uint64_t ProbeId) -> const FlowBlock * {
       const MCDecodedPseudoProbeInlineTree *BinaryNode =
           InlineTreeNodeMap.getInlineTreeNode(NodeId);
       if (!BinaryNode)
->>>>>>> 7be0b9e0
         return nullptr;
       const MCDecodedPseudoProbe Dummy(0, ProbeId, PseudoProbeType::Block, 0, 0,
                                        nullptr);
@@ -616,25 +604,11 @@
            "If pseudo probes are in use, pseudo probe decoder should exist");
     const AddressProbesMap &ProbeMap = Decoder->getAddress2ProbesMap();
     const uint64_t FuncAddr = BF.getAddress();
-    auto GetTopLevelNodeByGUID =
-        [&](uint64_t GUID) -> const MCDecodedPseudoProbeInlineTree * {
-      auto It = TopLevelGUIDToInlineTree.find(GUID);
-      if (It != TopLevelGUIDToInlineTree.end())
-        return It->second;
-      return nullptr;
-    };
     for (const MCDecodedPseudoProbe &Probe :
          ProbeMap.find(FuncAddr, FuncAddr + BF.getSize()))
       if (const BinaryBasicBlock *BB =
               BF.getBasicBlockContainingOffset(Probe.getAddress() - FuncAddr))
         Matcher.mapProbeToBB(&Probe, Blocks[BB->getIndex()]);
-<<<<<<< HEAD
-
-    // Match inline tree nodes by GUID, checksum, parent, and call site.
-    Matcher.InlineTreeNodeMap.matchInlineTrees(
-        *Decoder, YamlPD, YamlBF.InlineTree, GetTopLevelNodeByGUID);
-=======
->>>>>>> 7be0b9e0
   }
   Matcher.init(Blocks, BlendedHashes, CallHashes);
 

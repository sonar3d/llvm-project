--- conflicted
+++ resolved
@@ -118,11 +118,7 @@
   void sortCtorsDtors();
 
   // Used for implementation of --compress-debug-sections and
-<<<<<<< HEAD
-  // --compress-nonalloc-sections.
-=======
   // --compress-sections.
->>>>>>> 65f07b80
   CompressedData compressed;
 
 private:

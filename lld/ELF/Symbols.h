//===- Symbols.h ------------------------------------------------*- C++ -*-===//
//
// Part of the LLVM Project, under the Apache License v2.0 with LLVM Exceptions.
// See https://llvm.org/LICENSE.txt for license information.
// SPDX-License-Identifier: Apache-2.0 WITH LLVM-exception
//
//===----------------------------------------------------------------------===//
//
// This file defines various types of Symbols.
//
//===----------------------------------------------------------------------===//

#ifndef LLD_ELF_SYMBOLS_H
#define LLD_ELF_SYMBOLS_H

#include "Config.h"
#include "lld/Common/LLVM.h"
#include "lld/Common/Memory.h"
#include "llvm/ADT/DenseMap.h"
#include "llvm/Object/ELF.h"
#include "llvm/Support/Compiler.h"
#include <tuple>

namespace lld {
namespace elf {
class Symbol;
}
// Returns a string representation for a symbol for diagnostics.
std::string toString(const elf::Symbol &);

namespace elf {
class CommonSymbol;
class Defined;
class OutputSection;
class SectionBase;
class InputSectionBase;
class SharedSymbol;
class Symbol;
class Undefined;
class LazySymbol;
class InputFile;

void printTraceSymbol(const Symbol &sym, StringRef name);

enum {
  NEEDS_GOT = 1 << 0,
  NEEDS_PLT = 1 << 1,
  HAS_DIRECT_RELOC = 1 << 2,
  // True if this symbol needs a canonical PLT entry, or (during
  // postScanRelocations) a copy relocation.
  NEEDS_COPY = 1 << 3,
  NEEDS_TLSDESC = 1 << 4,
  NEEDS_TLSGD = 1 << 5,
  NEEDS_TLSGD_TO_IE = 1 << 6,
  NEEDS_GOT_DTPREL = 1 << 7,
  NEEDS_TLSIE = 1 << 8,
};

// The base class for real symbol classes.
class Symbol {
public:
  enum Kind {
    PlaceholderKind,
    DefinedKind,
    CommonKind,
    SharedKind,
    UndefinedKind,
    LazyKind,
  };

  Kind kind() const { return static_cast<Kind>(symbolKind); }

  // The file from which this symbol was created.
  InputFile *file;

  // The default copy constructor is deleted due to atomic flags. Define one for
  // places where no atomic is needed.
  Symbol(const Symbol &o) { memcpy(this, &o, sizeof(o)); }

protected:
  const char *nameData;
  // 32-bit size saves space.
  uint32_t nameSize;

public:
  // The next three fields have the same meaning as the ELF symbol attributes.
  // type and binding are placed in this order to optimize generating st_info,
  // which is defined as (binding << 4) + (type & 0xf), on a little-endian
  // system.
  uint8_t type : 4; // symbol type

  // Symbol binding. This is not overwritten by replace() to track
  // changes during resolution. In particular:
  //  - An undefined weak is still weak when it resolves to a shared library.
  //  - An undefined weak will not extract archive members, but we have to
  //    remember it is weak.
  uint8_t binding : 4;

  uint8_t stOther; // st_other field value

  uint8_t symbolKind;

  // The partition whose dynamic symbol table contains this symbol's definition.
  uint8_t partition;

  // True if this symbol is preemptible at load time.
  LLVM_PREFERRED_TYPE(bool)
  uint8_t isPreemptible : 1;

  // True if the symbol was used for linking and thus need to be added to the
  // output file's symbol table. This is true for all symbols except for
  // unreferenced DSO symbols, lazy (archive) symbols, and bitcode symbols that
  // are unreferenced except by other bitcode objects.
  LLVM_PREFERRED_TYPE(bool)
  uint8_t isUsedInRegularObj : 1;

  // True if an undefined or shared symbol is used from a live section.
  //
  // NOTE: In Writer.cpp the field is used to mark local defined symbols
  // which are referenced by relocations when -r or --emit-relocs is given.
  LLVM_PREFERRED_TYPE(bool)
  uint8_t used : 1;

  // Used by a Defined symbol with protected or default visibility, to record
  // whether it is required to be exported into .dynsym. This is set when any of
  // the following conditions hold:
  //
  // - If there is an interposable symbol from a DSO. Note: We also do this for
  //   STV_PROTECTED symbols which can't be interposed (to match BFD behavior).
  // - If -shared or --export-dynamic is specified, any symbol in an object
  //   file/bitcode sets this property, unless suppressed by LTO
  //   canBeOmittedFromSymbolTable().
  LLVM_PREFERRED_TYPE(bool)
  uint8_t exportDynamic : 1;

  // True if the symbol is in the --dynamic-list file. A Defined symbol with
  // protected or default visibility with this property is required to be
  // exported into .dynsym.
  LLVM_PREFERRED_TYPE(bool)
  uint8_t inDynamicList : 1;

  // Used to track if there has been at least one undefined reference to the
  // symbol. For Undefined and SharedSymbol, the binding may change to STB_WEAK
  // if the first undefined reference from a non-shared object is weak.
  LLVM_PREFERRED_TYPE(bool)
  uint8_t referenced : 1;

  // Used to track if this symbol will be referenced after wrapping is performed
  // (i.e. this will be true for foo if __real_foo is referenced, and will be
  // true for __wrap_foo if foo is referenced).
  LLVM_PREFERRED_TYPE(bool)
  uint8_t referencedAfterWrap : 1;

  // True if this symbol is specified by --trace-symbol option.
  LLVM_PREFERRED_TYPE(bool)
  uint8_t traced : 1;

  // True if the name contains '@'.
  LLVM_PREFERRED_TYPE(bool)
  uint8_t hasVersionSuffix : 1;

  // Symbol visibility. This is the computed minimum visibility of all
  // observed non-DSO symbols.
  uint8_t visibility() const { return stOther & 3; }
  void setVisibility(uint8_t visibility) {
    stOther = (stOther & ~3) | visibility;
  }

  bool includeInDynsym() const;
  uint8_t computeBinding() const;
  bool isGlobal() const { return binding == llvm::ELF::STB_GLOBAL; }
  bool isWeak() const { return binding == llvm::ELF::STB_WEAK; }

  bool isUndefined() const { return symbolKind == UndefinedKind; }
  bool isCommon() const { return symbolKind == CommonKind; }
  bool isDefined() const { return symbolKind == DefinedKind; }
  bool isShared() const { return symbolKind == SharedKind; }
  bool isPlaceholder() const { return symbolKind == PlaceholderKind; }

  bool isLocal() const { return binding == llvm::ELF::STB_LOCAL; }

  bool isLazy() const { return symbolKind == LazyKind; }

  // True if this is an undefined weak symbol. This only works once
  // all input files have been added.
  bool isUndefWeak() const { return isWeak() && isUndefined(); }

  StringRef getName() const { return {nameData, nameSize}; }

  void setName(StringRef s) {
    nameData = s.data();
    nameSize = s.size();
  }

  void parseSymbolVersion();

  // Get the NUL-terminated version suffix ("", "@...", or "@@...").
  //
  // For @@, the name has been truncated by insert(). For @, the name has been
  // truncated by Symbol::parseSymbolVersion().
  const char *getVersionSuffix() const { return nameData + nameSize; }

  uint32_t getGotIdx(Ctx &ctx) const { return ctx.symAux[auxIdx].gotIdx; }
  uint32_t getPltIdx(Ctx &ctx) const { return ctx.symAux[auxIdx].pltIdx; }
  uint32_t getTlsDescIdx(Ctx &ctx) const {
    return ctx.symAux[auxIdx].tlsDescIdx;
  }
  uint32_t getTlsGdIdx(Ctx &ctx) const { return ctx.symAux[auxIdx].tlsGdIdx; }

  bool isInGot(Ctx &ctx) const { return getGotIdx(ctx) != uint32_t(-1); }
  bool isInPlt(Ctx &ctx) const { return getPltIdx(ctx) != uint32_t(-1); }

  uint64_t getVA(int64_t addend = 0) const;

  uint64_t getGotOffset(Ctx &) const;
  uint64_t getGotVA(Ctx &) const;
  uint64_t getGotPltOffset(Ctx &) const;
  uint64_t getGotPltVA(Ctx &) const;
  uint64_t getPltVA(Ctx &) const;
  uint64_t getSize() const;
  OutputSection *getOutputSection() const;

  // The following two functions are used for symbol resolution.
  //
  // You are expected to call mergeProperties for all symbols in input
  // files so that attributes that are attached to names rather than
  // indivisual symbol (such as visibility) are merged together.
  //
  // Every time you read a new symbol from an input, you are supposed
  // to call resolve() with the new symbol. That function replaces
  // "this" object as a result of name resolution if the new symbol is
  // more appropriate to be included in the output.
  //
  // For example, if "this" is an undefined symbol and a new symbol is
  // a defined symbol, "this" is replaced with the new symbol.
  void mergeProperties(const Symbol &other);
  void resolve(const Undefined &other);
  void resolve(const CommonSymbol &other);
  void resolve(const Defined &other);
  void resolve(const LazySymbol &other);
  void resolve(const SharedSymbol &other);

  // If this is a lazy symbol, extract an input file and add the symbol
  // in the file to the symbol table. Calling this function on
  // non-lazy object causes a runtime error.
  void extract() const;

  void checkDuplicate(const Defined &other) const;

private:
  bool shouldReplace(const Defined &other) const;

protected:
  Symbol(Kind k, InputFile *file, StringRef name, uint8_t binding,
         uint8_t stOther, uint8_t type)
      : file(file), nameData(name.data()), nameSize(name.size()), type(type),
        binding(binding), stOther(stOther), symbolKind(k), exportDynamic(false),
        archSpecificBit(false) {}

  void overwrite(Symbol &sym, Kind k) const {
    if (sym.traced)
      printTraceSymbol(*this, sym.getName());
    sym.file = file;
    sym.type = type;
    sym.binding = binding;
    sym.stOther = (stOther & ~3) | sym.visibility();
    sym.symbolKind = k;
  }

public:
  // True if this symbol is in the Iplt sub-section of the Plt and the Igot
  // sub-section of the .got.plt or .got.
  LLVM_PREFERRED_TYPE(bool)
  uint8_t isInIplt : 1;

  // True if this symbol needs a GOT entry and its GOT entry is actually in
  // Igot. This will be true only for certain non-preemptible ifuncs.
  LLVM_PREFERRED_TYPE(bool)
  uint8_t gotInIgot : 1;

  // True if defined relative to a section discarded by ICF.
  LLVM_PREFERRED_TYPE(bool)
  uint8_t folded : 1;

  // Allow reuse of a bit between architecture-exclusive symbol flags.
  // - needsTocRestore(): On PPC64, true if a call to this symbol needs to be
  //   followed by a restore of the toc pointer.
  // - isTagged(): On AArch64, true if the symbol needs special relocation and
  //   metadata semantics because it's tagged, under the AArch64 MemtagABI.
  LLVM_PREFERRED_TYPE(bool)
  uint8_t archSpecificBit : 1;
  bool needsTocRestore() const { return archSpecificBit; }
  bool isTagged() const { return archSpecificBit; }
  void setNeedsTocRestore(bool v) { archSpecificBit = v; }
  void setIsTagged(bool v) {
    archSpecificBit = v;
  }

  // True if this symbol is defined by a symbol assignment or wrapped by --wrap.
  //
  // LTO shouldn't inline the symbol because it doesn't know the final content
  // of the symbol.
  LLVM_PREFERRED_TYPE(bool)
  uint8_t scriptDefined : 1;

  // True if defined in a DSO. There may also be a definition in a relocatable
  // object file.
  LLVM_PREFERRED_TYPE(bool)
  uint8_t dsoDefined : 1;

  // True if defined in a DSO as protected visibility.
  LLVM_PREFERRED_TYPE(bool)
  uint8_t dsoProtected : 1;

  // Temporary flags used to communicate which symbol entries need PLT and GOT
  // entries during postScanRelocations();
  std::atomic<uint16_t> flags;

  // A ctx.symAux index used to access GOT/PLT entry indexes. This is allocated
  // in postScanRelocations().
  uint32_t auxIdx;
  uint32_t dynsymIndex;

  // If `file` is SharedFile (for SharedSymbol or copy-relocated Defined), this
  // represents the Verdef index within the input DSO, which will be converted
  // to a Verneed index in the output. Otherwise, this represents the Verdef
  // index (VER_NDX_LOCAL, VER_NDX_GLOBAL, or a named version).
  uint16_t versionId;
  LLVM_PREFERRED_TYPE(bool)
  uint8_t versionScriptAssigned : 1;

  // True if targeted by a range extension thunk.
  LLVM_PREFERRED_TYPE(bool)
  uint8_t thunkAccessed : 1;

  void setFlags(uint16_t bits) {
    flags.fetch_or(bits, std::memory_order_relaxed);
  }
  bool hasFlag(uint16_t bit) const {
    assert(bit && (bit & (bit - 1)) == 0 && "bit must be a power of 2");
    return flags.load(std::memory_order_relaxed) & bit;
  }

  bool needsDynReloc() const {
    return flags.load(std::memory_order_relaxed) &
           (NEEDS_COPY | NEEDS_GOT | NEEDS_PLT | NEEDS_TLSDESC | NEEDS_TLSGD |
            NEEDS_TLSGD_TO_IE | NEEDS_GOT_DTPREL | NEEDS_TLSIE);
  }
  void allocateAux(Ctx &ctx) {
    assert(auxIdx == 0);
    auxIdx = ctx.symAux.size();
    ctx.symAux.emplace_back();
  }

  bool isSection() const { return type == llvm::ELF::STT_SECTION; }
  bool isTls() const { return type == llvm::ELF::STT_TLS; }
  bool isFunc() const { return type == llvm::ELF::STT_FUNC; }
  bool isGnuIFunc() const { return type == llvm::ELF::STT_GNU_IFUNC; }
  bool isObject() const { return type == llvm::ELF::STT_OBJECT; }
  bool isFile() const { return type == llvm::ELF::STT_FILE; }
};

// Represents a symbol that is defined in the current output file.
class Defined : public Symbol {
public:
  Defined(InputFile *file, StringRef name, uint8_t binding, uint8_t stOther,
          uint8_t type, uint64_t value, uint64_t size, SectionBase *section)
      : Symbol(DefinedKind, file, name, binding, stOther, type), value(value),
        size(size), section(section) {
    exportDynamic = ctx.arg.exportDynamic;
  }
  void overwrite(Symbol &sym) const;

  static bool classof(const Symbol *s) { return s->isDefined(); }

  uint64_t value;
  uint64_t size;
  SectionBase *section;
};

// Represents a common symbol.
//
// On Unix, it is traditionally allowed to write variable definitions
// without initialization expressions (such as "int foo;") to header
// files. Such definition is called "tentative definition".
//
// Using tentative definition is usually considered a bad practice
// because you should write only declarations (such as "extern int
// foo;") to header files. Nevertheless, the linker and the compiler
// have to do something to support bad code by allowing duplicate
// definitions for this particular case.
//
// Common symbols represent variable definitions without initializations.
// The compiler creates common symbols when it sees variable definitions
// without initialization (you can suppress this behavior and let the
// compiler create a regular defined symbol by -fno-common).
//
// The linker allows common symbols to be replaced by regular defined
// symbols. If there are remaining common symbols after name resolution is
// complete, they are converted to regular defined symbols in a .bss
// section. (Therefore, the later passes don't see any CommonSymbols.)
class CommonSymbol : public Symbol {
public:
  CommonSymbol(InputFile *file, StringRef name, uint8_t binding,
               uint8_t stOther, uint8_t type, uint64_t alignment, uint64_t size)
      : Symbol(CommonKind, file, name, binding, stOther, type),
        alignment(alignment), size(size) {
    exportDynamic = ctx.arg.exportDynamic;
  }
  void overwrite(Symbol &sym) const {
    Symbol::overwrite(sym, CommonKind);
    auto &s = static_cast<CommonSymbol &>(sym);
    s.alignment = alignment;
    s.size = size;
  }

  static bool classof(const Symbol *s) { return s->isCommon(); }

  uint32_t alignment;
  uint64_t size;
};

class Undefined : public Symbol {
public:
  Undefined(InputFile *file, StringRef name, uint8_t binding, uint8_t stOther,
            uint8_t type, uint32_t discardedSecIdx = 0)
      : Symbol(UndefinedKind, file, name, binding, stOther, type),
        discardedSecIdx(discardedSecIdx) {}
  void overwrite(Symbol &sym) const {
    Symbol::overwrite(sym, UndefinedKind);
    auto &s = static_cast<Undefined &>(sym);
    s.discardedSecIdx = discardedSecIdx;
    s.nonPrevailing = nonPrevailing;
  }

  static bool classof(const Symbol *s) { return s->kind() == UndefinedKind; }

  // The section index if in a discarded section, 0 otherwise.
  uint32_t discardedSecIdx;
  bool nonPrevailing = false;
};

class SharedSymbol : public Symbol {
public:
  static bool classof(const Symbol *s) { return s->kind() == SharedKind; }

  SharedSymbol(InputFile &file, StringRef name, uint8_t binding,
               uint8_t stOther, uint8_t type, uint64_t value, uint64_t size,
               uint32_t alignment)
      : Symbol(SharedKind, &file, name, binding, stOther, type), value(value),
        size(size), alignment(alignment) {
    exportDynamic = true;
    dsoProtected = visibility() == llvm::ELF::STV_PROTECTED;
    // GNU ifunc is a mechanism to allow user-supplied functions to
    // resolve PLT slot values at load-time. This is contrary to the
    // regular symbol resolution scheme in which symbols are resolved just
    // by name. Using this hook, you can program how symbols are solved
    // for you program. For example, you can make "memcpy" to be resolved
    // to a SSE-enabled version of memcpy only when a machine running the
    // program supports the SSE instruction set.
    //
    // Naturally, such symbols should always be called through their PLT
    // slots. What GNU ifunc symbols point to are resolver functions, and
    // calling them directly doesn't make sense (unless you are writing a
    // loader).
    //
    // For DSO symbols, we always call them through PLT slots anyway.
    // So there's no difference between GNU ifunc and regular function
    // symbols if they are in DSOs. So we can handle GNU_IFUNC as FUNC.
    if (this->type == llvm::ELF::STT_GNU_IFUNC)
      this->type = llvm::ELF::STT_FUNC;
  }
  void overwrite(Symbol &sym) const {
    Symbol::overwrite(sym, SharedKind);
    auto &s = static_cast<SharedSymbol &>(sym);
    s.dsoProtected = dsoProtected;
    s.value = value;
    s.size = size;
    s.alignment = alignment;
  }

  uint64_t value; // st_value
  uint64_t size;  // st_size
  uint32_t alignment;
};

// LazySymbol symbols represent symbols in object files between --start-lib and
// --end-lib options. LLD also handles traditional archives as if all the files
// in the archive are surrounded by --start-lib and --end-lib.
//
// A special complication is the handling of weak undefined symbols. They should
// not load a file, but we have to remember we have seen both the weak undefined
// and the lazy. We represent that with a lazy symbol with a weak binding. This
// means that code looking for undefined symbols normally also has to take lazy
// symbols into consideration.
class LazySymbol : public Symbol {
public:
  LazySymbol(InputFile &file)
      : Symbol(LazyKind, &file, {}, llvm::ELF::STB_GLOBAL,
               llvm::ELF::STV_DEFAULT, llvm::ELF::STT_NOTYPE) {}
  void overwrite(Symbol &sym) const { Symbol::overwrite(sym, LazyKind); }

  static bool classof(const Symbol *s) { return s->kind() == LazyKind; }
};

// A buffer class that is large enough to hold any Symbol-derived
// object. We allocate memory using this class and instantiate a symbol
// using the placement new.

// It is important to keep the size of SymbolUnion small for performance and
// memory usage reasons. 64 bytes is a soft limit based on the size of Defined
// on a 64-bit system. This is enforced by a static_assert in Symbols.cpp.
union SymbolUnion {
  alignas(Defined) char a[sizeof(Defined)];
  alignas(CommonSymbol) char b[sizeof(CommonSymbol)];
  alignas(Undefined) char c[sizeof(Undefined)];
  alignas(SharedSymbol) char d[sizeof(SharedSymbol)];
  alignas(LazySymbol) char e[sizeof(LazySymbol)];
};

template <typename... T> Defined *makeDefined(T &&...args) {
  auto *sym = getSpecificAllocSingleton<SymbolUnion>().Allocate();
  memset(sym, 0, sizeof(Symbol));
  auto &s = *new (reinterpret_cast<Defined *>(sym)) Defined(std::forward<T>(args)...);
  return &s;
}

void reportDuplicate(Ctx &, const Symbol &sym, const InputFile *newFile,
                     InputSectionBase *errSec, uint64_t errOffset);
<<<<<<< HEAD
void maybeWarnUnorderableSymbol(const Symbol *sym);
=======
void maybeWarnUnorderableSymbol(Ctx &, const Symbol *sym);
>>>>>>> dd326b12
bool computeIsPreemptible(Ctx &, const Symbol &sym);

} // namespace elf
} // namespace lld

#endif<|MERGE_RESOLUTION|>--- conflicted
+++ resolved
@@ -527,11 +527,7 @@
 
 void reportDuplicate(Ctx &, const Symbol &sym, const InputFile *newFile,
                      InputSectionBase *errSec, uint64_t errOffset);
-<<<<<<< HEAD
-void maybeWarnUnorderableSymbol(const Symbol *sym);
-=======
 void maybeWarnUnorderableSymbol(Ctx &, const Symbol *sym);
->>>>>>> dd326b12
 bool computeIsPreemptible(Ctx &, const Symbol &sym);
 
 } // namespace elf

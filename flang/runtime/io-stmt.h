//===-- runtime/io-stmt.h ---------------------------------------*- C++ -*-===//
//
// Part of the LLVM Project, under the Apache License v2.0 with LLVM Exceptions.
// See https://llvm.org/LICENSE.txt for license information.
// SPDX-License-Identifier: Apache-2.0 WITH LLVM-exception
//
//===----------------------------------------------------------------------===//

// Representations of the state of an I/O statement in progress

#ifndef FORTRAN_RUNTIME_IO_STMT_H_
#define FORTRAN_RUNTIME_IO_STMT_H_

#include "connection.h"
#include "file.h"
#include "format.h"
#include "internal-unit.h"
#include "io-error.h"
#include "flang/Common/optional.h"
<<<<<<< HEAD
#include "flang/Common/reference-wrapper.h"
=======
#include "flang/Common/visit.h"
>>>>>>> 71e0261f
#include "flang/Runtime/descriptor.h"
#include "flang/Runtime/io-api.h"
#include <functional>
#include <type_traits>
#include <variant>

namespace Fortran::runtime::io {

class ExternalFileUnit;
class ChildIo;

class OpenStatementState;
class InquireUnitState;
class InquireNoUnitState;
class InquireUnconnectedFileState;
class InquireIOLengthState;
class ExternalMiscIoStatementState;
class CloseStatementState;
class NoopStatementState; // CLOSE or FLUSH on unknown unit
class ErroneousIoStatementState;

template <Direction, typename CHAR = char>
class InternalFormattedIoStatementState;
template <Direction> class InternalListIoStatementState;
template <Direction, typename CHAR = char>
class ExternalFormattedIoStatementState;
template <Direction> class ExternalListIoStatementState;
template <Direction> class ExternalUnformattedIoStatementState;
template <Direction, typename CHAR = char> class ChildFormattedIoStatementState;
template <Direction> class ChildListIoStatementState;
template <Direction> class ChildUnformattedIoStatementState;

struct InputStatementState {};
struct OutputStatementState {};
template <Direction D>
using IoDirectionState = std::conditional_t<D == Direction::Input,
    InputStatementState, OutputStatementState>;

// Common state for all kinds of formatted I/O
template <Direction D> class FormattedIoStatementState {};
template <> class FormattedIoStatementState<Direction::Input> {
public:
  std::size_t GetEditDescriptorChars() const;
  void GotChar(int);

private:
  // Account of characters read for edit descriptors (i.e., formatted I/O
  // with a FORMAT, not list-directed or NAMELIST), not including padding.
  std::size_t chars_{0}; // for READ(SIZE=)
};

// The Cookie type in the I/O API is a pointer (for C) to this class.
class IoStatementState {
public:
  template <typename A> explicit IoStatementState(A &x) : u_{x} {}

  // These member functions each project themselves into the active alternative.
  // They're used by per-data-item routines in the I/O API (e.g., OutputReal64)
  // to interact with the state of the I/O statement in progress.
  // This design avoids virtual member functions and function pointers,
  // which may not have good support in some runtime environments.

  // CompleteOperation() is the last opportunity to raise an I/O error.
  // It is called by EndIoStatement(), but it can be invoked earlier to
  // catch errors for (e.g.) GetIoMsg() and GetNewUnit().  If called
  // more than once, it is a no-op.
  void CompleteOperation();
  // Completes an I/O statement and reclaims storage.
  int EndIoStatement();

  bool Emit(const char *, std::size_t bytes, std::size_t elementBytes = 0);
  bool Receive(char *, std::size_t, std::size_t elementBytes = 0);
  std::size_t GetNextInputBytes(const char *&);
  bool AdvanceRecord(int = 1);
  void BackspaceRecord();
  void HandleRelativePosition(std::int64_t byteOffset);
  void HandleAbsolutePosition(std::int64_t byteOffset); // for r* in list I/O
  Fortran::common::optional<DataEdit> GetNextDataEdit(int maxRepeat = 1);
  ExternalFileUnit *GetExternalFileUnit() const; // null if internal unit
  bool BeginReadingRecord();
  void FinishReadingRecord();
  bool Inquire(InquiryKeywordHash, char *, std::size_t);
  bool Inquire(InquiryKeywordHash, bool &);
  bool Inquire(InquiryKeywordHash, std::int64_t, bool &); // PENDING=
  bool Inquire(InquiryKeywordHash, std::int64_t &);
  std::int64_t InquirePos();
  void GotChar(signed int = 1); // for READ(SIZE=); can be <0

  MutableModes &mutableModes();
  ConnectionState &GetConnectionState();
  IoErrorHandler &GetIoErrorHandler() const;

  // N.B.: this also works with base classes
  template <typename A> A *get_if() const {
    return visit(
        [](auto &x) -> A * {
          if constexpr (std::is_convertible_v<decltype(x.get()), A &>) {
            return &x.get();
          }
          return nullptr;
        },
        u_);
  }

  // Vacant after the end of the current record
  Fortran::common::optional<char32_t> GetCurrentChar(std::size_t &byteCount);

  // The "remaining" arguments to CueUpInput(), SkipSpaces(), & NextInField()
  // are always in units of bytes, not characters; the distinction matters
  // for internal input from CHARACTER(KIND=2 and 4).

  // For fixed-width fields, return the number of remaining bytes.
  // Skip over leading blanks.
  Fortran::common::optional<int> CueUpInput(const DataEdit &edit) {
    Fortran::common::optional<int> remaining;
    if (edit.IsListDirected()) {
      std::size_t byteCount{0};
      GetNextNonBlank(byteCount);
    } else {
      if (edit.width.value_or(0) > 0) {
        remaining = *edit.width;
        if (int bytesPerChar{GetConnectionState().internalIoCharKind};
            bytesPerChar > 1) {
          *remaining *= bytesPerChar;
        }
      }
      SkipSpaces(remaining);
    }
    return remaining;
  }

  Fortran::common::optional<char32_t> SkipSpaces(
      Fortran::common::optional<int> &remaining) {
    while (!remaining || *remaining > 0) {
      std::size_t byteCount{0};
      if (auto ch{GetCurrentChar(byteCount)}) {
        if (*ch != ' ' && *ch != '\t') {
          return ch;
        }
        if (remaining) {
          if (static_cast<std::size_t>(*remaining) < byteCount) {
            break;
          }
          GotChar(byteCount);
          *remaining -= byteCount;
        }
        HandleRelativePosition(byteCount);
      } else {
        break;
      }
    }
    return Fortran::common::nullopt;
  }

  // Acquires the next input character, respecting any applicable field width
  // or separator character.
  Fortran::common::optional<char32_t> NextInField(
      Fortran::common::optional<int> &remaining, const DataEdit &);

  // Detect and signal any end-of-record condition after input.
  // Returns true if at EOR and remaining input should be padded with blanks.
  bool CheckForEndOfRecord(std::size_t afterReading);

  // Skips spaces, advances records, and ignores NAMELIST comments
  Fortran::common::optional<char32_t> GetNextNonBlank(std::size_t &byteCount) {
    auto ch{GetCurrentChar(byteCount)};
    bool inNamelist{mutableModes().inNamelist};
    while (!ch || *ch == ' ' || *ch == '\t' || (inNamelist && *ch == '!')) {
      if (ch && (*ch == ' ' || *ch == '\t')) {
        HandleRelativePosition(byteCount);
      } else if (!AdvanceRecord()) {
        return Fortran::common::nullopt;
      }
      ch = GetCurrentChar(byteCount);
    }
    return ch;
  }

  template <Direction D> bool CheckFormattedStmtType(const char *name) {
    if (get_if<FormattedIoStatementState<D>>()) {
      return true;
    } else {
      auto &handler{GetIoErrorHandler()};
      if (!handler.InError()) {
        handler.Crash("%s called for I/O statement that is not formatted %s",
            name, D == Direction::Output ? "output" : "input");
      }
      return false;
    }
  }

private:
  // Define special visitor for the variants of IoStatementState.
  // During the device code compilation the visitor only allows
  // visiting those variants that are supported on the device.
  // In particular, only the internal IO variants are supported.
  // TODO: parameterize Fortran::common::log2visit instead of
  //       creating a copy here.
  template <class T, class... Ts>
  struct is_any_type : std::bool_constant<(std::is_same_v<T, Ts> || ...)> {};

  template <std::size_t LOW, std::size_t HIGH, typename RESULT,
      typename VISITOR, typename VARIANT>
  static inline RT_API_ATTRS RESULT Log2VisitHelper(
      VISITOR &&visitor, std::size_t which, VARIANT &&u) {
#if !defined(RT_DEVICE_COMPILATION)
    constexpr bool isDevice{false};
#else
    constexpr bool isDevice{true};
#endif
    if constexpr (LOW == HIGH) {
      if constexpr (!isDevice ||
          is_any_type<
              std::variant_alternative_t<LOW, std::decay_t<decltype(u)>>,
              Fortran::common::reference_wrapper<
                  InternalListIoStatementState<Direction::Output>>,
              Fortran::common::reference_wrapper<
                  InternalFormattedIoStatementState<Direction::Output>>>::
              value) {
        return visitor(std::get<LOW>(std::forward<VARIANT>(u)));
      } else {
        Terminator{__FILE__, __LINE__}.Crash(
            "not implemented yet: IoStatementState variant %d\n",
            static_cast<int>(LOW));
      }
    } else {
      static constexpr std::size_t mid{(HIGH + LOW) / 2};
      if (which <= mid) {
        return Log2VisitHelper<LOW, mid, RESULT>(
            std::forward<VISITOR>(visitor), which, std::forward<VARIANT>(u));
      } else {
        return Log2VisitHelper<(mid + 1), HIGH, RESULT>(
            std::forward<VISITOR>(visitor), which, std::forward<VARIANT>(u));
      }
    }
  }

  template <typename VISITOR, typename VARIANT>
  static inline RT_API_ATTRS auto visit(VISITOR &&visitor, VARIANT &&u)
      -> decltype(visitor(std::get<0>(std::forward<VARIANT>(u)))) {
    using Result = decltype(visitor(std::get<0>(std::forward<VARIANT>(u))));
    static constexpr std::size_t high{
        std::variant_size_v<std::decay_t<decltype(u)>> - 1};
    return Log2VisitHelper<0, high, Result>(
        std::forward<VISITOR>(visitor), u.index(), std::forward<VARIANT>(u));
  }

  std::variant<Fortran::common::reference_wrapper<OpenStatementState>,
      Fortran::common::reference_wrapper<CloseStatementState>,
      Fortran::common::reference_wrapper<NoopStatementState>,
      Fortran::common::reference_wrapper<
          InternalFormattedIoStatementState<Direction::Output>>,
      Fortran::common::reference_wrapper<
          InternalFormattedIoStatementState<Direction::Input>>,
      Fortran::common::reference_wrapper<
          InternalListIoStatementState<Direction::Output>>,
      Fortran::common::reference_wrapper<
          InternalListIoStatementState<Direction::Input>>,
      Fortran::common::reference_wrapper<
          ExternalFormattedIoStatementState<Direction::Output>>,
      Fortran::common::reference_wrapper<
          ExternalFormattedIoStatementState<Direction::Input>>,
      Fortran::common::reference_wrapper<
          ExternalListIoStatementState<Direction::Output>>,
      Fortran::common::reference_wrapper<
          ExternalListIoStatementState<Direction::Input>>,
      Fortran::common::reference_wrapper<
          ExternalUnformattedIoStatementState<Direction::Output>>,
      Fortran::common::reference_wrapper<
          ExternalUnformattedIoStatementState<Direction::Input>>,
      Fortran::common::reference_wrapper<
          ChildFormattedIoStatementState<Direction::Output>>,
      Fortran::common::reference_wrapper<
          ChildFormattedIoStatementState<Direction::Input>>,
      Fortran::common::reference_wrapper<
          ChildListIoStatementState<Direction::Output>>,
      Fortran::common::reference_wrapper<
          ChildListIoStatementState<Direction::Input>>,
      Fortran::common::reference_wrapper<
          ChildUnformattedIoStatementState<Direction::Output>>,
      Fortran::common::reference_wrapper<
          ChildUnformattedIoStatementState<Direction::Input>>,
      Fortran::common::reference_wrapper<InquireUnitState>,
      Fortran::common::reference_wrapper<InquireNoUnitState>,
      Fortran::common::reference_wrapper<InquireUnconnectedFileState>,
      Fortran::common::reference_wrapper<InquireIOLengthState>,
      Fortran::common::reference_wrapper<ExternalMiscIoStatementState>,
      Fortran::common::reference_wrapper<ErroneousIoStatementState>>
      u_;
};

// Base class for all per-I/O statement state classes.
class IoStatementBase : public IoErrorHandler {
public:
  using IoErrorHandler::IoErrorHandler;

  bool completedOperation() const { return completedOperation_; }

  void CompleteOperation() { completedOperation_ = true; }
  int EndIoStatement() { return GetIoStat(); }

  // These are default no-op backstops that can be overridden by descendants.
  bool Emit(const char *, std::size_t bytes, std::size_t elementBytes = 0);
  bool Receive(char *, std::size_t bytes, std::size_t elementBytes = 0);
  std::size_t GetNextInputBytes(const char *&);
  bool AdvanceRecord(int);
  void BackspaceRecord();
  void HandleRelativePosition(std::int64_t);
  void HandleAbsolutePosition(std::int64_t);
  Fortran::common::optional<DataEdit> GetNextDataEdit(
      IoStatementState &, int maxRepeat = 1);
  ExternalFileUnit *GetExternalFileUnit() const;
  bool BeginReadingRecord();
  void FinishReadingRecord();
  bool Inquire(InquiryKeywordHash, char *, std::size_t);
  bool Inquire(InquiryKeywordHash, bool &);
  bool Inquire(InquiryKeywordHash, std::int64_t, bool &);
  bool Inquire(InquiryKeywordHash, std::int64_t &);
  std::int64_t InquirePos();

  void BadInquiryKeywordHashCrash(InquiryKeywordHash);

protected:
  bool completedOperation_{false};
};

// Common state for list-directed & NAMELIST I/O, both internal & external
template <Direction> class ListDirectedStatementState;
template <>
class ListDirectedStatementState<Direction::Output>
    : public FormattedIoStatementState<Direction::Output> {
public:
  bool EmitLeadingSpaceOrAdvance(
      IoStatementState &, std::size_t = 1, bool isCharacter = false);
  Fortran::common::optional<DataEdit> GetNextDataEdit(
      IoStatementState &, int maxRepeat = 1);
  bool lastWasUndelimitedCharacter() const {
    return lastWasUndelimitedCharacter_;
  }
  void set_lastWasUndelimitedCharacter(bool yes = true) {
    lastWasUndelimitedCharacter_ = yes;
  }

private:
  bool lastWasUndelimitedCharacter_{false};
};
template <>
class ListDirectedStatementState<Direction::Input>
    : public FormattedIoStatementState<Direction::Input> {
public:
  bool inNamelistSequence() const { return inNamelistSequence_; }
  int EndIoStatement();

  // Skips value separators, handles repetition and null values.
  // Vacant when '/' appears; present with descriptor == ListDirectedNullValue
  // when a null value appears.
  Fortran::common::optional<DataEdit> GetNextDataEdit(
      IoStatementState &, int maxRepeat = 1);

  // Each NAMELIST input item is treated like a distinct list-directed
  // input statement.  This member function resets some state so that
  // repetition and null values work correctly for each successive
  // NAMELIST input item.
  void ResetForNextNamelistItem(bool inNamelistSequence) {
    remaining_ = 0;
    if (repeatPosition_) {
      repeatPosition_->Cancel();
    }
    eatComma_ = false;
    realPart_ = imaginaryPart_ = false;
    inNamelistSequence_ = inNamelistSequence;
  }

private:
  int remaining_{0}; // for "r*" repetition
  Fortran::common::optional<SavedPosition> repeatPosition_;
  bool eatComma_{false}; // consume comma after previously read item
  bool hitSlash_{false}; // once '/' is seen, nullify further items
  bool realPart_{false};
  bool imaginaryPart_{false};
  bool inNamelistSequence_{false};
};

template <Direction DIR>
class InternalIoStatementState : public IoStatementBase,
                                 public IoDirectionState<DIR> {
public:
  using Buffer =
      std::conditional_t<DIR == Direction::Input, const char *, char *>;
  InternalIoStatementState(Buffer, std::size_t,
      const char *sourceFile = nullptr, int sourceLine = 0);
  InternalIoStatementState(
      const Descriptor &, const char *sourceFile = nullptr, int sourceLine = 0);
  int EndIoStatement();

  bool Emit(const char *data, std::size_t bytes, std::size_t elementBytes = 0);
  std::size_t GetNextInputBytes(const char *&);
  bool AdvanceRecord(int = 1);
  void BackspaceRecord();
  ConnectionState &GetConnectionState() { return unit_; }
  MutableModes &mutableModes() { return unit_.modes; }
  void HandleRelativePosition(std::int64_t);
  void HandleAbsolutePosition(std::int64_t);
  std::int64_t InquirePos();

protected:
  bool free_{true};
  InternalDescriptorUnit<DIR> unit_;
};

template <Direction DIR, typename CHAR>
class InternalFormattedIoStatementState
    : public InternalIoStatementState<DIR>,
      public FormattedIoStatementState<DIR> {
public:
  using CharType = CHAR;
  using typename InternalIoStatementState<DIR>::Buffer;
  InternalFormattedIoStatementState(Buffer internal, std::size_t internalLength,
      const CharType *format, std::size_t formatLength,
      const Descriptor *formatDescriptor = nullptr,
      const char *sourceFile = nullptr, int sourceLine = 0);
  InternalFormattedIoStatementState(const Descriptor &, const CharType *format,
      std::size_t formatLength, const Descriptor *formatDescriptor = nullptr,
      const char *sourceFile = nullptr, int sourceLine = 0);
  IoStatementState &ioStatementState() { return ioStatementState_; }
  void CompleteOperation();
  int EndIoStatement();
  Fortran::common::optional<DataEdit> GetNextDataEdit(
      IoStatementState &, int maxRepeat = 1) {
    return format_.GetNextDataEdit(*this, maxRepeat);
  }

private:
  IoStatementState ioStatementState_; // points to *this
  using InternalIoStatementState<DIR>::unit_;
  // format_ *must* be last; it may be partial someday
  FormatControl<InternalFormattedIoStatementState> format_;
};

template <Direction DIR>
class InternalListIoStatementState : public InternalIoStatementState<DIR>,
                                     public ListDirectedStatementState<DIR> {
public:
  using typename InternalIoStatementState<DIR>::Buffer;
  InternalListIoStatementState(Buffer internal, std::size_t internalLength,
      const char *sourceFile = nullptr, int sourceLine = 0);
  InternalListIoStatementState(
      const Descriptor &, const char *sourceFile = nullptr, int sourceLine = 0);
  IoStatementState &ioStatementState() { return ioStatementState_; }
  using ListDirectedStatementState<DIR>::GetNextDataEdit;
  void CompleteOperation();
  int EndIoStatement();

private:
  IoStatementState ioStatementState_; // points to *this
  using InternalIoStatementState<DIR>::unit_;
};

class ExternalIoStatementBase : public IoStatementBase {
public:
  ExternalIoStatementBase(
      ExternalFileUnit &, const char *sourceFile = nullptr, int sourceLine = 0);
  ExternalFileUnit &unit() { return unit_; }
  MutableModes &mutableModes();
  ConnectionState &GetConnectionState();
  int asynchronousID() const { return asynchronousID_; }
  int EndIoStatement();
  ExternalFileUnit *GetExternalFileUnit() const { return &unit_; }
  void SetAsynchronous();
  std::int64_t InquirePos();

private:
  ExternalFileUnit &unit_;
  int asynchronousID_{-1};
};

template <Direction DIR>
class ExternalIoStatementState : public ExternalIoStatementBase,
                                 public IoDirectionState<DIR> {
public:
  ExternalIoStatementState(
      ExternalFileUnit &, const char *sourceFile = nullptr, int sourceLine = 0);
  MutableModes &mutableModes() { return mutableModes_; }
  void CompleteOperation();
  int EndIoStatement();
  bool Emit(const char *, std::size_t bytes, std::size_t elementBytes = 0);
  std::size_t GetNextInputBytes(const char *&);
  bool AdvanceRecord(int = 1);
  void BackspaceRecord();
  void HandleRelativePosition(std::int64_t);
  void HandleAbsolutePosition(std::int64_t);
  bool BeginReadingRecord();
  void FinishReadingRecord();

private:
  // These are forked from ConnectionState's modes at the beginning
  // of each formatted I/O statement so they may be overridden by control
  // edit descriptors during the statement.
  MutableModes mutableModes_;
};

template <Direction DIR, typename CHAR>
class ExternalFormattedIoStatementState
    : public ExternalIoStatementState<DIR>,
      public FormattedIoStatementState<DIR> {
public:
  using CharType = CHAR;
  ExternalFormattedIoStatementState(ExternalFileUnit &, const CharType *format,
      std::size_t formatLength, const Descriptor *formatDescriptor = nullptr,
      const char *sourceFile = nullptr, int sourceLine = 0);
  void CompleteOperation();
  int EndIoStatement();
  Fortran::common::optional<DataEdit> GetNextDataEdit(
      IoStatementState &, int maxRepeat = 1) {
    return format_.GetNextDataEdit(*this, maxRepeat);
  }

private:
  FormatControl<ExternalFormattedIoStatementState> format_;
};

template <Direction DIR>
class ExternalListIoStatementState : public ExternalIoStatementState<DIR>,
                                     public ListDirectedStatementState<DIR> {
public:
  using ExternalIoStatementState<DIR>::ExternalIoStatementState;
  using ListDirectedStatementState<DIR>::GetNextDataEdit;
  int EndIoStatement();
};

template <Direction DIR>
class ExternalUnformattedIoStatementState
    : public ExternalIoStatementState<DIR> {
public:
  using ExternalIoStatementState<DIR>::ExternalIoStatementState;
  bool Receive(char *, std::size_t, std::size_t elementBytes = 0);
};

template <Direction DIR>
class ChildIoStatementState : public IoStatementBase,
                              public IoDirectionState<DIR> {
public:
  ChildIoStatementState(
      ChildIo &, const char *sourceFile = nullptr, int sourceLine = 0);
  ChildIo &child() { return child_; }
  MutableModes &mutableModes();
  ConnectionState &GetConnectionState();
  ExternalFileUnit *GetExternalFileUnit() const;
  int EndIoStatement();
  bool Emit(const char *, std::size_t bytes, std::size_t elementBytes = 0);
  std::size_t GetNextInputBytes(const char *&);
  void HandleRelativePosition(std::int64_t);
  void HandleAbsolutePosition(std::int64_t);

private:
  ChildIo &child_;
};

template <Direction DIR, typename CHAR>
class ChildFormattedIoStatementState : public ChildIoStatementState<DIR>,
                                       public FormattedIoStatementState<DIR> {
public:
  using CharType = CHAR;
  ChildFormattedIoStatementState(ChildIo &, const CharType *format,
      std::size_t formatLength, const Descriptor *formatDescriptor = nullptr,
      const char *sourceFile = nullptr, int sourceLine = 0);
  MutableModes &mutableModes() { return mutableModes_; }
  void CompleteOperation();
  int EndIoStatement();
  bool AdvanceRecord(int = 1);
  Fortran::common::optional<DataEdit> GetNextDataEdit(
      IoStatementState &, int maxRepeat = 1) {
    return format_.GetNextDataEdit(*this, maxRepeat);
  }

private:
  MutableModes mutableModes_;
  FormatControl<ChildFormattedIoStatementState> format_;
};

template <Direction DIR>
class ChildListIoStatementState : public ChildIoStatementState<DIR>,
                                  public ListDirectedStatementState<DIR> {
public:
  using ChildIoStatementState<DIR>::ChildIoStatementState;
  using ListDirectedStatementState<DIR>::GetNextDataEdit;
  int EndIoStatement();
};

template <Direction DIR>
class ChildUnformattedIoStatementState : public ChildIoStatementState<DIR> {
public:
  using ChildIoStatementState<DIR>::ChildIoStatementState;
  bool Receive(char *, std::size_t, std::size_t elementBytes = 0);
};

// OPEN
class OpenStatementState : public ExternalIoStatementBase {
public:
  OpenStatementState(ExternalFileUnit &unit, bool wasExtant, bool isNewUnit,
      const char *sourceFile = nullptr, int sourceLine = 0)
      : ExternalIoStatementBase{unit, sourceFile, sourceLine},
        wasExtant_{wasExtant}, isNewUnit_{isNewUnit} {}
  bool wasExtant() const { return wasExtant_; }
  void set_status(OpenStatus status) { status_ = status; } // STATUS=
  void set_path(const char *, std::size_t); // FILE=
  void set_position(Position position) { position_ = position; } // POSITION=
  void set_action(Action action) { action_ = action; } // ACTION=
  void set_convert(Convert convert) { convert_ = convert; } // CONVERT=
  void set_access(Access access) { access_ = access; } // ACCESS=
  void set_isUnformatted(bool yes = true) { isUnformatted_ = yes; } // FORM=

  void CompleteOperation();
  int EndIoStatement();

private:
  bool wasExtant_;
  bool isNewUnit_;
  Fortran::common::optional<OpenStatus> status_;
  Fortran::common::optional<Position> position_;
  Fortran::common::optional<Action> action_;
  Convert convert_{Convert::Unknown};
  OwningPtr<char> path_;
  std::size_t pathLength_;
  Fortran::common::optional<bool> isUnformatted_;
  Fortran::common::optional<Access> access_;
};

class CloseStatementState : public ExternalIoStatementBase {
public:
  CloseStatementState(ExternalFileUnit &unit, const char *sourceFile = nullptr,
      int sourceLine = 0)
      : ExternalIoStatementBase{unit, sourceFile, sourceLine} {}
  void set_status(CloseStatus status) { status_ = status; }
  int EndIoStatement();

private:
  CloseStatus status_{CloseStatus::Keep};
};

// For CLOSE(bad unit), WAIT(bad unit, ID=nonzero), INQUIRE(unconnected unit),
// and recoverable BACKSPACE(bad unit)
class NoUnitIoStatementState : public IoStatementBase {
public:
  IoStatementState &ioStatementState() { return ioStatementState_; }
  MutableModes &mutableModes() { return connection_.modes; }
  ConnectionState &GetConnectionState() { return connection_; }
  int badUnitNumber() const { return badUnitNumber_; }
  void CompleteOperation();
  int EndIoStatement();

protected:
  template <typename A>
  NoUnitIoStatementState(A &stmt, const char *sourceFile = nullptr,
      int sourceLine = 0, int badUnitNumber = -1)
      : IoStatementBase{sourceFile, sourceLine}, ioStatementState_{stmt},
        badUnitNumber_{badUnitNumber} {}

private:
  IoStatementState ioStatementState_; // points to *this
  ConnectionState connection_;
  int badUnitNumber_;
};

class NoopStatementState : public NoUnitIoStatementState {
public:
  NoopStatementState(
      const char *sourceFile = nullptr, int sourceLine = 0, int unitNumber = -1)
      : NoUnitIoStatementState{*this, sourceFile, sourceLine, unitNumber} {}
  void set_status(CloseStatus) {} // discards
};

extern template class InternalIoStatementState<Direction::Output>;
extern template class InternalIoStatementState<Direction::Input>;
extern template class InternalFormattedIoStatementState<Direction::Output>;
extern template class InternalFormattedIoStatementState<Direction::Input>;
extern template class InternalListIoStatementState<Direction::Output>;
extern template class InternalListIoStatementState<Direction::Input>;
extern template class ExternalIoStatementState<Direction::Output>;
extern template class ExternalIoStatementState<Direction::Input>;
extern template class ExternalFormattedIoStatementState<Direction::Output>;
extern template class ExternalFormattedIoStatementState<Direction::Input>;
extern template class ExternalListIoStatementState<Direction::Output>;
extern template class ExternalListIoStatementState<Direction::Input>;
extern template class ExternalUnformattedIoStatementState<Direction::Output>;
extern template class ExternalUnformattedIoStatementState<Direction::Input>;
extern template class ChildIoStatementState<Direction::Output>;
extern template class ChildIoStatementState<Direction::Input>;
extern template class ChildFormattedIoStatementState<Direction::Output>;
extern template class ChildFormattedIoStatementState<Direction::Input>;
extern template class ChildListIoStatementState<Direction::Output>;
extern template class ChildListIoStatementState<Direction::Input>;
extern template class ChildUnformattedIoStatementState<Direction::Output>;
extern template class ChildUnformattedIoStatementState<Direction::Input>;

extern template class FormatControl<
    InternalFormattedIoStatementState<Direction::Output>>;
extern template class FormatControl<
    InternalFormattedIoStatementState<Direction::Input>>;
extern template class FormatControl<
    ExternalFormattedIoStatementState<Direction::Output>>;
extern template class FormatControl<
    ExternalFormattedIoStatementState<Direction::Input>>;
extern template class FormatControl<
    ChildFormattedIoStatementState<Direction::Output>>;
extern template class FormatControl<
    ChildFormattedIoStatementState<Direction::Input>>;

class InquireUnitState : public ExternalIoStatementBase {
public:
  InquireUnitState(ExternalFileUnit &unit, const char *sourceFile = nullptr,
      int sourceLine = 0);
  bool Inquire(InquiryKeywordHash, char *, std::size_t);
  bool Inquire(InquiryKeywordHash, bool &);
  bool Inquire(InquiryKeywordHash, std::int64_t, bool &);
  bool Inquire(InquiryKeywordHash, std::int64_t &);
};

class InquireNoUnitState : public NoUnitIoStatementState {
public:
  InquireNoUnitState(const char *sourceFile = nullptr, int sourceLine = 0,
      int badUnitNumber = -1);
  bool Inquire(InquiryKeywordHash, char *, std::size_t);
  bool Inquire(InquiryKeywordHash, bool &);
  bool Inquire(InquiryKeywordHash, std::int64_t, bool &);
  bool Inquire(InquiryKeywordHash, std::int64_t &);
};

class InquireUnconnectedFileState : public NoUnitIoStatementState {
public:
  InquireUnconnectedFileState(OwningPtr<char> &&path,
      const char *sourceFile = nullptr, int sourceLine = 0);
  bool Inquire(InquiryKeywordHash, char *, std::size_t);
  bool Inquire(InquiryKeywordHash, bool &);
  bool Inquire(InquiryKeywordHash, std::int64_t, bool &);
  bool Inquire(InquiryKeywordHash, std::int64_t &);

private:
  OwningPtr<char> path_; // trimmed and NUL terminated
};

class InquireIOLengthState : public NoUnitIoStatementState,
                             public OutputStatementState {
public:
  InquireIOLengthState(const char *sourceFile = nullptr, int sourceLine = 0);
  std::size_t bytes() const { return bytes_; }
  bool Emit(const char *, std::size_t bytes, std::size_t elementBytes = 0);

private:
  std::size_t bytes_{0};
};

class ExternalMiscIoStatementState : public ExternalIoStatementBase {
public:
  enum Which { Flush, Backspace, Endfile, Rewind, Wait };
  ExternalMiscIoStatementState(ExternalFileUnit &unit, Which which,
      const char *sourceFile = nullptr, int sourceLine = 0)
      : ExternalIoStatementBase{unit, sourceFile, sourceLine}, which_{which} {}
  void CompleteOperation();
  int EndIoStatement();

private:
  Which which_;
};

class ErroneousIoStatementState : public IoStatementBase {
public:
  explicit ErroneousIoStatementState(Iostat iostat,
      ExternalFileUnit *unit = nullptr, const char *sourceFile = nullptr,
      int sourceLine = 0)
      : IoStatementBase{sourceFile, sourceLine}, unit_{unit} {
    SetPendingError(iostat);
  }
  int EndIoStatement();
  ConnectionState &GetConnectionState() { return connection_; }
  MutableModes &mutableModes() { return connection_.modes; }

private:
  ConnectionState connection_;
  ExternalFileUnit *unit_{nullptr};
};

} // namespace Fortran::runtime::io
#endif // FORTRAN_RUNTIME_IO_STMT_H_<|MERGE_RESOLUTION|>--- conflicted
+++ resolved
@@ -16,17 +16,18 @@
 #include "format.h"
 #include "internal-unit.h"
 #include "io-error.h"
+#include "flang/Common/idioms.h"
 #include "flang/Common/optional.h"
-<<<<<<< HEAD
 #include "flang/Common/reference-wrapper.h"
-=======
-#include "flang/Common/visit.h"
->>>>>>> 71e0261f
 #include "flang/Runtime/descriptor.h"
 #include "flang/Runtime/io-api.h"
 #include <functional>
 #include <type_traits>
 #include <variant>
+
+// I/O statement state classes that may be instantiated during execution
+// on an offload device have this trait:
+CLASS_TRAIT(AvailableOnDevice)
 
 namespace Fortran::runtime::io {
 
@@ -55,15 +56,23 @@
 template <Direction> class ChildUnformattedIoStatementState;
 
 struct InputStatementState {};
-struct OutputStatementState {};
+struct OutputStatementState {
+  using AvailableOnDevice = std::true_type;
+};
 template <Direction D>
 using IoDirectionState = std::conditional_t<D == Direction::Input,
     InputStatementState, OutputStatementState>;
 
 // Common state for all kinds of formatted I/O
 template <Direction D> class FormattedIoStatementState {};
+template <> class FormattedIoStatementState<Direction::Output> {
+public:
+  using AvailableOnDevice = std::true_type;
+};
+
 template <> class FormattedIoStatementState<Direction::Input> {
 public:
+  using AvailableOnDevice = std::true_type;
   std::size_t GetEditDescriptorChars() const;
   void GotChar(int);
 
@@ -116,10 +125,19 @@
 
   // N.B.: this also works with base classes
   template <typename A> A *get_if() const {
-    return visit(
-        [](auto &x) -> A * {
+    [[maybe_unused]] std::size_t index{u_.index()};
+    return Fortran::common::visit(
+        [=](auto &x) -> A * {
           if constexpr (std::is_convertible_v<decltype(x.get()), A &>) {
-            return &x.get();
+#if defined(RT_DEVICE_COMPILATION)
+            if constexpr (!AvailableOnDevice<std::decay_t<A>>) {
+              terminateOnDevice(__FILE__, __LINE__, index);
+            } else {
+#endif
+              return &x.get();
+#if defined(RT_DEVICE_COMPILATION)
+            }
+#endif
           }
           return nullptr;
         },
@@ -214,59 +232,38 @@
   }
 
 private:
+#if RT_DEVICE_COMPILATION
+  static RT_API_ATTRS void terminateOnDevice(
+      const char *sourceFile, int sourceLine, std::size_t index) {
+    // %zd is not supported by device printf.
+    Terminator{sourceFile, sourceLine}.Crash(
+        "Unexpected IO statement variant (index %d) during device execution",
+        static_cast<int>(index));
+  }
+#endif
+
   // Define special visitor for the variants of IoStatementState.
   // During the device code compilation the visitor only allows
-  // visiting those variants that are supported on the device.
-  // In particular, only the internal IO variants are supported.
-  // TODO: parameterize Fortran::common::log2visit instead of
-  //       creating a copy here.
-  template <class T, class... Ts>
-  struct is_any_type : std::bool_constant<(std::is_same_v<T, Ts> || ...)> {};
-
-  template <std::size_t LOW, std::size_t HIGH, typename RESULT,
-      typename VISITOR, typename VARIANT>
-  static inline RT_API_ATTRS RESULT Log2VisitHelper(
-      VISITOR &&visitor, std::size_t which, VARIANT &&u) {
-#if !defined(RT_DEVICE_COMPILATION)
-    constexpr bool isDevice{false};
-#else
-    constexpr bool isDevice{true};
-#endif
-    if constexpr (LOW == HIGH) {
-      if constexpr (!isDevice ||
-          is_any_type<
-              std::variant_alternative_t<LOW, std::decay_t<decltype(u)>>,
-              Fortran::common::reference_wrapper<
-                  InternalListIoStatementState<Direction::Output>>,
-              Fortran::common::reference_wrapper<
-                  InternalFormattedIoStatementState<Direction::Output>>>::
-              value) {
-        return visitor(std::get<LOW>(std::forward<VARIANT>(u)));
-      } else {
-        Terminator{__FILE__, __LINE__}.Crash(
-            "not implemented yet: IoStatementState variant %d\n",
-            static_cast<int>(LOW));
-      }
-    } else {
-      static constexpr std::size_t mid{(HIGH + LOW) / 2};
-      if (which <= mid) {
-        return Log2VisitHelper<LOW, mid, RESULT>(
-            std::forward<VISITOR>(visitor), which, std::forward<VARIANT>(u));
-      } else {
-        return Log2VisitHelper<(mid + 1), HIGH, RESULT>(
-            std::forward<VISITOR>(visitor), which, std::forward<VARIANT>(u));
-      }
-    }
-  }
-
+  // visiting those variants that have AvailableOnDevice trait
+  // are supported on the device.
   template <typename VISITOR, typename VARIANT>
-  static inline RT_API_ATTRS auto visit(VISITOR &&visitor, VARIANT &&u)
+  static inline RT_API_ATTRS auto visitIo(VISITOR &&visitor, VARIANT &&u)
       -> decltype(visitor(std::get<0>(std::forward<VARIANT>(u)))) {
     using Result = decltype(visitor(std::get<0>(std::forward<VARIANT>(u))));
-    static constexpr std::size_t high{
-        std::variant_size_v<std::decay_t<decltype(u)>> - 1};
-    return Log2VisitHelper<0, high, Result>(
-        std::forward<VISITOR>(visitor), u.index(), std::forward<VARIANT>(u));
+    [[maybe_unused]] std::size_t index{u.index()};
+    return Fortran::common::visit(
+        [&](auto &x) -> Result {
+#if defined(RT_DEVICE_COMPILATION)
+          if constexpr (!AvailableOnDevice<std::decay_t<decltype(x.get())>>) {
+            terminateOnDevice(__FILE__, __LINE__, index);
+          } else {
+#endif
+            return visitor(x);
+#if defined(RT_DEVICE_COMPILATION)
+          }
+#endif
+        },
+        std::forward<VARIANT>(u));
   }
 
   std::variant<Fortran::common::reference_wrapper<OpenStatementState>,
@@ -354,6 +351,7 @@
 class ListDirectedStatementState<Direction::Output>
     : public FormattedIoStatementState<Direction::Output> {
 public:
+  using AvailableOnDevice = std::true_type;
   bool EmitLeadingSpaceOrAdvance(
       IoStatementState &, std::size_t = 1, bool isCharacter = false);
   Fortran::common::optional<DataEdit> GetNextDataEdit(
@@ -372,6 +370,7 @@
 class ListDirectedStatementState<Direction::Input>
     : public FormattedIoStatementState<Direction::Input> {
 public:
+  using AvailableOnDevice = std::false_type;
   bool inNamelistSequence() const { return inNamelistSequence_; }
   int EndIoStatement();
 
@@ -409,6 +408,8 @@
 class InternalIoStatementState : public IoStatementBase,
                                  public IoDirectionState<DIR> {
 public:
+  using AvailableOnDevice = std::conditional_t<DIR == Direction::Output,
+      std::true_type, std::false_type>;
   using Buffer =
       std::conditional_t<DIR == Direction::Input, const char *, char *>;
   InternalIoStatementState(Buffer, std::size_t,
@@ -437,6 +438,8 @@
     : public InternalIoStatementState<DIR>,
       public FormattedIoStatementState<DIR> {
 public:
+  using AvailableOnDevice = std::conditional_t<DIR == Direction::Output,
+      std::true_type, std::false_type>;
   using CharType = CHAR;
   using typename InternalIoStatementState<DIR>::Buffer;
   InternalFormattedIoStatementState(Buffer internal, std::size_t internalLength,
@@ -465,6 +468,8 @@
 class InternalListIoStatementState : public InternalIoStatementState<DIR>,
                                      public ListDirectedStatementState<DIR> {
 public:
+  using AvailableOnDevice = std::conditional_t<DIR == Direction::Output,
+      std::true_type, std::false_type>;
   using typename InternalIoStatementState<DIR>::Buffer;
   InternalListIoStatementState(Buffer internal, std::size_t internalLength,
       const char *sourceFile = nullptr, int sourceLine = 0);
@@ -482,6 +487,7 @@
 
 class ExternalIoStatementBase : public IoStatementBase {
 public:
+  using AvailableOnDevice = std::false_type;
   ExternalIoStatementBase(
       ExternalFileUnit &, const char *sourceFile = nullptr, int sourceLine = 0);
   ExternalFileUnit &unit() { return unit_; }
@@ -502,6 +508,7 @@
 class ExternalIoStatementState : public ExternalIoStatementBase,
                                  public IoDirectionState<DIR> {
 public:
+  using AvailableOnDevice = std::false_type;
   ExternalIoStatementState(
       ExternalFileUnit &, const char *sourceFile = nullptr, int sourceLine = 0);
   MutableModes &mutableModes() { return mutableModes_; }
@@ -528,6 +535,7 @@
     : public ExternalIoStatementState<DIR>,
       public FormattedIoStatementState<DIR> {
 public:
+  using AvailableOnDevice = std::false_type;
   using CharType = CHAR;
   ExternalFormattedIoStatementState(ExternalFileUnit &, const CharType *format,
       std::size_t formatLength, const Descriptor *formatDescriptor = nullptr,
@@ -547,6 +555,7 @@
 class ExternalListIoStatementState : public ExternalIoStatementState<DIR>,
                                      public ListDirectedStatementState<DIR> {
 public:
+  using AvailableOnDevice = std::false_type;
   using ExternalIoStatementState<DIR>::ExternalIoStatementState;
   using ListDirectedStatementState<DIR>::GetNextDataEdit;
   int EndIoStatement();
@@ -556,6 +565,7 @@
 class ExternalUnformattedIoStatementState
     : public ExternalIoStatementState<DIR> {
 public:
+  using AvailableOnDevice = std::false_type;
   using ExternalIoStatementState<DIR>::ExternalIoStatementState;
   bool Receive(char *, std::size_t, std::size_t elementBytes = 0);
 };
@@ -564,6 +574,7 @@
 class ChildIoStatementState : public IoStatementBase,
                               public IoDirectionState<DIR> {
 public:
+  using AvailableOnDevice = std::false_type;
   ChildIoStatementState(
       ChildIo &, const char *sourceFile = nullptr, int sourceLine = 0);
   ChildIo &child() { return child_; }
@@ -584,6 +595,7 @@
 class ChildFormattedIoStatementState : public ChildIoStatementState<DIR>,
                                        public FormattedIoStatementState<DIR> {
 public:
+  using AvailableOnDevice = std::false_type;
   using CharType = CHAR;
   ChildFormattedIoStatementState(ChildIo &, const CharType *format,
       std::size_t formatLength, const Descriptor *formatDescriptor = nullptr,
@@ -606,6 +618,7 @@
 class ChildListIoStatementState : public ChildIoStatementState<DIR>,
                                   public ListDirectedStatementState<DIR> {
 public:
+  using AvailableOnDevice = std::false_type;
   using ChildIoStatementState<DIR>::ChildIoStatementState;
   using ListDirectedStatementState<DIR>::GetNextDataEdit;
   int EndIoStatement();
@@ -614,6 +627,7 @@
 template <Direction DIR>
 class ChildUnformattedIoStatementState : public ChildIoStatementState<DIR> {
 public:
+  using AvailableOnDevice = std::false_type;
   using ChildIoStatementState<DIR>::ChildIoStatementState;
   bool Receive(char *, std::size_t, std::size_t elementBytes = 0);
 };
@@ -621,6 +635,7 @@
 // OPEN
 class OpenStatementState : public ExternalIoStatementBase {
 public:
+  using AvailableOnDevice = std::false_type;
   OpenStatementState(ExternalFileUnit &unit, bool wasExtant, bool isNewUnit,
       const char *sourceFile = nullptr, int sourceLine = 0)
       : ExternalIoStatementBase{unit, sourceFile, sourceLine},
@@ -652,6 +667,7 @@
 
 class CloseStatementState : public ExternalIoStatementBase {
 public:
+  using AvailableOnDevice = std::false_type;
   CloseStatementState(ExternalFileUnit &unit, const char *sourceFile = nullptr,
       int sourceLine = 0)
       : ExternalIoStatementBase{unit, sourceFile, sourceLine} {}
@@ -666,6 +682,7 @@
 // and recoverable BACKSPACE(bad unit)
 class NoUnitIoStatementState : public IoStatementBase {
 public:
+  using AvailableOnDevice = std::false_type;
   IoStatementState &ioStatementState() { return ioStatementState_; }
   MutableModes &mutableModes() { return connection_.modes; }
   ConnectionState &GetConnectionState() { return connection_; }
@@ -688,6 +705,7 @@
 
 class NoopStatementState : public NoUnitIoStatementState {
 public:
+  using AvailableOnDevice = std::false_type;
   NoopStatementState(
       const char *sourceFile = nullptr, int sourceLine = 0, int unitNumber = -1)
       : NoUnitIoStatementState{*this, sourceFile, sourceLine, unitNumber} {}
@@ -732,6 +750,7 @@
 
 class InquireUnitState : public ExternalIoStatementBase {
 public:
+  using AvailableOnDevice = std::false_type;
   InquireUnitState(ExternalFileUnit &unit, const char *sourceFile = nullptr,
       int sourceLine = 0);
   bool Inquire(InquiryKeywordHash, char *, std::size_t);
@@ -742,6 +761,7 @@
 
 class InquireNoUnitState : public NoUnitIoStatementState {
 public:
+  using AvailableOnDevice = std::false_type;
   InquireNoUnitState(const char *sourceFile = nullptr, int sourceLine = 0,
       int badUnitNumber = -1);
   bool Inquire(InquiryKeywordHash, char *, std::size_t);
@@ -752,6 +772,7 @@
 
 class InquireUnconnectedFileState : public NoUnitIoStatementState {
 public:
+  using AvailableOnDevice = std::false_type;
   InquireUnconnectedFileState(OwningPtr<char> &&path,
       const char *sourceFile = nullptr, int sourceLine = 0);
   bool Inquire(InquiryKeywordHash, char *, std::size_t);
@@ -766,6 +787,7 @@
 class InquireIOLengthState : public NoUnitIoStatementState,
                              public OutputStatementState {
 public:
+  using AvailableOnDevice = std::false_type;
   InquireIOLengthState(const char *sourceFile = nullptr, int sourceLine = 0);
   std::size_t bytes() const { return bytes_; }
   bool Emit(const char *, std::size_t bytes, std::size_t elementBytes = 0);
@@ -776,6 +798,7 @@
 
 class ExternalMiscIoStatementState : public ExternalIoStatementBase {
 public:
+  using AvailableOnDevice = std::false_type;
   enum Which { Flush, Backspace, Endfile, Rewind, Wait };
   ExternalMiscIoStatementState(ExternalFileUnit &unit, Which which,
       const char *sourceFile = nullptr, int sourceLine = 0)
@@ -789,6 +812,7 @@
 
 class ErroneousIoStatementState : public IoStatementBase {
 public:
+  using AvailableOnDevice = std::false_type;
   explicit ErroneousIoStatementState(Iostat iostat,
       ExternalFileUnit *unit = nullptr, const char *sourceFile = nullptr,
       int sourceLine = 0)

--- conflicted
+++ resolved
@@ -6,25 +6,6 @@
 
 void test_bfloat(svbool_t pg, uint64_t u64, int64_t i64, const bfloat16_t *const_bf16_ptr, bfloat16_t *bf16_ptr, svbfloat16_t bf16, svbfloat16x2_t bf16x2, svbfloat16x3_t bf16x3, svbfloat16x4_t bf16x4)
 {
-<<<<<<< HEAD
-  // expected-error@+1 {{'svcreate2_bf16' needs target feature sve,bf16}}
-  svcreate2_bf16(bf16, bf16);
-  // expected-error@+1 {{'svcreate3_bf16' needs target feature sve,bf16}}
-  svcreate3_bf16(bf16, bf16, bf16);
-  // expected-error@+1 {{'svcreate4_bf16' needs target feature sve,bf16}}
-  svcreate4_bf16(bf16, bf16, bf16, bf16);
-  // expected-error@+1 {{'svget2_bf16' needs target feature sve,bf16}}
-  svget2_bf16(bf16x2, 1);
-  // expected-error@+1 {{'svget3_bf16' needs target feature sve,bf16}}
-  svget3_bf16(bf16x3, 1);
-  // expected-error@+1 {{'svget4_bf16' needs target feature sve,bf16}}
-  svget4_bf16(bf16x4, 1);
-  // expected-error@+1 {{'svld1_bf16' needs target feature sve,bf16}}
-  svld1_bf16(pg, const_bf16_ptr);
-  // expected-error@+1 {{'svld1_vnum_bf16' needs target feature sve,bf16}}
-  svld1_vnum_bf16(pg, const_bf16_ptr, i64);
-  // expected-error@+1 {{'svld1rq_bf16' needs target feature sve,bf16}}
-=======
   // expected-error@+1 {{'svcreate2_bf16' needs target feature (sve,bf16)|(sme,bf16)}}
   svcreate2_bf16(bf16, bf16);
   // expected-error@+1 {{'svcreate3_bf16' needs target feature (sve,bf16)|(sme,bf16)}}
@@ -42,7 +23,6 @@
   // expected-error@+1 {{'svld1_vnum_bf16' needs target feature (sve,bf16)|(sme,bf16)}}
   svld1_vnum_bf16(pg, const_bf16_ptr, i64);
   // expected-error@+1 {{'svld1rq_bf16' needs target feature (sve,bf16)|(sme,bf16)}}
->>>>>>> 4ae23bcc
   svld1rq_bf16(pg, const_bf16_ptr);
   // expected-error@+1 {{'svldff1_bf16' needs target feature sve,bf16}}
   svldff1_bf16(pg, const_bf16_ptr);
@@ -52,57 +32,6 @@
   svldnf1_bf16(pg, const_bf16_ptr);
   // expected-error@+1 {{'svldnf1_vnum_bf16' needs target feature sve,bf16}}
   svldnf1_vnum_bf16(pg, const_bf16_ptr, i64);
-<<<<<<< HEAD
-  // expected-error@+1 {{'svldnt1_bf16' needs target feature sve,bf16}}
-  svldnt1_bf16(pg, const_bf16_ptr);
-  // expected-error@+1 {{'svldnt1_vnum_bf16' needs target feature sve,bf16}}
-  svldnt1_vnum_bf16(pg, const_bf16_ptr, i64);
-  // expected-error@+1 {{'svrev_bf16' needs target feature sve,bf16}}
-  svrev_bf16(bf16);
-  // expected-error@+1 {{'svset2_bf16' needs target feature sve,bf16}}
-  svset2_bf16(bf16x2, 1, bf16);
-  // expected-error@+1 {{'svset3_bf16' needs target feature sve,bf16}}
-  svset3_bf16(bf16x3, 1, bf16);
-  // expected-error@+1 {{'svset4_bf16' needs target feature sve,bf16}}
-  svset4_bf16(bf16x4, 1, bf16);
-  // expected-error@+1 {{'svst1_bf16' needs target feature sve,bf16}}
-  svst1_bf16(pg, bf16_ptr, bf16);
-  // expected-error@+1 {{'svst1_vnum_bf16' needs target feature sve,bf16}}
-  svst1_vnum_bf16(pg, bf16_ptr, i64, bf16);
-  // expected-error@+1 {{'svstnt1_bf16' needs target feature sve,bf16}}
-  svstnt1_bf16(pg, bf16_ptr, bf16);
-  // expected-error@+1 {{'svstnt1_vnum_bf16' needs target feature sve,bf16}}
-  svstnt1_vnum_bf16(pg, bf16_ptr, i64, bf16);
-  // expected-error@+1 {{'svtrn1_bf16' needs target feature sve,bf16}}
-  svtrn1_bf16(bf16, bf16);
-  // expected-error@+1 {{'svtrn1q_bf16' needs target feature sve,bf16}}
-  svtrn1q_bf16(bf16, bf16);
-  // expected-error@+1 {{'svtrn2_bf16' needs target feature sve,bf16}}
-  svtrn2_bf16(bf16, bf16);
-  // expected-error@+1 {{'svtrn2q_bf16' needs target feature sve,bf16}}
-  svtrn2q_bf16(bf16, bf16);
-  // expected-error@+1 {{'svundef_bf16' needs target feature sve,bf16}}
-  svundef_bf16();
-  // expected-error@+1 {{'svundef2_bf16' needs target feature sve,bf16}}
-  svundef2_bf16();
-  // expected-error@+1 {{'svundef3_bf16' needs target feature sve,bf16}}
-  svundef3_bf16();
-  // expected-error@+1 {{'svundef4_bf16' needs target feature sve,bf16}}
-  svundef4_bf16();
-  // expected-error@+1 {{'svuzp1_bf16' needs target feature sve,bf16}}
-  svuzp1_bf16(bf16, bf16);
-  // expected-error@+1 {{'svuzp1q_bf16' needs target feature sve,bf16}}
-  svuzp1q_bf16(bf16, bf16);
-  // expected-error@+1 {{'svuzp2_bf16' needs target feature sve,bf16}}
-  svuzp2_bf16(bf16, bf16);
-  // expected-error@+1 {{'svuzp2q_bf16' needs target feature sve,bf16}}
-  svuzp2q_bf16(bf16, bf16);
-  // expected-error@+1 {{'svzip1_bf16' needs target feature sve,bf16}}
-  svzip1_bf16(bf16, bf16);
-  // expected-error@+1 {{'svzip1q_bf16' needs target feature sve,bf16}}
-  svzip1q_bf16(bf16, bf16);
-  // expected-error@+1 {{'svzip2_bf16' needs target feature sve,bf16}}
-=======
   // expected-error@+1 {{'svldnt1_bf16' needs target feature (sve,bf16)|(sme,bf16)}}
   svldnt1_bf16(pg, const_bf16_ptr);
   // expected-error@+1 {{'svldnt1_vnum_bf16' needs target feature (sve,bf16)|(sme,bf16)}}
@@ -152,7 +81,6 @@
   // expected-error@+1 {{'svzip1q_bf16' needs target feature sve,bf16}}
   svzip1q_bf16(bf16, bf16);
   // expected-error@+1 {{'svzip2_bf16' needs target feature (sve,bf16)|(sme,bf16)}}
->>>>>>> 4ae23bcc
   svzip2_bf16(bf16, bf16);
   // expected-error@+1 {{'svzip2q_bf16' needs target feature sve,bf16}}
   svzip2q_bf16(bf16, bf16);

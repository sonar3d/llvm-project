--- conflicted
+++ resolved
@@ -3015,8 +3015,6 @@
   EXPECT_TOKEN(Tokens[20], tok::arrow, TT_CaseLabelArrow);
 }
 
-<<<<<<< HEAD
-=======
 TEST_F(TokenAnnotatorTest, CppAltOperatorKeywords) {
   auto Tokens = annotate("a = b and c;");
   ASSERT_EQ(Tokens.size(), 7u);
@@ -3071,7 +3069,6 @@
   EXPECT_TOKEN(Tokens[1], tok::identifier, TT_StartOfName);
 }
 
->>>>>>> 97025bd9
 } // namespace
 } // namespace format
 } // namespace clang
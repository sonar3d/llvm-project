//===--- TextNodeDumper.cpp - Printing of AST nodes -----------------------===//
//
// Part of the LLVM Project, under the Apache License v2.0 with LLVM Exceptions.
// See https://llvm.org/LICENSE.txt for license information.
// SPDX-License-Identifier: Apache-2.0 WITH LLVM-exception
//
//===----------------------------------------------------------------------===//
//
// This file implements AST dumping of components of individual AST nodes.
//
//===----------------------------------------------------------------------===//

#include "clang/AST/TextNodeDumper.h"
#include "clang/AST/APValue.h"
#include "clang/AST/DeclFriend.h"
#include "clang/AST/DeclOpenMP.h"
#include "clang/AST/DeclTemplate.h"
#include "clang/AST/LocInfoType.h"
#include "clang/AST/NestedNameSpecifier.h"
#include "clang/AST/Type.h"
#include "clang/AST/TypeLocVisitor.h"
#include "clang/Basic/Module.h"
#include "clang/Basic/SourceManager.h"
#include "clang/Basic/Specifiers.h"
#include "clang/Basic/TypeTraits.h"
#include "llvm/ADT/StringExtras.h"

#include <algorithm>
#include <utility>

using namespace clang;

static void dumpPreviousDeclImpl(raw_ostream &OS, ...) {}

template <typename T>
static void dumpPreviousDeclImpl(raw_ostream &OS, const Mergeable<T> *D) {
  const T *First = D->getFirstDecl();
  if (First != D)
    OS << " first " << First;
}

template <typename T>
static void dumpPreviousDeclImpl(raw_ostream &OS, const Redeclarable<T> *D) {
  const T *Prev = D->getPreviousDecl();
  if (Prev)
    OS << " prev " << Prev;
}

/// Dump the previous declaration in the redeclaration chain for a declaration,
/// if any.
static void dumpPreviousDecl(raw_ostream &OS, const Decl *D) {
  switch (D->getKind()) {
#define DECL(DERIVED, BASE)                                                    \
  case Decl::DERIVED:                                                          \
    return dumpPreviousDeclImpl(OS, cast<DERIVED##Decl>(D));
#define ABSTRACT_DECL(DECL)
#include "clang/AST/DeclNodes.inc"
  }
  llvm_unreachable("Decl that isn't part of DeclNodes.inc!");
}

TextNodeDumper::TextNodeDumper(raw_ostream &OS, const ASTContext &Context,
                               bool ShowColors)
    : TextTreeStructure(OS, ShowColors), OS(OS), ShowColors(ShowColors),
      Context(&Context), SM(&Context.getSourceManager()),
      PrintPolicy(Context.getPrintingPolicy()),
      Traits(&Context.getCommentCommandTraits()) {}

TextNodeDumper::TextNodeDumper(raw_ostream &OS, bool ShowColors)
    : TextTreeStructure(OS, ShowColors), OS(OS), ShowColors(ShowColors) {}

void TextNodeDumper::Visit(const comments::Comment *C,
                           const comments::FullComment *FC) {
  if (!C) {
    ColorScope Color(OS, ShowColors, NullColor);
    OS << "<<<NULL>>>";
    return;
  }

  {
    ColorScope Color(OS, ShowColors, CommentColor);
    OS << C->getCommentKindName();
  }
  dumpPointer(C);
  dumpSourceRange(C->getSourceRange());

  ConstCommentVisitor<TextNodeDumper, void,
                      const comments::FullComment *>::visit(C, FC);
}

void TextNodeDumper::Visit(const Attr *A) {
  {
    ColorScope Color(OS, ShowColors, AttrColor);

    switch (A->getKind()) {
#define ATTR(X)                                                                \
  case attr::X:                                                                \
    OS << #X;                                                                  \
    break;
#include "clang/Basic/AttrList.inc"
    }
    OS << "Attr";
  }
  dumpPointer(A);
  dumpSourceRange(A->getRange());
  if (A->isInherited())
    OS << " Inherited";
  if (A->isImplicit())
    OS << " Implicit";

  ConstAttrVisitor<TextNodeDumper>::Visit(A);
}

void TextNodeDumper::Visit(const TemplateArgument &TA, SourceRange R,
                           const Decl *From, StringRef Label) {
  OS << "TemplateArgument";
  if (R.isValid())
    dumpSourceRange(R);

  if (From)
    dumpDeclRef(From, Label);

  ConstTemplateArgumentVisitor<TextNodeDumper>::Visit(TA);
}

void TextNodeDumper::Visit(const Stmt *Node) {
  if (!Node) {
    ColorScope Color(OS, ShowColors, NullColor);
    OS << "<<<NULL>>>";
    return;
  }
  {
    ColorScope Color(OS, ShowColors, StmtColor);
    OS << Node->getStmtClassName();
  }
  dumpPointer(Node);
  dumpSourceRange(Node->getSourceRange());

  if (const auto *E = dyn_cast<Expr>(Node)) {
    dumpType(E->getType());

    if (E->containsErrors()) {
      ColorScope Color(OS, ShowColors, ErrorsColor);
      OS << " contains-errors";
    }

    {
      ColorScope Color(OS, ShowColors, ValueKindColor);
      switch (E->getValueKind()) {
      case VK_PRValue:
        break;
      case VK_LValue:
        OS << " lvalue";
        break;
      case VK_XValue:
        OS << " xvalue";
        break;
      }
    }

    {
      ColorScope Color(OS, ShowColors, ObjectKindColor);
      switch (E->getObjectKind()) {
      case OK_Ordinary:
        break;
      case OK_BitField:
        OS << " bitfield";
        break;
      case OK_ObjCProperty:
        OS << " objcproperty";
        break;
      case OK_ObjCSubscript:
        OS << " objcsubscript";
        break;
      case OK_VectorComponent:
        OS << " vectorcomponent";
        break;
      case OK_MatrixComponent:
        OS << " matrixcomponent";
        break;
      }
    }
  }

  ConstStmtVisitor<TextNodeDumper>::Visit(Node);
}

void TextNodeDumper::Visit(const Type *T) {
  if (!T) {
    ColorScope Color(OS, ShowColors, NullColor);
    OS << "<<<NULL>>>";
    return;
  }
  if (isa<LocInfoType>(T)) {
    {
      ColorScope Color(OS, ShowColors, TypeColor);
      OS << "LocInfo Type";
    }
    dumpPointer(T);
    return;
  }

  {
    ColorScope Color(OS, ShowColors, TypeColor);
    OS << T->getTypeClassName() << "Type";
  }
  dumpPointer(T);
  OS << " ";
  dumpBareType(QualType(T, 0), false);

  QualType SingleStepDesugar =
      T->getLocallyUnqualifiedSingleStepDesugaredType();
  if (SingleStepDesugar != QualType(T, 0))
    OS << " sugar";

  if (T->containsErrors()) {
    ColorScope Color(OS, ShowColors, ErrorsColor);
    OS << " contains-errors";
  }

  if (T->isDependentType())
    OS << " dependent";
  else if (T->isInstantiationDependentType())
    OS << " instantiation_dependent";

  if (T->isVariablyModifiedType())
    OS << " variably_modified";
  if (T->containsUnexpandedParameterPack())
    OS << " contains_unexpanded_pack";
  if (T->isFromAST())
    OS << " imported";

  TypeVisitor<TextNodeDumper>::Visit(T);
}

void TextNodeDumper::Visit(QualType T) {
  OS << "QualType";
  dumpPointer(T.getAsOpaquePtr());
  OS << " ";
  dumpBareType(T, false);
  OS << " " << T.split().Quals.getAsString();
}

void TextNodeDumper::Visit(TypeLoc TL) {
  if (!TL) {
    ColorScope Color(OS, ShowColors, NullColor);
    OS << "<<<NULL>>>";
    return;
  }

  {
    ColorScope Color(OS, ShowColors, TypeColor);
    OS << (TL.getTypeLocClass() == TypeLoc::Qualified
               ? "Qualified"
               : TL.getType()->getTypeClassName())
       << "TypeLoc";
  }
  dumpSourceRange(TL.getSourceRange());
  OS << ' ';
  dumpBareType(TL.getType(), /*Desugar=*/false);

  TypeLocVisitor<TextNodeDumper>::Visit(TL);
}

void TextNodeDumper::Visit(const Decl *D) {
  if (!D) {
    ColorScope Color(OS, ShowColors, NullColor);
    OS << "<<<NULL>>>";
    return;
  }

  {
    ColorScope Color(OS, ShowColors, DeclKindNameColor);
    OS << D->getDeclKindName() << "Decl";
  }
  dumpPointer(D);
  if (D->getLexicalDeclContext() != D->getDeclContext())
    OS << " parent " << cast<Decl>(D->getDeclContext());
  dumpPreviousDecl(OS, D);
  dumpSourceRange(D->getSourceRange());
  OS << ' ';
  dumpLocation(D->getLocation());
  if (D->isFromASTFile())
    OS << " imported";
  if (Module *M = D->getOwningModule())
    OS << " in " << M->getFullModuleName();
  if (auto *ND = dyn_cast<NamedDecl>(D))
    for (Module *M : D->getASTContext().getModulesWithMergedDefinition(
             const_cast<NamedDecl *>(ND)))
      AddChild([=] { OS << "also in " << M->getFullModuleName(); });
  if (const NamedDecl *ND = dyn_cast<NamedDecl>(D))
    if (!ND->isUnconditionallyVisible())
      OS << " hidden";
  if (D->isImplicit())
    OS << " implicit";

  if (D->isUsed())
    OS << " used";
  else if (D->isThisDeclarationReferenced())
    OS << " referenced";

  if (D->isInvalidDecl())
    OS << " invalid";
  if (const FunctionDecl *FD = dyn_cast<FunctionDecl>(D)) {
    if (FD->isConstexprSpecified())
      OS << " constexpr";
    if (FD->isConsteval())
      OS << " consteval";
    else if (FD->isImmediateFunction())
      OS << " immediate";
    if (FD->isMultiVersion())
      OS << " multiversion";
  }

  if (!isa<FunctionDecl>(*D)) {
    const auto *MD = dyn_cast<ObjCMethodDecl>(D);
    if (!MD || !MD->isThisDeclarationADefinition()) {
      const auto *DC = dyn_cast<DeclContext>(D);
      if (DC && DC->hasExternalLexicalStorage()) {
        ColorScope Color(OS, ShowColors, UndeserializedColor);
        OS << " <undeserialized declarations>";
      }
    }
  }

  switch (D->getFriendObjectKind()) {
  case Decl::FOK_None:
    break;
  case Decl::FOK_Declared:
    OS << " friend";
    break;
  case Decl::FOK_Undeclared:
    OS << " friend_undeclared";
    break;
  }

  ConstDeclVisitor<TextNodeDumper>::Visit(D);
}

void TextNodeDumper::Visit(const CXXCtorInitializer *Init) {
  OS << "CXXCtorInitializer";
  if (Init->isAnyMemberInitializer()) {
    OS << ' ';
    dumpBareDeclRef(Init->getAnyMember());
  } else if (Init->isBaseInitializer()) {
    dumpType(QualType(Init->getBaseClass(), 0));
  } else if (Init->isDelegatingInitializer()) {
    dumpType(Init->getTypeSourceInfo()->getType());
  } else {
    llvm_unreachable("Unknown initializer type");
  }
}

void TextNodeDumper::Visit(const BlockDecl::Capture &C) {
  OS << "capture";
  if (C.isByRef())
    OS << " byref";
  if (C.isNested())
    OS << " nested";
  if (C.getVariable()) {
    OS << ' ';
    dumpBareDeclRef(C.getVariable());
  }
}

void TextNodeDumper::Visit(const OMPClause *C) {
  if (!C) {
    ColorScope Color(OS, ShowColors, NullColor);
    OS << "<<<NULL>>> OMPClause";
    return;
  }
  {
    ColorScope Color(OS, ShowColors, AttrColor);
    StringRef ClauseName(llvm::omp::getOpenMPClauseName(C->getClauseKind()));
    OS << "OMP" << ClauseName.substr(/*Start=*/0, /*N=*/1).upper()
       << ClauseName.drop_front() << "Clause";
  }
  dumpPointer(C);
  dumpSourceRange(SourceRange(C->getBeginLoc(), C->getEndLoc()));
  if (C->isImplicit())
    OS << " <implicit>";
}

void TextNodeDumper::VisitOpenACCAsteriskSizeExpr(
    const OpenACCAsteriskSizeExpr *E) {
  // Nothing to do here, only location exists, and that is printed elsewhere.
}

void TextNodeDumper::Visit(const OpenACCClause *C) {
  if (!C) {
    ColorScope Color(OS, ShowColors, NullColor);
    OS << "<<<NULL>>> OpenACCClause";
    return;
  }
  {
    ColorScope Color(OS, ShowColors, AttrColor);
    OS << C->getClauseKind();

    // Handle clauses with parens for types that have no children, likely
    // because there is no sub expression.
    switch (C->getClauseKind()) {
    case OpenACCClauseKind::Default:
      OS << '(' << cast<OpenACCDefaultClause>(C)->getDefaultClauseKind() << ')';
      break;
    case OpenACCClauseKind::Async:
    case OpenACCClauseKind::Auto:
    case OpenACCClauseKind::Attach:
    case OpenACCClauseKind::Copy:
    case OpenACCClauseKind::PCopy:
    case OpenACCClauseKind::PresentOrCopy:
    case OpenACCClauseKind::If:
    case OpenACCClauseKind::Independent:
    case OpenACCClauseKind::DevicePtr:
    case OpenACCClauseKind::FirstPrivate:
    case OpenACCClauseKind::NoCreate:
    case OpenACCClauseKind::NumGangs:
    case OpenACCClauseKind::NumWorkers:
    case OpenACCClauseKind::Present:
    case OpenACCClauseKind::Private:
    case OpenACCClauseKind::Self:
    case OpenACCClauseKind::Seq:
    case OpenACCClauseKind::Tile:
    case OpenACCClauseKind::VectorLength:
      // The condition expression will be printed as a part of the 'children',
      // but print 'clause' here so it is clear what is happening from the dump.
      OS << " clause";
      break;
<<<<<<< HEAD
=======
    case OpenACCClauseKind::Gang: {
      OS << " clause";
      // print the list of all GangKinds, so that there is some sort of
      // relationship to the expressions listed afterwards.
      auto *GC = cast<OpenACCGangClause>(C);

      for (unsigned I = 0; I < GC->getNumExprs(); ++I) {
        OS << " " << GC->getExpr(I).first;
      }
      break;
    }
>>>>>>> dd326b12
    case OpenACCClauseKind::Collapse:
      OS << " clause";
      if (cast<OpenACCCollapseClause>(C)->hasForce())
        OS << ": force";
      break;

    case OpenACCClauseKind::CopyIn:
    case OpenACCClauseKind::PCopyIn:
    case OpenACCClauseKind::PresentOrCopyIn:
      OS << " clause";
      if (cast<OpenACCCopyInClause>(C)->isReadOnly())
        OS << " : readonly";
      break;
    case OpenACCClauseKind::CopyOut:
    case OpenACCClauseKind::PCopyOut:
    case OpenACCClauseKind::PresentOrCopyOut:
      OS << " clause";
      if (cast<OpenACCCopyOutClause>(C)->isZero())
        OS << " : zero";
      break;
    case OpenACCClauseKind::Create:
    case OpenACCClauseKind::PCreate:
    case OpenACCClauseKind::PresentOrCreate:
      OS << " clause";
      if (cast<OpenACCCreateClause>(C)->isZero())
        OS << " : zero";
      break;
    case OpenACCClauseKind::Wait:
      OS << " clause";
      if (cast<OpenACCWaitClause>(C)->hasDevNumExpr())
        OS << " has devnum";
      if (cast<OpenACCWaitClause>(C)->hasQueuesTag())
        OS << " has queues tag";
      break;
    case OpenACCClauseKind::DeviceType:
    case OpenACCClauseKind::DType:
      OS << "(";
      llvm::interleaveComma(
          cast<OpenACCDeviceTypeClause>(C)->getArchitectures(), OS,
          [&](const DeviceTypeArgument &Arch) {
            if (Arch.first == nullptr)
              OS << "*";
            else
              OS << Arch.first->getName();
          });
      OS << ")";
      break;
    case OpenACCClauseKind::Reduction:
      OS << " clause Operator: "
         << cast<OpenACCReductionClause>(C)->getReductionOp();
      break;
    default:
      // Nothing to do here.
      break;
    }
  }
  dumpPointer(C);
  dumpSourceRange(SourceRange(C->getBeginLoc(), C->getEndLoc()));
}

void TextNodeDumper::Visit(const GenericSelectionExpr::ConstAssociation &A) {
  const TypeSourceInfo *TSI = A.getTypeSourceInfo();
  if (TSI) {
    OS << "case ";
    dumpType(TSI->getType());
  } else {
    OS << "default";
  }

  if (A.isSelected())
    OS << " selected";
}

void TextNodeDumper::Visit(const ConceptReference *R) {
  if (!R) {
    ColorScope Color(OS, ShowColors, NullColor);
    OS << "<<<NULL>>> ConceptReference";
    return;
  }

  OS << "ConceptReference";
  dumpPointer(R);
  dumpSourceRange(R->getSourceRange());
  OS << ' ';
  dumpBareDeclRef(R->getNamedConcept());
}

void TextNodeDumper::Visit(const concepts::Requirement *R) {
  if (!R) {
    ColorScope Color(OS, ShowColors, NullColor);
    OS << "<<<NULL>>> Requirement";
    return;
  }

  {
    ColorScope Color(OS, ShowColors, StmtColor);
    switch (R->getKind()) {
    case concepts::Requirement::RK_Type:
      OS << "TypeRequirement";
      break;
    case concepts::Requirement::RK_Simple:
      OS << "SimpleRequirement";
      break;
    case concepts::Requirement::RK_Compound:
      OS << "CompoundRequirement";
      break;
    case concepts::Requirement::RK_Nested:
      OS << "NestedRequirement";
      break;
    }
  }

  dumpPointer(R);

  if (auto *ER = dyn_cast<concepts::ExprRequirement>(R)) {
    if (ER->hasNoexceptRequirement())
      OS << " noexcept";
  }

  if (R->isDependent())
    OS << " dependent";
  else
    OS << (R->isSatisfied() ? " satisfied" : " unsatisfied");
  if (R->containsUnexpandedParameterPack())
    OS << " contains_unexpanded_pack";
}

static double GetApproxValue(const llvm::APFloat &F) {
  llvm::APFloat V = F;
  bool ignored;
  V.convert(llvm::APFloat::IEEEdouble(), llvm::APFloat::rmNearestTiesToEven,
            &ignored);
  return V.convertToDouble();
}

/// True if the \p APValue \p Value can be folded onto the current line.
static bool isSimpleAPValue(const APValue &Value) {
  switch (Value.getKind()) {
  case APValue::None:
  case APValue::Indeterminate:
  case APValue::Int:
  case APValue::Float:
  case APValue::FixedPoint:
  case APValue::ComplexInt:
  case APValue::ComplexFloat:
  case APValue::LValue:
  case APValue::MemberPointer:
  case APValue::AddrLabelDiff:
    return true;
  case APValue::Vector:
  case APValue::Array:
  case APValue::Struct:
    return false;
  case APValue::Union:
    return isSimpleAPValue(Value.getUnionValue());
  }
  llvm_unreachable("unexpected APValue kind!");
}

/// Dump the children of the \p APValue \p Value.
///
/// \param[in] Value          The \p APValue to visit
/// \param[in] Ty             The \p QualType passed to \p Visit
///
/// \param[in] IdxToChildFun  A function mapping an \p APValue and an index
///                           to one of the child of the \p APValue
///
/// \param[in] NumChildren    \p IdxToChildFun will be called on \p Value with
///                           the indices in the range \p [0,NumChildren(
///
/// \param[in] LabelSingular  The label to use on a line with a single child
/// \param[in] LabelPlurial   The label to use on a line with multiple children
void TextNodeDumper::dumpAPValueChildren(
    const APValue &Value, QualType Ty,
    const APValue &(*IdxToChildFun)(const APValue &, unsigned),
    unsigned NumChildren, StringRef LabelSingular, StringRef LabelPlurial) {
  // To save some vertical space we print up to MaxChildrenPerLine APValues
  // considered to be simple (by isSimpleAPValue) on a single line.
  constexpr unsigned MaxChildrenPerLine = 4;
  unsigned I = 0;
  while (I < NumChildren) {
    unsigned J = I;
    while (J < NumChildren) {
      if (isSimpleAPValue(IdxToChildFun(Value, J)) &&
          (J - I < MaxChildrenPerLine)) {
        ++J;
        continue;
      }
      break;
    }

    J = std::max(I + 1, J);

    // Print [I,J) on a single line.
    AddChild(J - I > 1 ? LabelPlurial : LabelSingular, [=]() {
      for (unsigned X = I; X < J; ++X) {
        Visit(IdxToChildFun(Value, X), Ty);
        if (X + 1 != J)
          OS << ", ";
      }
    });
    I = J;
  }
}

void TextNodeDumper::Visit(const APValue &Value, QualType Ty) {
  ColorScope Color(OS, ShowColors, ValueKindColor);
  switch (Value.getKind()) {
  case APValue::None:
    OS << "None";
    return;
  case APValue::Indeterminate:
    OS << "Indeterminate";
    return;
  case APValue::Int:
    OS << "Int ";
    {
      ColorScope Color(OS, ShowColors, ValueColor);
      OS << Value.getInt();
    }
    return;
  case APValue::Float:
    OS << "Float ";
    {
      ColorScope Color(OS, ShowColors, ValueColor);
      OS << GetApproxValue(Value.getFloat());
    }
    return;
  case APValue::FixedPoint:
    OS << "FixedPoint ";
    {
      ColorScope Color(OS, ShowColors, ValueColor);
      OS << Value.getFixedPoint();
    }
    return;
  case APValue::Vector: {
    unsigned VectorLength = Value.getVectorLength();
    OS << "Vector length=" << VectorLength;

    dumpAPValueChildren(
        Value, Ty,
        [](const APValue &Value, unsigned Index) -> const APValue & {
          return Value.getVectorElt(Index);
        },
        VectorLength, "element", "elements");
    return;
  }
  case APValue::ComplexInt:
    OS << "ComplexInt ";
    {
      ColorScope Color(OS, ShowColors, ValueColor);
      OS << Value.getComplexIntReal() << " + " << Value.getComplexIntImag()
         << 'i';
    }
    return;
  case APValue::ComplexFloat:
    OS << "ComplexFloat ";
    {
      ColorScope Color(OS, ShowColors, ValueColor);
      OS << GetApproxValue(Value.getComplexFloatReal()) << " + "
         << GetApproxValue(Value.getComplexFloatImag()) << 'i';
    }
    return;
  case APValue::LValue:
    (void)Context;
    OS << "LValue <todo>";
    return;
  case APValue::Array: {
    unsigned ArraySize = Value.getArraySize();
    unsigned NumInitializedElements = Value.getArrayInitializedElts();
    OS << "Array size=" << ArraySize;

    dumpAPValueChildren(
        Value, Ty,
        [](const APValue &Value, unsigned Index) -> const APValue & {
          return Value.getArrayInitializedElt(Index);
        },
        NumInitializedElements, "element", "elements");

    if (Value.hasArrayFiller()) {
      AddChild("filler", [=] {
        {
          ColorScope Color(OS, ShowColors, ValueColor);
          OS << ArraySize - NumInitializedElements << " x ";
        }
        Visit(Value.getArrayFiller(), Ty);
      });
    }

    return;
  }
  case APValue::Struct: {
    OS << "Struct";

    dumpAPValueChildren(
        Value, Ty,
        [](const APValue &Value, unsigned Index) -> const APValue & {
          return Value.getStructBase(Index);
        },
        Value.getStructNumBases(), "base", "bases");

    dumpAPValueChildren(
        Value, Ty,
        [](const APValue &Value, unsigned Index) -> const APValue & {
          return Value.getStructField(Index);
        },
        Value.getStructNumFields(), "field", "fields");

    return;
  }
  case APValue::Union: {
    OS << "Union";
    {
      ColorScope Color(OS, ShowColors, ValueColor);
      if (const FieldDecl *FD = Value.getUnionField())
        OS << " ." << *cast<NamedDecl>(FD);
    }
    // If the union value is considered to be simple, fold it into the
    // current line to save some vertical space.
    const APValue &UnionValue = Value.getUnionValue();
    if (isSimpleAPValue(UnionValue)) {
      OS << ' ';
      Visit(UnionValue, Ty);
    } else {
      AddChild([=] { Visit(UnionValue, Ty); });
    }

    return;
  }
  case APValue::MemberPointer:
    OS << "MemberPointer <todo>";
    return;
  case APValue::AddrLabelDiff:
    OS << "AddrLabelDiff <todo>";
    return;
  }
  llvm_unreachable("Unknown APValue kind!");
}

void TextNodeDumper::dumpPointer(const void *Ptr) {
  ColorScope Color(OS, ShowColors, AddressColor);
  OS << ' ' << Ptr;
}

void TextNodeDumper::dumpLocation(SourceLocation Loc) {
  if (!SM)
    return;

  ColorScope Color(OS, ShowColors, LocationColor);
  SourceLocation SpellingLoc = SM->getSpellingLoc(Loc);

  // The general format we print out is filename:line:col, but we drop pieces
  // that haven't changed since the last loc printed.
  PresumedLoc PLoc = SM->getPresumedLoc(SpellingLoc);

  if (PLoc.isInvalid()) {
    OS << "<invalid sloc>";
    return;
  }

  if (strcmp(PLoc.getFilename(), LastLocFilename) != 0) {
    OS << PLoc.getFilename() << ':' << PLoc.getLine() << ':'
       << PLoc.getColumn();
    LastLocFilename = PLoc.getFilename();
    LastLocLine = PLoc.getLine();
  } else if (PLoc.getLine() != LastLocLine) {
    OS << "line" << ':' << PLoc.getLine() << ':' << PLoc.getColumn();
    LastLocLine = PLoc.getLine();
  } else {
    OS << "col" << ':' << PLoc.getColumn();
  }
}

void TextNodeDumper::dumpSourceRange(SourceRange R) {
  // Can't translate locations if a SourceManager isn't available.
  if (!SM)
    return;

  OS << " <";
  dumpLocation(R.getBegin());
  if (R.getBegin() != R.getEnd()) {
    OS << ", ";
    dumpLocation(R.getEnd());
  }
  OS << ">";

  // <t2.c:123:421[blah], t2.c:412:321>
}

void TextNodeDumper::dumpBareType(QualType T, bool Desugar) {
  ColorScope Color(OS, ShowColors, TypeColor);

  SplitQualType T_split = T.split();
  std::string T_str = QualType::getAsString(T_split, PrintPolicy);
  OS << "'" << T_str << "'";

  if (Desugar && !T.isNull()) {
    // If the type is sugared, also dump a (shallow) desugared type when
    // it is visibly different.
    SplitQualType D_split = T.getSplitDesugaredType();
    if (T_split != D_split) {
      std::string D_str = QualType::getAsString(D_split, PrintPolicy);
      if (T_str != D_str)
        OS << ":'" << QualType::getAsString(D_split, PrintPolicy) << "'";
    }
  }
}

void TextNodeDumper::dumpType(QualType T) {
  OS << ' ';
  dumpBareType(T);
}

void TextNodeDumper::dumpBareDeclRef(const Decl *D) {
  if (!D) {
    ColorScope Color(OS, ShowColors, NullColor);
    OS << "<<<NULL>>>";
    return;
  }

  {
    ColorScope Color(OS, ShowColors, DeclKindNameColor);
    OS << D->getDeclKindName();
  }
  dumpPointer(D);

  if (const NamedDecl *ND = dyn_cast<NamedDecl>(D)) {
    ColorScope Color(OS, ShowColors, DeclNameColor);
    OS << " '" << ND->getDeclName() << '\'';
  }

  if (const ValueDecl *VD = dyn_cast<ValueDecl>(D))
    dumpType(VD->getType());
}

void TextNodeDumper::dumpName(const NamedDecl *ND) {
  if (ND->getDeclName()) {
    ColorScope Color(OS, ShowColors, DeclNameColor);
    OS << ' ' << ND->getDeclName();
  }
}

void TextNodeDumper::dumpAccessSpecifier(AccessSpecifier AS) {
  const auto AccessSpelling = getAccessSpelling(AS);
  if (AccessSpelling.empty())
    return;
  OS << AccessSpelling;
}

void TextNodeDumper::dumpCleanupObject(
    const ExprWithCleanups::CleanupObject &C) {
  if (auto *BD = C.dyn_cast<BlockDecl *>())
    dumpDeclRef(BD, "cleanup");
  else if (auto *CLE = C.dyn_cast<CompoundLiteralExpr *>())
    AddChild([=] {
      OS << "cleanup ";
      {
        ColorScope Color(OS, ShowColors, StmtColor);
        OS << CLE->getStmtClassName();
      }
      dumpPointer(CLE);
    });
  else
    llvm_unreachable("unexpected cleanup type");
}

void clang::TextNodeDumper::dumpTemplateSpecializationKind(
    TemplateSpecializationKind TSK) {
  switch (TSK) {
  case TSK_Undeclared:
    break;
  case TSK_ImplicitInstantiation:
    OS << " implicit_instantiation";
    break;
  case TSK_ExplicitSpecialization:
    OS << " explicit_specialization";
    break;
  case TSK_ExplicitInstantiationDeclaration:
    OS << " explicit_instantiation_declaration";
    break;
  case TSK_ExplicitInstantiationDefinition:
    OS << " explicit_instantiation_definition";
    break;
  }
}

void clang::TextNodeDumper::dumpNestedNameSpecifier(const NestedNameSpecifier *NNS) {
  if (!NNS)
    return;

  AddChild([=] {
    OS << "NestedNameSpecifier";

    switch (NNS->getKind()) {
    case NestedNameSpecifier::Identifier:
      OS << " Identifier";
      OS << " '" << NNS->getAsIdentifier()->getName() << "'";
      break;
    case NestedNameSpecifier::Namespace:
      OS << " "; // "Namespace" is printed as the decl kind.
      dumpBareDeclRef(NNS->getAsNamespace());
      break;
    case NestedNameSpecifier::NamespaceAlias:
      OS << " "; // "NamespaceAlias" is printed as the decl kind.
      dumpBareDeclRef(NNS->getAsNamespaceAlias());
      break;
    case NestedNameSpecifier::TypeSpec:
      OS << " TypeSpec";
      dumpType(QualType(NNS->getAsType(), 0));
      break;
    case NestedNameSpecifier::TypeSpecWithTemplate:
      OS << " TypeSpecWithTemplate";
      dumpType(QualType(NNS->getAsType(), 0));
      break;
    case NestedNameSpecifier::Global:
      OS << " Global";
      break;
    case NestedNameSpecifier::Super:
      OS << " Super";
      break;
    }

    dumpNestedNameSpecifier(NNS->getPrefix());
  });
}

void TextNodeDumper::dumpDeclRef(const Decl *D, StringRef Label) {
  if (!D)
    return;

  AddChild([=] {
    if (!Label.empty())
      OS << Label << ' ';
    dumpBareDeclRef(D);
  });
}

void TextNodeDumper::dumpTemplateArgument(const TemplateArgument &TA) {
  llvm::SmallString<128> Str;
  {
    llvm::raw_svector_ostream SS(Str);
    TA.print(PrintPolicy, SS, /*IncludeType=*/true);
  }
  OS << " '" << Str << "'";

  if (!Context)
    return;

  if (TemplateArgument CanonTA = Context->getCanonicalTemplateArgument(TA);
      !CanonTA.structurallyEquals(TA)) {
    llvm::SmallString<128> CanonStr;
    {
      llvm::raw_svector_ostream SS(CanonStr);
      CanonTA.print(PrintPolicy, SS, /*IncludeType=*/true);
    }
    if (CanonStr != Str)
      OS << ":'" << CanonStr << "'";
  }
}

const char *TextNodeDumper::getCommandName(unsigned CommandID) {
  if (Traits)
    return Traits->getCommandInfo(CommandID)->Name;
  const comments::CommandInfo *Info =
      comments::CommandTraits::getBuiltinCommandInfo(CommandID);
  if (Info)
    return Info->Name;
  return "<not a builtin command>";
}

void TextNodeDumper::printFPOptions(FPOptionsOverride FPO) {
#define OPTION(NAME, TYPE, WIDTH, PREVIOUS)                                    \
  if (FPO.has##NAME##Override())                                               \
    OS << " " #NAME "=" << FPO.get##NAME##Override();
#include "clang/Basic/FPOptions.def"
}

void TextNodeDumper::visitTextComment(const comments::TextComment *C,
                                      const comments::FullComment *) {
  OS << " Text=\"" << C->getText() << "\"";
}

void TextNodeDumper::visitInlineCommandComment(
    const comments::InlineCommandComment *C, const comments::FullComment *) {
  OS << " Name=\"" << getCommandName(C->getCommandID()) << "\"";
  switch (C->getRenderKind()) {
  case comments::InlineCommandRenderKind::Normal:
    OS << " RenderNormal";
    break;
  case comments::InlineCommandRenderKind::Bold:
    OS << " RenderBold";
    break;
  case comments::InlineCommandRenderKind::Monospaced:
    OS << " RenderMonospaced";
    break;
  case comments::InlineCommandRenderKind::Emphasized:
    OS << " RenderEmphasized";
    break;
  case comments::InlineCommandRenderKind::Anchor:
    OS << " RenderAnchor";
    break;
  }

  for (unsigned i = 0, e = C->getNumArgs(); i != e; ++i)
    OS << " Arg[" << i << "]=\"" << C->getArgText(i) << "\"";
}

void TextNodeDumper::visitHTMLStartTagComment(
    const comments::HTMLStartTagComment *C, const comments::FullComment *) {
  OS << " Name=\"" << C->getTagName() << "\"";
  if (C->getNumAttrs() != 0) {
    OS << " Attrs: ";
    for (unsigned i = 0, e = C->getNumAttrs(); i != e; ++i) {
      const comments::HTMLStartTagComment::Attribute &Attr = C->getAttr(i);
      OS << " \"" << Attr.Name << "=\"" << Attr.Value << "\"";
    }
  }
  if (C->isSelfClosing())
    OS << " SelfClosing";
}

void TextNodeDumper::visitHTMLEndTagComment(
    const comments::HTMLEndTagComment *C, const comments::FullComment *) {
  OS << " Name=\"" << C->getTagName() << "\"";
}

void TextNodeDumper::visitBlockCommandComment(
    const comments::BlockCommandComment *C, const comments::FullComment *) {
  OS << " Name=\"" << getCommandName(C->getCommandID()) << "\"";
  for (unsigned i = 0, e = C->getNumArgs(); i != e; ++i)
    OS << " Arg[" << i << "]=\"" << C->getArgText(i) << "\"";
}

void TextNodeDumper::visitParamCommandComment(
    const comments::ParamCommandComment *C, const comments::FullComment *FC) {
  OS << " "
     << comments::ParamCommandComment::getDirectionAsString(C->getDirection());

  if (C->isDirectionExplicit())
    OS << " explicitly";
  else
    OS << " implicitly";

  if (C->hasParamName()) {
    if (C->isParamIndexValid())
      OS << " Param=\"" << C->getParamName(FC) << "\"";
    else
      OS << " Param=\"" << C->getParamNameAsWritten() << "\"";
  }

  if (C->isParamIndexValid() && !C->isVarArgParam())
    OS << " ParamIndex=" << C->getParamIndex();
}

void TextNodeDumper::visitTParamCommandComment(
    const comments::TParamCommandComment *C, const comments::FullComment *FC) {
  if (C->hasParamName()) {
    if (C->isPositionValid())
      OS << " Param=\"" << C->getParamName(FC) << "\"";
    else
      OS << " Param=\"" << C->getParamNameAsWritten() << "\"";
  }

  if (C->isPositionValid()) {
    OS << " Position=<";
    for (unsigned i = 0, e = C->getDepth(); i != e; ++i) {
      OS << C->getIndex(i);
      if (i != e - 1)
        OS << ", ";
    }
    OS << ">";
  }
}

void TextNodeDumper::visitVerbatimBlockComment(
    const comments::VerbatimBlockComment *C, const comments::FullComment *) {
  OS << " Name=\"" << getCommandName(C->getCommandID())
     << "\""
        " CloseName=\""
     << C->getCloseName() << "\"";
}

void TextNodeDumper::visitVerbatimBlockLineComment(
    const comments::VerbatimBlockLineComment *C,
    const comments::FullComment *) {
  OS << " Text=\"" << C->getText() << "\"";
}

void TextNodeDumper::visitVerbatimLineComment(
    const comments::VerbatimLineComment *C, const comments::FullComment *) {
  OS << " Text=\"" << C->getText() << "\"";
}

void TextNodeDumper::VisitNullTemplateArgument(const TemplateArgument &) {
  OS << " null";
}

void TextNodeDumper::VisitTypeTemplateArgument(const TemplateArgument &TA) {
  OS << " type";
  dumpTemplateArgument(TA);
}

void TextNodeDumper::VisitDeclarationTemplateArgument(
    const TemplateArgument &TA) {
  OS << " decl";
  dumpTemplateArgument(TA);
  dumpDeclRef(TA.getAsDecl());
}

void TextNodeDumper::VisitNullPtrTemplateArgument(const TemplateArgument &TA) {
  OS << " nullptr";
  dumpTemplateArgument(TA);
}

void TextNodeDumper::VisitIntegralTemplateArgument(const TemplateArgument &TA) {
  OS << " integral";
  dumpTemplateArgument(TA);
}

void TextNodeDumper::dumpTemplateName(TemplateName TN, StringRef Label) {
  AddChild(Label, [=] {
    {
      llvm::SmallString<128> Str;
      {
        llvm::raw_svector_ostream SS(Str);
        TN.print(SS, PrintPolicy);
      }
      OS << "'" << Str << "'";

      if (Context) {
        if (TemplateName CanonTN = Context->getCanonicalTemplateName(TN);
            CanonTN != TN) {
          llvm::SmallString<128> CanonStr;
          {
            llvm::raw_svector_ostream SS(CanonStr);
            CanonTN.print(SS, PrintPolicy);
          }
          if (CanonStr != Str)
            OS << ":'" << CanonStr << "'";
        }
      }
    }
    dumpBareTemplateName(TN);
  });
}

void TextNodeDumper::dumpBareTemplateName(TemplateName TN) {
  switch (TN.getKind()) {
  case TemplateName::Template:
    AddChild([=] { Visit(TN.getAsTemplateDecl()); });
    return;
  case TemplateName::UsingTemplate: {
    const UsingShadowDecl *USD = TN.getAsUsingShadowDecl();
    AddChild([=] { Visit(USD); });
    AddChild("target", [=] { Visit(USD->getTargetDecl()); });
    return;
  }
  case TemplateName::QualifiedTemplate: {
    OS << " qualified";
    const QualifiedTemplateName *QTN = TN.getAsQualifiedTemplateName();
    if (QTN->hasTemplateKeyword())
      OS << " keyword";
    dumpNestedNameSpecifier(QTN->getQualifier());
    dumpBareTemplateName(QTN->getUnderlyingTemplate());
    return;
  }
  case TemplateName::DependentTemplate: {
    OS << " dependent";
    const DependentTemplateName *DTN = TN.getAsDependentTemplateName();
    dumpNestedNameSpecifier(DTN->getQualifier());
    return;
  }
  case TemplateName::SubstTemplateTemplateParm: {
    OS << " subst";
    const SubstTemplateTemplateParmStorage *STS =
        TN.getAsSubstTemplateTemplateParm();
    OS << " index " << STS->getIndex();
    if (std::optional<unsigned int> PackIndex = STS->getPackIndex())
      OS << " pack_index " << *PackIndex;
    if (const TemplateTemplateParmDecl *P = STS->getParameter())
      AddChild("parameter", [=] { Visit(P); });
    dumpDeclRef(STS->getAssociatedDecl(), "associated");
    dumpTemplateName(STS->getReplacement(), "replacement");
    return;
  }
  case TemplateName::DeducedTemplate: {
    OS << " deduced";
    const DeducedTemplateStorage *DTS = TN.getAsDeducedTemplateName();
    dumpTemplateName(DTS->getUnderlying(), "underlying");
    AddChild("defaults", [=] {
      auto [StartPos, Args] = DTS->getDefaultArguments();
      OS << " start " << StartPos;
      for (const TemplateArgument &Arg : Args)
        AddChild([=] { Visit(Arg, SourceRange()); });
    });
    return;
  }
  // FIXME: Implement these.
  case TemplateName::OverloadedTemplate:
    OS << " overloaded";
    return;
  case TemplateName::AssumedTemplate:
    OS << " assumed";
    return;
  case TemplateName::SubstTemplateTemplateParmPack:
    OS << " subst_pack";
    return;
  }
  llvm_unreachable("Unexpected TemplateName Kind");
}

void TextNodeDumper::VisitTemplateTemplateArgument(const TemplateArgument &TA) {
  OS << " template";
  dumpTemplateArgument(TA);
  dumpBareTemplateName(TA.getAsTemplate());
}

void TextNodeDumper::VisitTemplateExpansionTemplateArgument(
    const TemplateArgument &TA) {
  OS << " template expansion";
  dumpTemplateArgument(TA);
  dumpBareTemplateName(TA.getAsTemplateOrTemplatePattern());
}

void TextNodeDumper::VisitExpressionTemplateArgument(
    const TemplateArgument &TA) {
  OS << " expr";
  dumpTemplateArgument(TA);
}

void TextNodeDumper::VisitPackTemplateArgument(const TemplateArgument &TA) {
  OS << " pack";
  dumpTemplateArgument(TA);
}

static void dumpBasePath(raw_ostream &OS, const CastExpr *Node) {
  if (Node->path_empty())
    return;

  OS << " (";
  bool First = true;
  for (CastExpr::path_const_iterator I = Node->path_begin(),
                                     E = Node->path_end();
       I != E; ++I) {
    const CXXBaseSpecifier *Base = *I;
    if (!First)
      OS << " -> ";

    const auto *RD =
        cast<CXXRecordDecl>(Base->getType()->castAs<RecordType>()->getDecl());

    if (Base->isVirtual())
      OS << "virtual ";
    OS << RD->getName();
    First = false;
  }

  OS << ')';
}

void TextNodeDumper::VisitIfStmt(const IfStmt *Node) {
  if (Node->hasInitStorage())
    OS << " has_init";
  if (Node->hasVarStorage())
    OS << " has_var";
  if (Node->hasElseStorage())
    OS << " has_else";
  if (Node->isConstexpr())
    OS << " constexpr";
  if (Node->isConsteval()) {
    OS << " ";
    if (Node->isNegatedConsteval())
      OS << "!";
    OS << "consteval";
  }
}

void TextNodeDumper::VisitSwitchStmt(const SwitchStmt *Node) {
  if (Node->hasInitStorage())
    OS << " has_init";
  if (Node->hasVarStorage())
    OS << " has_var";
}

void TextNodeDumper::VisitWhileStmt(const WhileStmt *Node) {
  if (Node->hasVarStorage())
    OS << " has_var";
}

void TextNodeDumper::VisitLabelStmt(const LabelStmt *Node) {
  OS << " '" << Node->getName() << "'";
  if (Node->isSideEntry())
    OS << " side_entry";
}

void TextNodeDumper::VisitGotoStmt(const GotoStmt *Node) {
  OS << " '" << Node->getLabel()->getName() << "'";
  dumpPointer(Node->getLabel());
}

void TextNodeDumper::VisitCaseStmt(const CaseStmt *Node) {
  if (Node->caseStmtIsGNURange())
    OS << " gnu_range";
}

void clang::TextNodeDumper::VisitReturnStmt(const ReturnStmt *Node) {
  if (const VarDecl *Cand = Node->getNRVOCandidate()) {
    OS << " nrvo_candidate(";
    dumpBareDeclRef(Cand);
    OS << ")";
  }
}

void clang::TextNodeDumper::VisitCoawaitExpr(const CoawaitExpr *Node) {
  if (Node->isImplicit())
    OS << " implicit";
}

void clang::TextNodeDumper::VisitCoreturnStmt(const CoreturnStmt *Node) {
  if (Node->isImplicit())
    OS << " implicit";
}

void TextNodeDumper::VisitConstantExpr(const ConstantExpr *Node) {
  if (Node->hasAPValueResult())
    AddChild("value",
             [=] { Visit(Node->getAPValueResult(), Node->getType()); });
}

void TextNodeDumper::VisitCallExpr(const CallExpr *Node) {
  if (Node->usesADL())
    OS << " adl";
  if (Node->hasStoredFPFeatures())
    printFPOptions(Node->getFPFeatures());
}

void TextNodeDumper::VisitCXXOperatorCallExpr(const CXXOperatorCallExpr *Node) {
  const char *OperatorSpelling = clang::getOperatorSpelling(Node->getOperator());
  if (OperatorSpelling)
    OS << " '" << OperatorSpelling << "'";

  VisitCallExpr(Node);
}

void TextNodeDumper::VisitCastExpr(const CastExpr *Node) {
  OS << " <";
  {
    ColorScope Color(OS, ShowColors, CastColor);
    OS << Node->getCastKindName();
  }
  dumpBasePath(OS, Node);
  OS << ">";
  if (Node->hasStoredFPFeatures())
    printFPOptions(Node->getFPFeatures());
}

void TextNodeDumper::VisitImplicitCastExpr(const ImplicitCastExpr *Node) {
  VisitCastExpr(Node);
  if (Node->isPartOfExplicitCast())
    OS << " part_of_explicit_cast";
}

void TextNodeDumper::VisitDeclRefExpr(const DeclRefExpr *Node) {
  OS << " ";
  dumpBareDeclRef(Node->getDecl());
  dumpNestedNameSpecifier(Node->getQualifier());
  if (Node->getDecl() != Node->getFoundDecl()) {
    OS << " (";
    dumpBareDeclRef(Node->getFoundDecl());
    OS << ")";
  }
  switch (Node->isNonOdrUse()) {
  case NOUR_None: break;
  case NOUR_Unevaluated: OS << " non_odr_use_unevaluated"; break;
  case NOUR_Constant: OS << " non_odr_use_constant"; break;
  case NOUR_Discarded: OS << " non_odr_use_discarded"; break;
  }
  if (Node->isCapturedByCopyInLambdaWithExplicitObjectParameter())
    OS << " dependent_capture";
  else if (Node->refersToEnclosingVariableOrCapture())
    OS << " refers_to_enclosing_variable_or_capture";

  if (Node->isImmediateEscalating())
    OS << " immediate-escalating";
}

void clang::TextNodeDumper::VisitDependentScopeDeclRefExpr(
    const DependentScopeDeclRefExpr *Node) {

  dumpNestedNameSpecifier(Node->getQualifier());
}

void TextNodeDumper::VisitUnresolvedLookupExpr(
    const UnresolvedLookupExpr *Node) {
  OS << " (";
  if (!Node->requiresADL())
    OS << "no ";
  OS << "ADL) = '" << Node->getName() << '\'';

  UnresolvedLookupExpr::decls_iterator I = Node->decls_begin(),
                                       E = Node->decls_end();
  if (I == E)
    OS << " empty";
  for (; I != E; ++I)
    dumpPointer(*I);
}

void TextNodeDumper::VisitObjCIvarRefExpr(const ObjCIvarRefExpr *Node) {
  {
    ColorScope Color(OS, ShowColors, DeclKindNameColor);
    OS << " " << Node->getDecl()->getDeclKindName() << "Decl";
  }
  OS << "='" << *Node->getDecl() << "'";
  dumpPointer(Node->getDecl());
  if (Node->isFreeIvar())
    OS << " isFreeIvar";
}

void TextNodeDumper::VisitSYCLUniqueStableNameExpr(
    const SYCLUniqueStableNameExpr *Node) {
  dumpType(Node->getTypeSourceInfo()->getType());
}

void TextNodeDumper::VisitPredefinedExpr(const PredefinedExpr *Node) {
  OS << " " << PredefinedExpr::getIdentKindName(Node->getIdentKind());
}

void TextNodeDumper::VisitCharacterLiteral(const CharacterLiteral *Node) {
  ColorScope Color(OS, ShowColors, ValueColor);
  OS << " " << Node->getValue();
}

void TextNodeDumper::VisitIntegerLiteral(const IntegerLiteral *Node) {
  bool isSigned = Node->getType()->isSignedIntegerType();
  ColorScope Color(OS, ShowColors, ValueColor);
  OS << " " << toString(Node->getValue(), 10, isSigned);
}

void TextNodeDumper::VisitFixedPointLiteral(const FixedPointLiteral *Node) {
  ColorScope Color(OS, ShowColors, ValueColor);
  OS << " " << Node->getValueAsString(/*Radix=*/10);
}

void TextNodeDumper::VisitFloatingLiteral(const FloatingLiteral *Node) {
  ColorScope Color(OS, ShowColors, ValueColor);
  OS << " " << Node->getValueAsApproximateDouble();
}

void TextNodeDumper::VisitStringLiteral(const StringLiteral *Str) {
  ColorScope Color(OS, ShowColors, ValueColor);
  OS << " ";
  Str->outputString(OS);
}

void TextNodeDumper::VisitInitListExpr(const InitListExpr *ILE) {
  if (auto *Field = ILE->getInitializedFieldInUnion()) {
    OS << " field ";
    dumpBareDeclRef(Field);
  }
}

void TextNodeDumper::VisitGenericSelectionExpr(const GenericSelectionExpr *E) {
  if (E->isResultDependent())
    OS << " result_dependent";
}

void TextNodeDumper::VisitUnaryOperator(const UnaryOperator *Node) {
  OS << " " << (Node->isPostfix() ? "postfix" : "prefix") << " '"
     << UnaryOperator::getOpcodeStr(Node->getOpcode()) << "'";
  if (!Node->canOverflow())
    OS << " cannot overflow";
  if (Node->hasStoredFPFeatures())
    printFPOptions(Node->getStoredFPFeatures());
}

void TextNodeDumper::VisitUnaryExprOrTypeTraitExpr(
    const UnaryExprOrTypeTraitExpr *Node) {
  OS << " " << getTraitSpelling(Node->getKind());

  if (Node->isArgumentType())
    dumpType(Node->getArgumentType());
}

void TextNodeDumper::VisitMemberExpr(const MemberExpr *Node) {
  OS << " " << (Node->isArrow() ? "->" : ".") << *Node->getMemberDecl();
  dumpPointer(Node->getMemberDecl());
  dumpNestedNameSpecifier(Node->getQualifier());
  switch (Node->isNonOdrUse()) {
  case NOUR_None: break;
  case NOUR_Unevaluated: OS << " non_odr_use_unevaluated"; break;
  case NOUR_Constant: OS << " non_odr_use_constant"; break;
  case NOUR_Discarded: OS << " non_odr_use_discarded"; break;
  }
}

void TextNodeDumper::VisitExtVectorElementExpr(
    const ExtVectorElementExpr *Node) {
  OS << " " << Node->getAccessor().getNameStart();
}

void TextNodeDumper::VisitBinaryOperator(const BinaryOperator *Node) {
  OS << " '" << BinaryOperator::getOpcodeStr(Node->getOpcode()) << "'";
  if (Node->hasStoredFPFeatures())
    printFPOptions(Node->getStoredFPFeatures());
}

void TextNodeDumper::VisitCompoundAssignOperator(
    const CompoundAssignOperator *Node) {
  OS << " '" << BinaryOperator::getOpcodeStr(Node->getOpcode())
     << "' ComputeLHSTy=";
  dumpBareType(Node->getComputationLHSType());
  OS << " ComputeResultTy=";
  dumpBareType(Node->getComputationResultType());
  if (Node->hasStoredFPFeatures())
    printFPOptions(Node->getStoredFPFeatures());
}

void TextNodeDumper::VisitAddrLabelExpr(const AddrLabelExpr *Node) {
  OS << " " << Node->getLabel()->getName();
  dumpPointer(Node->getLabel());
}

void TextNodeDumper::VisitCXXNamedCastExpr(const CXXNamedCastExpr *Node) {
  OS << " " << Node->getCastName() << "<"
     << Node->getTypeAsWritten().getAsString() << ">"
     << " <" << Node->getCastKindName();
  dumpBasePath(OS, Node);
  OS << ">";
}

void TextNodeDumper::VisitCXXBoolLiteralExpr(const CXXBoolLiteralExpr *Node) {
  OS << " " << (Node->getValue() ? "true" : "false");
}

void TextNodeDumper::VisitCXXThisExpr(const CXXThisExpr *Node) {
  if (Node->isImplicit())
    OS << " implicit";
  if (Node->isCapturedByCopyInLambdaWithExplicitObjectParameter())
    OS << " dependent_capture";
  OS << " this";
}

void TextNodeDumper::VisitCXXFunctionalCastExpr(
    const CXXFunctionalCastExpr *Node) {
  OS << " functional cast to " << Node->getTypeAsWritten().getAsString() << " <"
     << Node->getCastKindName() << ">";
  if (Node->hasStoredFPFeatures())
    printFPOptions(Node->getFPFeatures());
}

void TextNodeDumper::VisitCXXStaticCastExpr(const CXXStaticCastExpr *Node) {
  VisitCXXNamedCastExpr(Node);
  if (Node->hasStoredFPFeatures())
    printFPOptions(Node->getFPFeatures());
}

void TextNodeDumper::VisitCXXUnresolvedConstructExpr(
    const CXXUnresolvedConstructExpr *Node) {
  dumpType(Node->getTypeAsWritten());
  if (Node->isListInitialization())
    OS << " list";
}

void TextNodeDumper::VisitCXXConstructExpr(const CXXConstructExpr *Node) {
  CXXConstructorDecl *Ctor = Node->getConstructor();
  dumpType(Ctor->getType());
  if (Node->isElidable())
    OS << " elidable";
  if (Node->isListInitialization())
    OS << " list";
  if (Node->isStdInitListInitialization())
    OS << " std::initializer_list";
  if (Node->requiresZeroInitialization())
    OS << " zeroing";
  if (Node->isImmediateEscalating())
    OS << " immediate-escalating";
}

void TextNodeDumper::VisitCXXBindTemporaryExpr(
    const CXXBindTemporaryExpr *Node) {
  OS << " (CXXTemporary";
  dumpPointer(Node);
  OS << ")";
}

void TextNodeDumper::VisitCXXNewExpr(const CXXNewExpr *Node) {
  if (Node->isGlobalNew())
    OS << " global";
  if (Node->isArray())
    OS << " array";
  if (Node->getOperatorNew()) {
    OS << ' ';
    dumpBareDeclRef(Node->getOperatorNew());
  }
  // We could dump the deallocation function used in case of error, but it's
  // usually not that interesting.
}

void TextNodeDumper::VisitCXXDeleteExpr(const CXXDeleteExpr *Node) {
  if (Node->isGlobalDelete())
    OS << " global";
  if (Node->isArrayForm())
    OS << " array";
  if (Node->getOperatorDelete()) {
    OS << ' ';
    dumpBareDeclRef(Node->getOperatorDelete());
  }
}

void TextNodeDumper::VisitTypeTraitExpr(const TypeTraitExpr *Node) {
  OS << " " << getTraitSpelling(Node->getTrait());
}

void TextNodeDumper::VisitArrayTypeTraitExpr(const ArrayTypeTraitExpr *Node) {
  OS << " " << getTraitSpelling(Node->getTrait());
}

void TextNodeDumper::VisitExpressionTraitExpr(const ExpressionTraitExpr *Node) {
  OS << " " << getTraitSpelling(Node->getTrait());
}

void TextNodeDumper::VisitCXXDefaultArgExpr(const CXXDefaultArgExpr *Node) {
  if (Node->hasRewrittenInit())
    OS << " has rewritten init";
}

void TextNodeDumper::VisitCXXDefaultInitExpr(const CXXDefaultInitExpr *Node) {
  if (Node->hasRewrittenInit())
    OS << " has rewritten init";
}

void TextNodeDumper::VisitMaterializeTemporaryExpr(
    const MaterializeTemporaryExpr *Node) {
  if (const ValueDecl *VD = Node->getExtendingDecl()) {
    OS << " extended by ";
    dumpBareDeclRef(VD);
  }
}

void TextNodeDumper::VisitExprWithCleanups(const ExprWithCleanups *Node) {
  for (unsigned i = 0, e = Node->getNumObjects(); i != e; ++i)
    dumpCleanupObject(Node->getObject(i));
}

void TextNodeDumper::VisitSizeOfPackExpr(const SizeOfPackExpr *Node) {
  dumpPointer(Node->getPack());
  dumpName(Node->getPack());
}

void TextNodeDumper::VisitCXXDependentScopeMemberExpr(
    const CXXDependentScopeMemberExpr *Node) {
  OS << " " << (Node->isArrow() ? "->" : ".") << Node->getMember();
}

void TextNodeDumper::VisitObjCMessageExpr(const ObjCMessageExpr *Node) {
  OS << " selector=";
  Node->getSelector().print(OS);
  switch (Node->getReceiverKind()) {
  case ObjCMessageExpr::Instance:
    break;

  case ObjCMessageExpr::Class:
    OS << " class=";
    dumpBareType(Node->getClassReceiver());
    break;

  case ObjCMessageExpr::SuperInstance:
    OS << " super (instance)";
    break;

  case ObjCMessageExpr::SuperClass:
    OS << " super (class)";
    break;
  }
}

void TextNodeDumper::VisitObjCBoxedExpr(const ObjCBoxedExpr *Node) {
  if (auto *BoxingMethod = Node->getBoxingMethod()) {
    OS << " selector=";
    BoxingMethod->getSelector().print(OS);
  }
}

void TextNodeDumper::VisitObjCAtCatchStmt(const ObjCAtCatchStmt *Node) {
  if (!Node->getCatchParamDecl())
    OS << " catch all";
}

void TextNodeDumper::VisitObjCEncodeExpr(const ObjCEncodeExpr *Node) {
  dumpType(Node->getEncodedType());
}

void TextNodeDumper::VisitObjCSelectorExpr(const ObjCSelectorExpr *Node) {
  OS << " ";
  Node->getSelector().print(OS);
}

void TextNodeDumper::VisitObjCProtocolExpr(const ObjCProtocolExpr *Node) {
  OS << ' ' << *Node->getProtocol();
}

void TextNodeDumper::VisitObjCPropertyRefExpr(const ObjCPropertyRefExpr *Node) {
  if (Node->isImplicitProperty()) {
    OS << " Kind=MethodRef Getter=\"";
    if (Node->getImplicitPropertyGetter())
      Node->getImplicitPropertyGetter()->getSelector().print(OS);
    else
      OS << "(null)";

    OS << "\" Setter=\"";
    if (ObjCMethodDecl *Setter = Node->getImplicitPropertySetter())
      Setter->getSelector().print(OS);
    else
      OS << "(null)";
    OS << "\"";
  } else {
    OS << " Kind=PropertyRef Property=\"" << *Node->getExplicitProperty()
       << '"';
  }

  if (Node->isSuperReceiver())
    OS << " super";

  OS << " Messaging=";
  if (Node->isMessagingGetter() && Node->isMessagingSetter())
    OS << "Getter&Setter";
  else if (Node->isMessagingGetter())
    OS << "Getter";
  else if (Node->isMessagingSetter())
    OS << "Setter";
}

void TextNodeDumper::VisitObjCSubscriptRefExpr(
    const ObjCSubscriptRefExpr *Node) {
  if (Node->isArraySubscriptRefExpr())
    OS << " Kind=ArraySubscript GetterForArray=\"";
  else
    OS << " Kind=DictionarySubscript GetterForDictionary=\"";
  if (Node->getAtIndexMethodDecl())
    Node->getAtIndexMethodDecl()->getSelector().print(OS);
  else
    OS << "(null)";

  if (Node->isArraySubscriptRefExpr())
    OS << "\" SetterForArray=\"";
  else
    OS << "\" SetterForDictionary=\"";
  if (Node->setAtIndexMethodDecl())
    Node->setAtIndexMethodDecl()->getSelector().print(OS);
  else
    OS << "(null)";
}

void TextNodeDumper::VisitObjCBoolLiteralExpr(const ObjCBoolLiteralExpr *Node) {
  OS << " " << (Node->getValue() ? "__objc_yes" : "__objc_no");
}

void TextNodeDumper::VisitOMPIteratorExpr(const OMPIteratorExpr *Node) {
  OS << " ";
  for (unsigned I = 0, E = Node->numOfIterators(); I < E; ++I) {
    Visit(Node->getIteratorDecl(I));
    OS << " = ";
    const OMPIteratorExpr::IteratorRange Range = Node->getIteratorRange(I);
    OS << " begin ";
    Visit(Range.Begin);
    OS << " end ";
    Visit(Range.End);
    if (Range.Step) {
      OS << " step ";
      Visit(Range.Step);
    }
  }
}

void TextNodeDumper::VisitConceptSpecializationExpr(
    const ConceptSpecializationExpr *Node) {
  OS << " ";
  dumpBareDeclRef(Node->getFoundDecl());
}

void TextNodeDumper::VisitRequiresExpr(
    const RequiresExpr *Node) {
  if (!Node->isValueDependent())
    OS << (Node->isSatisfied() ? " satisfied" : " unsatisfied");
}

void TextNodeDumper::VisitRValueReferenceType(const ReferenceType *T) {
  if (T->isSpelledAsLValue())
    OS << " written as lvalue reference";
}

void TextNodeDumper::VisitArrayType(const ArrayType *T) {
  switch (T->getSizeModifier()) {
  case ArraySizeModifier::Normal:
    break;
  case ArraySizeModifier::Static:
    OS << " static";
    break;
  case ArraySizeModifier::Star:
    OS << " *";
    break;
  }
  OS << " " << T->getIndexTypeQualifiers().getAsString();
}

void TextNodeDumper::VisitConstantArrayType(const ConstantArrayType *T) {
  OS << " " << T->getSize();
  VisitArrayType(T);
}

void TextNodeDumper::VisitVariableArrayType(const VariableArrayType *T) {
  OS << " ";
  dumpSourceRange(T->getBracketsRange());
  VisitArrayType(T);
}

void TextNodeDumper::VisitDependentSizedArrayType(
    const DependentSizedArrayType *T) {
  VisitArrayType(T);
  OS << " ";
  dumpSourceRange(T->getBracketsRange());
}

void TextNodeDumper::VisitDependentSizedExtVectorType(
    const DependentSizedExtVectorType *T) {
  OS << " ";
  dumpLocation(T->getAttributeLoc());
}

void TextNodeDumper::VisitVectorType(const VectorType *T) {
  switch (T->getVectorKind()) {
  case VectorKind::Generic:
    break;
  case VectorKind::AltiVecVector:
    OS << " altivec";
    break;
  case VectorKind::AltiVecPixel:
    OS << " altivec pixel";
    break;
  case VectorKind::AltiVecBool:
    OS << " altivec bool";
    break;
  case VectorKind::Neon:
    OS << " neon";
    break;
  case VectorKind::NeonPoly:
    OS << " neon poly";
    break;
  case VectorKind::SveFixedLengthData:
    OS << " fixed-length sve data vector";
    break;
  case VectorKind::SveFixedLengthPredicate:
    OS << " fixed-length sve predicate vector";
    break;
  case VectorKind::RVVFixedLengthData:
    OS << " fixed-length rvv data vector";
    break;
  case VectorKind::RVVFixedLengthMask:
  case VectorKind::RVVFixedLengthMask_1:
  case VectorKind::RVVFixedLengthMask_2:
  case VectorKind::RVVFixedLengthMask_4:
    OS << " fixed-length rvv mask vector";
    break;
  }
  OS << " " << T->getNumElements();
}

void TextNodeDumper::VisitFunctionType(const FunctionType *T) {
  auto EI = T->getExtInfo();
  if (EI.getNoReturn())
    OS << " noreturn";
  if (EI.getProducesResult())
    OS << " produces_result";
  if (EI.getHasRegParm())
    OS << " regparm " << EI.getRegParm();
  OS << " " << FunctionType::getNameForCallConv(EI.getCC());
}

void TextNodeDumper::VisitFunctionProtoType(const FunctionProtoType *T) {
  auto EPI = T->getExtProtoInfo();
  if (EPI.HasTrailingReturn)
    OS << " trailing_return";
  if (T->isConst())
    OS << " const";
  if (T->isVolatile())
    OS << " volatile";
  if (T->isRestrict())
    OS << " restrict";
  if (T->getExtProtoInfo().Variadic)
    OS << " variadic";
  switch (EPI.RefQualifier) {
  case RQ_None:
    break;
  case RQ_LValue:
    OS << " &";
    break;
  case RQ_RValue:
    OS << " &&";
    break;
  }

  switch (EPI.ExceptionSpec.Type) {
  case EST_None:
    break;
  case EST_DynamicNone:
    OS << " exceptionspec_dynamic_none";
    break;
  case EST_Dynamic:
    OS << " exceptionspec_dynamic";
    break;
  case EST_MSAny:
    OS << " exceptionspec_ms_any";
    break;
  case EST_NoThrow:
    OS << " exceptionspec_nothrow";
    break;
  case EST_BasicNoexcept:
    OS << " exceptionspec_basic_noexcept";
    break;
  case EST_DependentNoexcept:
    OS << " exceptionspec_dependent_noexcept";
    break;
  case EST_NoexceptFalse:
    OS << " exceptionspec_noexcept_false";
    break;
  case EST_NoexceptTrue:
    OS << " exceptionspec_noexcept_true";
    break;
  case EST_Unevaluated:
    OS << " exceptionspec_unevaluated";
    break;
  case EST_Uninstantiated:
    OS << " exceptionspec_uninstantiated";
    break;
  case EST_Unparsed:
    OS << " exceptionspec_unparsed";
    break;
  }
  if (!EPI.ExceptionSpec.Exceptions.empty()) {
    AddChild([=] {
      OS << "Exceptions:";
      for (unsigned I = 0, N = EPI.ExceptionSpec.Exceptions.size(); I != N;
           ++I) {
        if (I)
          OS << ",";
        dumpType(EPI.ExceptionSpec.Exceptions[I]);
      }
    });
  }
  if (EPI.ExceptionSpec.NoexceptExpr) {
    AddChild([=] {
      OS << "NoexceptExpr: ";
      Visit(EPI.ExceptionSpec.NoexceptExpr);
    });
  }
  dumpDeclRef(EPI.ExceptionSpec.SourceDecl, "ExceptionSourceDecl");
  dumpDeclRef(EPI.ExceptionSpec.SourceTemplate, "ExceptionSourceTemplate");

  // FIXME: Consumed parameters.
  VisitFunctionType(T);
}

void TextNodeDumper::VisitUnresolvedUsingType(const UnresolvedUsingType *T) {
  dumpDeclRef(T->getDecl());
}

void TextNodeDumper::VisitUsingType(const UsingType *T) {
  dumpDeclRef(T->getFoundDecl());
  if (!T->typeMatchesDecl())
    OS << " divergent";
}

void TextNodeDumper::VisitTypedefType(const TypedefType *T) {
  dumpDeclRef(T->getDecl());
  if (!T->typeMatchesDecl())
    OS << " divergent";
}

void TextNodeDumper::VisitUnaryTransformType(const UnaryTransformType *T) {
  switch (T->getUTTKind()) {
#define TRANSFORM_TYPE_TRAIT_DEF(Enum, Trait)                                  \
  case UnaryTransformType::Enum:                                               \
    OS << " " #Trait;                                                          \
    break;
#include "clang/Basic/TransformTypeTraits.def"
  }
}

void TextNodeDumper::VisitTagType(const TagType *T) {
  dumpDeclRef(T->getDecl());
}

void TextNodeDumper::VisitTemplateTypeParmType(const TemplateTypeParmType *T) {
  OS << " depth " << T->getDepth() << " index " << T->getIndex();
  if (T->isParameterPack())
    OS << " pack";
  dumpDeclRef(T->getDecl());
}

void TextNodeDumper::VisitSubstTemplateTypeParmType(
    const SubstTemplateTypeParmType *T) {
  dumpDeclRef(T->getAssociatedDecl());
  VisitTemplateTypeParmDecl(T->getReplacedParameter());
  if (auto PackIndex = T->getPackIndex())
    OS << " pack_index " << *PackIndex;
}

void TextNodeDumper::VisitSubstTemplateTypeParmPackType(
    const SubstTemplateTypeParmPackType *T) {
  dumpDeclRef(T->getAssociatedDecl());
  VisitTemplateTypeParmDecl(T->getReplacedParameter());
}

void TextNodeDumper::VisitAutoType(const AutoType *T) {
  if (T->isDecltypeAuto())
    OS << " decltype(auto)";
  if (!T->isDeduced())
    OS << " undeduced";
  if (T->isConstrained())
    dumpDeclRef(T->getTypeConstraintConcept());
}

void TextNodeDumper::VisitDeducedTemplateSpecializationType(
    const DeducedTemplateSpecializationType *T) {
  dumpTemplateName(T->getTemplateName(), "name");
}

void TextNodeDumper::VisitTemplateSpecializationType(
    const TemplateSpecializationType *T) {
  if (T->isTypeAlias())
    OS << " alias";
  dumpTemplateName(T->getTemplateName(), "name");
}

void TextNodeDumper::VisitInjectedClassNameType(
    const InjectedClassNameType *T) {
  dumpDeclRef(T->getDecl());
}

void TextNodeDumper::VisitObjCInterfaceType(const ObjCInterfaceType *T) {
  dumpDeclRef(T->getDecl());
}

void TextNodeDumper::VisitPackExpansionType(const PackExpansionType *T) {
  if (auto N = T->getNumExpansions())
    OS << " expansions " << *N;
}

void TextNodeDumper::VisitTypeLoc(TypeLoc TL) {
  // By default, add extra Type details with no extra loc info.
  TypeVisitor<TextNodeDumper>::Visit(TL.getTypePtr());
}
// FIXME: override behavior for TypeLocs that have interesting location
// information, such as the qualifier in ElaboratedTypeLoc.

void TextNodeDumper::VisitLabelDecl(const LabelDecl *D) { dumpName(D); }

void TextNodeDumper::VisitTypedefDecl(const TypedefDecl *D) {
  dumpName(D);
  dumpType(D->getUnderlyingType());
  if (D->isModulePrivate())
    OS << " __module_private__";
}

void TextNodeDumper::VisitEnumDecl(const EnumDecl *D) {
  if (D->isScoped()) {
    if (D->isScopedUsingClassTag())
      OS << " class";
    else
      OS << " struct";
  }
  dumpName(D);
  if (D->isModulePrivate())
    OS << " __module_private__";
  if (D->isFixed())
    dumpType(D->getIntegerType());
}

void TextNodeDumper::VisitRecordDecl(const RecordDecl *D) {
  OS << ' ' << D->getKindName();
  dumpName(D);
  if (D->isModulePrivate())
    OS << " __module_private__";
  if (D->isCompleteDefinition())
    OS << " definition";
}

void TextNodeDumper::VisitEnumConstantDecl(const EnumConstantDecl *D) {
  dumpName(D);
  dumpType(D->getType());
}

void TextNodeDumper::VisitIndirectFieldDecl(const IndirectFieldDecl *D) {
  dumpName(D);
  dumpType(D->getType());

  for (const auto *Child : D->chain())
    dumpDeclRef(Child);
}

void TextNodeDumper::VisitFunctionDecl(const FunctionDecl *D) {
  dumpName(D);
  dumpType(D->getType());
  dumpTemplateSpecializationKind(D->getTemplateSpecializationKind());

  StorageClass SC = D->getStorageClass();
  if (SC != SC_None)
    OS << ' ' << VarDecl::getStorageClassSpecifierString(SC);
  if (D->isInlineSpecified())
    OS << " inline";
  if (D->isVirtualAsWritten())
    OS << " virtual";
  if (D->isModulePrivate())
    OS << " __module_private__";

  if (D->isPureVirtual())
    OS << " pure";
  if (D->isDefaulted()) {
    OS << " default";
    if (D->isDeleted())
      OS << "_delete";
  }
  if (D->isDeletedAsWritten())
    OS << " delete";
  if (D->isTrivial())
    OS << " trivial";

  if (const StringLiteral *M = D->getDeletedMessage())
    AddChild("delete message", [=] { Visit(M); });

  if (D->isIneligibleOrNotSelected())
    OS << (isa<CXXDestructorDecl>(D) ? " not_selected" : " ineligible");

  if (const auto *FPT = D->getType()->getAs<FunctionProtoType>()) {
    FunctionProtoType::ExtProtoInfo EPI = FPT->getExtProtoInfo();
    switch (EPI.ExceptionSpec.Type) {
    default:
      break;
    case EST_Unevaluated:
      OS << " noexcept-unevaluated " << EPI.ExceptionSpec.SourceDecl;
      break;
    case EST_Uninstantiated:
      OS << " noexcept-uninstantiated " << EPI.ExceptionSpec.SourceTemplate;
      break;
    }
  }

  if (const auto *MD = dyn_cast<CXXMethodDecl>(D)) {
    if (MD->size_overridden_methods() != 0) {
      auto dumpOverride = [=](const CXXMethodDecl *D) {
        SplitQualType T_split = D->getType().split();
        OS << D << " " << D->getParent()->getName() << "::" << D->getDeclName()
           << " '" << QualType::getAsString(T_split, PrintPolicy) << "'";
      };

      AddChild([=] {
        auto Overrides = MD->overridden_methods();
        OS << "Overrides: [ ";
        dumpOverride(*Overrides.begin());
        for (const auto *Override : llvm::drop_begin(Overrides)) {
          OS << ", ";
          dumpOverride(Override);
        }
        OS << " ]";
      });
    }
  }

  if (!D->isInlineSpecified() && D->isInlined()) {
    OS << " implicit-inline";
  }
  // Since NumParams comes from the FunctionProtoType of the FunctionDecl and
  // the Params are set later, it is possible for a dump during debugging to
  // encounter a FunctionDecl that has been created but hasn't been assigned
  // ParmVarDecls yet.
  if (!D->param_empty() && !D->param_begin())
    OS << " <<<NULL params x " << D->getNumParams() << ">>>";

  if (const auto *Instance = D->getInstantiatedFromMemberFunction()) {
    OS << " instantiated_from";
    dumpPointer(Instance);
  }
}

void TextNodeDumper::VisitCXXDeductionGuideDecl(
    const CXXDeductionGuideDecl *D) {
  VisitFunctionDecl(D);
  switch (D->getDeductionCandidateKind()) {
  case DeductionCandidate::Normal:
  case DeductionCandidate::Copy:
    return;
  case DeductionCandidate::Aggregate:
    OS << " aggregate ";
    break;
  }
}

void TextNodeDumper::VisitLifetimeExtendedTemporaryDecl(
    const LifetimeExtendedTemporaryDecl *D) {
  OS << " extended by ";
  dumpBareDeclRef(D->getExtendingDecl());
  OS << " mangling ";
  {
    ColorScope Color(OS, ShowColors, ValueColor);
    OS << D->getManglingNumber();
  }
}

void TextNodeDumper::VisitFieldDecl(const FieldDecl *D) {
  dumpName(D);
  dumpType(D->getType());
  if (D->isMutable())
    OS << " mutable";
  if (D->isModulePrivate())
    OS << " __module_private__";
}

void TextNodeDumper::VisitVarDecl(const VarDecl *D) {
  dumpNestedNameSpecifier(D->getQualifier());
  dumpName(D);
  if (const auto *P = dyn_cast<ParmVarDecl>(D);
      P && P->isExplicitObjectParameter())
    OS << " this";

  dumpType(D->getType());
  dumpTemplateSpecializationKind(D->getTemplateSpecializationKind());
  StorageClass SC = D->getStorageClass();
  if (SC != SC_None)
    OS << ' ' << VarDecl::getStorageClassSpecifierString(SC);
  switch (D->getTLSKind()) {
  case VarDecl::TLS_None:
    break;
  case VarDecl::TLS_Static:
    OS << " tls";
    break;
  case VarDecl::TLS_Dynamic:
    OS << " tls_dynamic";
    break;
  }
  if (D->isModulePrivate())
    OS << " __module_private__";
  if (D->isNRVOVariable())
    OS << " nrvo";
  if (D->isInline())
    OS << " inline";
  if (D->isConstexpr())
    OS << " constexpr";
  if (D->hasInit()) {
    switch (D->getInitStyle()) {
    case VarDecl::CInit:
      OS << " cinit";
      break;
    case VarDecl::CallInit:
      OS << " callinit";
      break;
    case VarDecl::ListInit:
      OS << " listinit";
      break;
    case VarDecl::ParenListInit:
      OS << " parenlistinit";
    }
  }
  if (D->needsDestruction(D->getASTContext()))
    OS << " destroyed";
  if (D->isParameterPack())
    OS << " pack";

  if (D->hasInit()) {
    const Expr *E = D->getInit();
    // Only dump the value of constexpr VarDecls for now.
    if (E && !E->isValueDependent() && D->isConstexpr() &&
        !D->getType()->isDependentType()) {
      const APValue *Value = D->evaluateValue();
      if (Value)
        AddChild("value", [=] { Visit(*Value, E->getType()); });
    }
  }
}

void TextNodeDumper::VisitBindingDecl(const BindingDecl *D) {
  dumpName(D);
  dumpType(D->getType());
}

void TextNodeDumper::VisitCapturedDecl(const CapturedDecl *D) {
  if (D->isNothrow())
    OS << " nothrow";
}

void TextNodeDumper::VisitImportDecl(const ImportDecl *D) {
  OS << ' ' << D->getImportedModule()->getFullModuleName();

  for (Decl *InitD :
       D->getASTContext().getModuleInitializers(D->getImportedModule()))
    dumpDeclRef(InitD, "initializer");
}

void TextNodeDumper::VisitPragmaCommentDecl(const PragmaCommentDecl *D) {
  OS << ' ';
  switch (D->getCommentKind()) {
  case PCK_Unknown:
    llvm_unreachable("unexpected pragma comment kind");
  case PCK_Compiler:
    OS << "compiler";
    break;
  case PCK_ExeStr:
    OS << "exestr";
    break;
  case PCK_Lib:
    OS << "lib";
    break;
  case PCK_Linker:
    OS << "linker";
    break;
  case PCK_User:
    OS << "user";
    break;
  }
  StringRef Arg = D->getArg();
  if (!Arg.empty())
    OS << " \"" << Arg << "\"";
}

void TextNodeDumper::VisitPragmaDetectMismatchDecl(
    const PragmaDetectMismatchDecl *D) {
  OS << " \"" << D->getName() << "\" \"" << D->getValue() << "\"";
}

void TextNodeDumper::VisitOMPExecutableDirective(
    const OMPExecutableDirective *D) {
  if (D->isStandaloneDirective())
    OS << " openmp_standalone_directive";
}

void TextNodeDumper::VisitOMPDeclareReductionDecl(
    const OMPDeclareReductionDecl *D) {
  dumpName(D);
  dumpType(D->getType());
  OS << " combiner";
  dumpPointer(D->getCombiner());
  if (const auto *Initializer = D->getInitializer()) {
    OS << " initializer";
    dumpPointer(Initializer);
    switch (D->getInitializerKind()) {
    case OMPDeclareReductionInitKind::Direct:
      OS << " omp_priv = ";
      break;
    case OMPDeclareReductionInitKind::Copy:
      OS << " omp_priv ()";
      break;
    case OMPDeclareReductionInitKind::Call:
      break;
    }
  }
}

void TextNodeDumper::VisitOMPRequiresDecl(const OMPRequiresDecl *D) {
  for (const auto *C : D->clauselists()) {
    AddChild([=] {
      if (!C) {
        ColorScope Color(OS, ShowColors, NullColor);
        OS << "<<<NULL>>> OMPClause";
        return;
      }
      {
        ColorScope Color(OS, ShowColors, AttrColor);
        StringRef ClauseName(
            llvm::omp::getOpenMPClauseName(C->getClauseKind()));
        OS << "OMP" << ClauseName.substr(/*Start=*/0, /*N=*/1).upper()
           << ClauseName.drop_front() << "Clause";
      }
      dumpPointer(C);
      dumpSourceRange(SourceRange(C->getBeginLoc(), C->getEndLoc()));
    });
  }
}

void TextNodeDumper::VisitOMPCapturedExprDecl(const OMPCapturedExprDecl *D) {
  dumpName(D);
  dumpType(D->getType());
}

void TextNodeDumper::VisitNamespaceDecl(const NamespaceDecl *D) {
  dumpName(D);
  if (D->isInline())
    OS << " inline";
  if (D->isNested())
    OS << " nested";
  if (!D->isFirstDecl())
    dumpDeclRef(D->getFirstDecl(), "original");
}

void TextNodeDumper::VisitUsingDirectiveDecl(const UsingDirectiveDecl *D) {
  OS << ' ';
  dumpBareDeclRef(D->getNominatedNamespace());
}

void TextNodeDumper::VisitNamespaceAliasDecl(const NamespaceAliasDecl *D) {
  dumpName(D);
  dumpDeclRef(D->getAliasedNamespace());
}

void TextNodeDumper::VisitTypeAliasDecl(const TypeAliasDecl *D) {
  dumpName(D);
  dumpType(D->getUnderlyingType());
}

void TextNodeDumper::VisitTypeAliasTemplateDecl(
    const TypeAliasTemplateDecl *D) {
  dumpName(D);
}

void TextNodeDumper::VisitCXXRecordDecl(const CXXRecordDecl *D) {
  VisitRecordDecl(D);
  if (const auto *Instance = D->getInstantiatedFromMemberClass()) {
    OS << " instantiated_from";
    dumpPointer(Instance);
  }
  if (const auto *CTSD = dyn_cast<ClassTemplateSpecializationDecl>(D))
    dumpTemplateSpecializationKind(CTSD->getSpecializationKind());

  dumpNestedNameSpecifier(D->getQualifier());

  if (!D->isCompleteDefinition())
    return;

  AddChild([=] {
    {
      ColorScope Color(OS, ShowColors, DeclKindNameColor);
      OS << "DefinitionData";
    }
#define FLAG(fn, name)                                                         \
  if (D->fn())                                                                 \
    OS << " " #name;
    FLAG(isParsingBaseSpecifiers, parsing_base_specifiers);

    FLAG(isGenericLambda, generic);
    FLAG(isLambda, lambda);

    FLAG(isAnonymousStructOrUnion, is_anonymous);
    FLAG(canPassInRegisters, pass_in_registers);
    FLAG(isEmpty, empty);
    FLAG(isAggregate, aggregate);
    FLAG(isStandardLayout, standard_layout);
    FLAG(isTriviallyCopyable, trivially_copyable);
    FLAG(isPOD, pod);
    FLAG(isTrivial, trivial);
    FLAG(isPolymorphic, polymorphic);
    FLAG(isAbstract, abstract);
    FLAG(isLiteral, literal);

    FLAG(hasUserDeclaredConstructor, has_user_declared_ctor);
    FLAG(hasConstexprNonCopyMoveConstructor, has_constexpr_non_copy_move_ctor);
    FLAG(hasMutableFields, has_mutable_fields);
    FLAG(hasVariantMembers, has_variant_members);
    FLAG(allowConstDefaultInit, can_const_default_init);

    AddChild([=] {
      {
        ColorScope Color(OS, ShowColors, DeclKindNameColor);
        OS << "DefaultConstructor";
      }
      FLAG(hasDefaultConstructor, exists);
      FLAG(hasTrivialDefaultConstructor, trivial);
      FLAG(hasNonTrivialDefaultConstructor, non_trivial);
      FLAG(hasUserProvidedDefaultConstructor, user_provided);
      FLAG(hasConstexprDefaultConstructor, constexpr);
      FLAG(needsImplicitDefaultConstructor, needs_implicit);
      FLAG(defaultedDefaultConstructorIsConstexpr, defaulted_is_constexpr);
    });

    AddChild([=] {
      {
        ColorScope Color(OS, ShowColors, DeclKindNameColor);
        OS << "CopyConstructor";
      }
      FLAG(hasSimpleCopyConstructor, simple);
      FLAG(hasTrivialCopyConstructor, trivial);
      FLAG(hasNonTrivialCopyConstructor, non_trivial);
      FLAG(hasUserDeclaredCopyConstructor, user_declared);
      FLAG(hasCopyConstructorWithConstParam, has_const_param);
      FLAG(needsImplicitCopyConstructor, needs_implicit);
      FLAG(needsOverloadResolutionForCopyConstructor,
           needs_overload_resolution);
      if (!D->needsOverloadResolutionForCopyConstructor())
        FLAG(defaultedCopyConstructorIsDeleted, defaulted_is_deleted);
      FLAG(implicitCopyConstructorHasConstParam, implicit_has_const_param);
    });

    AddChild([=] {
      {
        ColorScope Color(OS, ShowColors, DeclKindNameColor);
        OS << "MoveConstructor";
      }
      FLAG(hasMoveConstructor, exists);
      FLAG(hasSimpleMoveConstructor, simple);
      FLAG(hasTrivialMoveConstructor, trivial);
      FLAG(hasNonTrivialMoveConstructor, non_trivial);
      FLAG(hasUserDeclaredMoveConstructor, user_declared);
      FLAG(needsImplicitMoveConstructor, needs_implicit);
      FLAG(needsOverloadResolutionForMoveConstructor,
           needs_overload_resolution);
      if (!D->needsOverloadResolutionForMoveConstructor())
        FLAG(defaultedMoveConstructorIsDeleted, defaulted_is_deleted);
    });

    AddChild([=] {
      {
        ColorScope Color(OS, ShowColors, DeclKindNameColor);
        OS << "CopyAssignment";
      }
      FLAG(hasSimpleCopyAssignment, simple);
      FLAG(hasTrivialCopyAssignment, trivial);
      FLAG(hasNonTrivialCopyAssignment, non_trivial);
      FLAG(hasCopyAssignmentWithConstParam, has_const_param);
      FLAG(hasUserDeclaredCopyAssignment, user_declared);
      FLAG(needsImplicitCopyAssignment, needs_implicit);
      FLAG(needsOverloadResolutionForCopyAssignment, needs_overload_resolution);
      FLAG(implicitCopyAssignmentHasConstParam, implicit_has_const_param);
    });

    AddChild([=] {
      {
        ColorScope Color(OS, ShowColors, DeclKindNameColor);
        OS << "MoveAssignment";
      }
      FLAG(hasMoveAssignment, exists);
      FLAG(hasSimpleMoveAssignment, simple);
      FLAG(hasTrivialMoveAssignment, trivial);
      FLAG(hasNonTrivialMoveAssignment, non_trivial);
      FLAG(hasUserDeclaredMoveAssignment, user_declared);
      FLAG(needsImplicitMoveAssignment, needs_implicit);
      FLAG(needsOverloadResolutionForMoveAssignment, needs_overload_resolution);
    });

    AddChild([=] {
      {
        ColorScope Color(OS, ShowColors, DeclKindNameColor);
        OS << "Destructor";
      }
      FLAG(hasSimpleDestructor, simple);
      FLAG(hasIrrelevantDestructor, irrelevant);
      FLAG(hasTrivialDestructor, trivial);
      FLAG(hasNonTrivialDestructor, non_trivial);
      FLAG(hasUserDeclaredDestructor, user_declared);
      FLAG(hasConstexprDestructor, constexpr);
      FLAG(needsImplicitDestructor, needs_implicit);
      FLAG(needsOverloadResolutionForDestructor, needs_overload_resolution);
      if (!D->needsOverloadResolutionForDestructor())
        FLAG(defaultedDestructorIsDeleted, defaulted_is_deleted);
    });
  });

  for (const auto &I : D->bases()) {
    AddChild([=] {
      if (I.isVirtual())
        OS << "virtual ";
      dumpAccessSpecifier(I.getAccessSpecifier());
      dumpType(I.getType());
      if (I.isPackExpansion())
        OS << "...";
    });
  }
}

void TextNodeDumper::VisitFunctionTemplateDecl(const FunctionTemplateDecl *D) {
  dumpName(D);
}

void TextNodeDumper::VisitClassTemplateDecl(const ClassTemplateDecl *D) {
  dumpName(D);
}

void TextNodeDumper::VisitVarTemplateDecl(const VarTemplateDecl *D) {
  dumpName(D);
}

void TextNodeDumper::VisitBuiltinTemplateDecl(const BuiltinTemplateDecl *D) {
  dumpName(D);
}

void TextNodeDumper::VisitTemplateTypeParmDecl(const TemplateTypeParmDecl *D) {
  if (const auto *TC = D->getTypeConstraint()) {
    OS << " ";
    dumpBareDeclRef(TC->getNamedConcept());
    if (TC->getNamedConcept() != TC->getFoundDecl()) {
      OS << " (";
      dumpBareDeclRef(TC->getFoundDecl());
      OS << ")";
    }
  } else if (D->wasDeclaredWithTypename())
    OS << " typename";
  else
    OS << " class";
  OS << " depth " << D->getDepth() << " index " << D->getIndex();
  if (D->isParameterPack())
    OS << " ...";
  dumpName(D);
}

void TextNodeDumper::VisitNonTypeTemplateParmDecl(
    const NonTypeTemplateParmDecl *D) {
  dumpType(D->getType());
  OS << " depth " << D->getDepth() << " index " << D->getIndex();
  if (D->isParameterPack())
    OS << " ...";
  dumpName(D);
}

void TextNodeDumper::VisitTemplateTemplateParmDecl(
    const TemplateTemplateParmDecl *D) {
  OS << " depth " << D->getDepth() << " index " << D->getIndex();
  if (D->isParameterPack())
    OS << " ...";
  dumpName(D);
}

void TextNodeDumper::VisitUsingDecl(const UsingDecl *D) {
  OS << ' ';
  if (D->getQualifier())
    D->getQualifier()->print(OS, D->getASTContext().getPrintingPolicy());
  OS << D->getDeclName();
  dumpNestedNameSpecifier(D->getQualifier());
}

void TextNodeDumper::VisitUsingEnumDecl(const UsingEnumDecl *D) {
  OS << ' ';
  dumpBareDeclRef(D->getEnumDecl());
}

void TextNodeDumper::VisitUnresolvedUsingTypenameDecl(
    const UnresolvedUsingTypenameDecl *D) {
  OS << ' ';
  if (D->getQualifier())
    D->getQualifier()->print(OS, D->getASTContext().getPrintingPolicy());
  OS << D->getDeclName();
}

void TextNodeDumper::VisitUnresolvedUsingValueDecl(
    const UnresolvedUsingValueDecl *D) {
  OS << ' ';
  if (D->getQualifier())
    D->getQualifier()->print(OS, D->getASTContext().getPrintingPolicy());
  OS << D->getDeclName();
  dumpType(D->getType());
}

void TextNodeDumper::VisitUsingShadowDecl(const UsingShadowDecl *D) {
  OS << ' ';
  dumpBareDeclRef(D->getTargetDecl());
}

void TextNodeDumper::VisitConstructorUsingShadowDecl(
    const ConstructorUsingShadowDecl *D) {
  if (D->constructsVirtualBase())
    OS << " virtual";

  AddChild([=] {
    OS << "target ";
    dumpBareDeclRef(D->getTargetDecl());
  });

  AddChild([=] {
    OS << "nominated ";
    dumpBareDeclRef(D->getNominatedBaseClass());
    OS << ' ';
    dumpBareDeclRef(D->getNominatedBaseClassShadowDecl());
  });

  AddChild([=] {
    OS << "constructed ";
    dumpBareDeclRef(D->getConstructedBaseClass());
    OS << ' ';
    dumpBareDeclRef(D->getConstructedBaseClassShadowDecl());
  });
}

void TextNodeDumper::VisitLinkageSpecDecl(const LinkageSpecDecl *D) {
  switch (D->getLanguage()) {
  case LinkageSpecLanguageIDs::C:
    OS << " C";
    break;
  case LinkageSpecLanguageIDs::CXX:
    OS << " C++";
    break;
  }
}

void TextNodeDumper::VisitAccessSpecDecl(const AccessSpecDecl *D) {
  OS << ' ';
  dumpAccessSpecifier(D->getAccess());
}

void TextNodeDumper::VisitFriendDecl(const FriendDecl *D) {
  if (TypeSourceInfo *T = D->getFriendType())
    dumpType(T->getType());
  if (D->isPackExpansion())
    OS << "...";
}

void TextNodeDumper::VisitObjCIvarDecl(const ObjCIvarDecl *D) {
  dumpName(D);
  dumpType(D->getType());
  if (D->getSynthesize())
    OS << " synthesize";

  switch (D->getAccessControl()) {
  case ObjCIvarDecl::None:
    OS << " none";
    break;
  case ObjCIvarDecl::Private:
    OS << " private";
    break;
  case ObjCIvarDecl::Protected:
    OS << " protected";
    break;
  case ObjCIvarDecl::Public:
    OS << " public";
    break;
  case ObjCIvarDecl::Package:
    OS << " package";
    break;
  }
}

void TextNodeDumper::VisitObjCMethodDecl(const ObjCMethodDecl *D) {
  if (D->isInstanceMethod())
    OS << " -";
  else
    OS << " +";
  dumpName(D);
  dumpType(D->getReturnType());

  if (D->isVariadic())
    OS << " variadic";
}

void TextNodeDumper::VisitObjCTypeParamDecl(const ObjCTypeParamDecl *D) {
  dumpName(D);
  switch (D->getVariance()) {
  case ObjCTypeParamVariance::Invariant:
    break;

  case ObjCTypeParamVariance::Covariant:
    OS << " covariant";
    break;

  case ObjCTypeParamVariance::Contravariant:
    OS << " contravariant";
    break;
  }

  if (D->hasExplicitBound())
    OS << " bounded";
  dumpType(D->getUnderlyingType());
}

void TextNodeDumper::VisitObjCCategoryDecl(const ObjCCategoryDecl *D) {
  dumpName(D);
  dumpDeclRef(D->getClassInterface());
  dumpDeclRef(D->getImplementation());
  for (const auto *P : D->protocols())
    dumpDeclRef(P);
}

void TextNodeDumper::VisitObjCCategoryImplDecl(const ObjCCategoryImplDecl *D) {
  dumpName(D);
  dumpDeclRef(D->getClassInterface());
  dumpDeclRef(D->getCategoryDecl());
}

void TextNodeDumper::VisitObjCProtocolDecl(const ObjCProtocolDecl *D) {
  dumpName(D);

  for (const auto *Child : D->protocols())
    dumpDeclRef(Child);
}

void TextNodeDumper::VisitObjCInterfaceDecl(const ObjCInterfaceDecl *D) {
  dumpName(D);
  dumpDeclRef(D->getSuperClass(), "super");

  dumpDeclRef(D->getImplementation());
  for (const auto *Child : D->protocols())
    dumpDeclRef(Child);
}

void TextNodeDumper::VisitObjCImplementationDecl(
    const ObjCImplementationDecl *D) {
  dumpName(D);
  dumpDeclRef(D->getSuperClass(), "super");
  dumpDeclRef(D->getClassInterface());
}

void TextNodeDumper::VisitObjCCompatibleAliasDecl(
    const ObjCCompatibleAliasDecl *D) {
  dumpName(D);
  dumpDeclRef(D->getClassInterface());
}

void TextNodeDumper::VisitObjCPropertyDecl(const ObjCPropertyDecl *D) {
  dumpName(D);
  dumpType(D->getType());

  if (D->getPropertyImplementation() == ObjCPropertyDecl::Required)
    OS << " required";
  else if (D->getPropertyImplementation() == ObjCPropertyDecl::Optional)
    OS << " optional";

  ObjCPropertyAttribute::Kind Attrs = D->getPropertyAttributes();
  if (Attrs != ObjCPropertyAttribute::kind_noattr) {
    if (Attrs & ObjCPropertyAttribute::kind_readonly)
      OS << " readonly";
    if (Attrs & ObjCPropertyAttribute::kind_assign)
      OS << " assign";
    if (Attrs & ObjCPropertyAttribute::kind_readwrite)
      OS << " readwrite";
    if (Attrs & ObjCPropertyAttribute::kind_retain)
      OS << " retain";
    if (Attrs & ObjCPropertyAttribute::kind_copy)
      OS << " copy";
    if (Attrs & ObjCPropertyAttribute::kind_nonatomic)
      OS << " nonatomic";
    if (Attrs & ObjCPropertyAttribute::kind_atomic)
      OS << " atomic";
    if (Attrs & ObjCPropertyAttribute::kind_weak)
      OS << " weak";
    if (Attrs & ObjCPropertyAttribute::kind_strong)
      OS << " strong";
    if (Attrs & ObjCPropertyAttribute::kind_unsafe_unretained)
      OS << " unsafe_unretained";
    if (Attrs & ObjCPropertyAttribute::kind_class)
      OS << " class";
    if (Attrs & ObjCPropertyAttribute::kind_direct)
      OS << " direct";
    if (Attrs & ObjCPropertyAttribute::kind_getter)
      dumpDeclRef(D->getGetterMethodDecl(), "getter");
    if (Attrs & ObjCPropertyAttribute::kind_setter)
      dumpDeclRef(D->getSetterMethodDecl(), "setter");
  }
}

void TextNodeDumper::VisitObjCPropertyImplDecl(const ObjCPropertyImplDecl *D) {
  dumpName(D->getPropertyDecl());
  if (D->getPropertyImplementation() == ObjCPropertyImplDecl::Synthesize)
    OS << " synthesize";
  else
    OS << " dynamic";
  dumpDeclRef(D->getPropertyDecl());
  dumpDeclRef(D->getPropertyIvarDecl());
}

void TextNodeDumper::VisitBlockDecl(const BlockDecl *D) {
  if (D->isVariadic())
    OS << " variadic";

  if (D->capturesCXXThis())
    OS << " captures_this";
}

void TextNodeDumper::VisitConceptDecl(const ConceptDecl *D) {
  dumpName(D);
}

void TextNodeDumper::VisitCompoundStmt(const CompoundStmt *S) {
  VisitStmt(S);
  if (S->hasStoredFPFeatures())
    printFPOptions(S->getStoredFPFeatures());
}

void TextNodeDumper::VisitHLSLBufferDecl(const HLSLBufferDecl *D) {
  if (D->isCBuffer())
    OS << " cbuffer";
  else
    OS << " tbuffer";
  dumpName(D);
}

void TextNodeDumper::VisitHLSLOutArgExpr(const HLSLOutArgExpr *E) {
  OS << (E->isInOut() ? " inout" : " out");
}

void TextNodeDumper::VisitOpenACCConstructStmt(const OpenACCConstructStmt *S) {
  OS << " " << S->getDirectiveKind();
}
void TextNodeDumper::VisitOpenACCLoopConstruct(const OpenACCLoopConstruct *S) {

  if (S->isOrphanedLoopConstruct())
    OS << " <orphan>";
  else
    OS << " parent: " << S->getParentComputeConstruct();
}

void TextNodeDumper::VisitEmbedExpr(const EmbedExpr *S) {
  AddChild("begin", [=] { OS << S->getStartingElementPos(); });
  AddChild("number of elements", [=] { OS << S->getDataElementCount(); });
}

void TextNodeDumper::VisitAtomicExpr(const AtomicExpr *AE) {
  OS << ' ' << AE->getOpAsString();
}<|MERGE_RESOLUTION|>--- conflicted
+++ resolved
@@ -425,8 +425,6 @@
       // but print 'clause' here so it is clear what is happening from the dump.
       OS << " clause";
       break;
-<<<<<<< HEAD
-=======
     case OpenACCClauseKind::Gang: {
       OS << " clause";
       // print the list of all GangKinds, so that there is some sort of
@@ -438,7 +436,6 @@
       }
       break;
     }
->>>>>>> dd326b12
     case OpenACCClauseKind::Collapse:
       OS << " clause";
       if (cast<OpenACCCollapseClause>(C)->hasForce())

--- conflicted
+++ resolved
@@ -2907,14 +2907,11 @@
 void OpenACCClauseEnqueue::VisitCollapseClause(const OpenACCCollapseClause &C) {
   Visitor.AddStmt(C.getLoopCount());
 }
-<<<<<<< HEAD
-=======
 void OpenACCClauseEnqueue::VisitGangClause(const OpenACCGangClause &C) {
   for (unsigned I = 0; I < C.getNumExprs(); ++I) {
     Visitor.AddStmt(C.getExpr(I).second);
   }
 }
->>>>>>> dd326b12
 } // namespace
 
 void EnqueueVisitor::EnqueueChildren(const OpenACCClause *C) {

--- conflicted
+++ resolved
@@ -18,7 +18,6 @@
 #include "mlir/IR/IRMapping.h"
 #include "mlir/IR/Operation.h"
 #include "mlir/Support/LLVM.h"
-#include "mlir/Support/LogicalResult.h"
 #include "mlir/Target/LLVMIR/Dialect/OpenMPCommon.h"
 #include "mlir/Target/LLVMIR/ModuleTranslation.h"
 #include "mlir/Transforms/RegionUtils.h"
@@ -782,26 +781,15 @@
     DenseMap<Value, llvm::Value *> &reductionVariableMap,
     llvm::ArrayRef<bool> isByRefs) {
   llvm::IRBuilderBase::InsertPointGuard guard(builder);
-<<<<<<< HEAD
-  builder.restoreIP(allocaIP);
-  auto args =
-      loop.getRegion().getArguments().take_back(loop.getNumReductionVars());
-=======
   builder.SetInsertPoint(allocaIP.getBlock()->getTerminator());
->>>>>>> 4ae23bcc
 
   for (std::size_t i = 0; i < loop.getNumReductionVars(); ++i) {
     if (isByRefs[i])
       continue;
     llvm::Value *var = builder.CreateAlloca(
         moduleTranslation.convertType(reductionDecls[i].getType()));
-<<<<<<< HEAD
-    moduleTranslation.mapValue(args[i], var);
-    privateReductionVariables.push_back(var);
-=======
     moduleTranslation.mapValue(reductionArgs[i], var);
     privateReductionVariables[i] = var;
->>>>>>> 4ae23bcc
     reductionVariableMap.try_emplace(loop.getReductionVars()[i], var);
   }
 }
@@ -935,7 +923,8 @@
   llvm::OpenMPIRBuilder::InsertPointTy allocaIP =
       findAllocaInsertPoint(builder, moduleTranslation);
 
-  SmallVector<llvm::Value *> privateReductionVariables;
+  SmallVector<llvm::Value *> privateReductionVariables(
+      wsloopOp.getNumReductionVars());
   DenseMap<Value, llvm::Value *> reductionVariableMap;
 
   MutableArrayRef<BlockArgument> reductionArgs =
@@ -969,7 +958,7 @@
       // ptr
       builder.CreateStore(phis[0], var);
 
-      privateReductionVariables.push_back(var);
+      privateReductionVariables[i] = var;
       moduleTranslation.mapValue(reductionArgs[i], phis[0]);
       reductionVariableMap.try_emplace(wsloopOp.getReductionVars()[i], phis[0]);
     } else {
@@ -1167,7 +1156,8 @@
   // Collect reduction declarations
   SmallVector<omp::DeclareReductionOp> reductionDecls;
   collectReductionDecls(opInst, reductionDecls);
-  SmallVector<llvm::Value *> privateReductionVariables;
+  SmallVector<llvm::Value *> privateReductionVariables(
+      opInst.getNumReductionVars());
 
   auto bodyGenCB = [&](InsertPointTy allocaIP, InsertPointTy codeGenIP) {
     // Allocate reduction vars
@@ -1177,8 +1167,6 @@
         opInst.getRegion().getArguments().slice(
             opInst.getNumAllocateVars() + opInst.getNumAllocatorsVars(),
             opInst.getNumReductionVars());
-<<<<<<< HEAD
-=======
 
     allocByValReductionVars(opInst, reductionArgs, builder, moduleTranslation,
                             allocaIP, reductionDecls, privateReductionVariables,
@@ -1202,7 +1190,6 @@
 
     builder.SetInsertPoint(initBlock->getFirstNonPHIOrDbgOrAlloca());
 
->>>>>>> 4ae23bcc
     for (unsigned i = 0; i < opInst.getNumReductionVars(); ++i) {
       SmallVector<llvm::Value *> phis;
 
@@ -1215,25 +1202,17 @@
       assert(phis.size() == 1 &&
              "expected one value to be yielded from the "
              "reduction neutral element declaration region");
-<<<<<<< HEAD
-      builder.restoreIP(allocaIP);
-=======
 
       // mapInitializationArg finishes its block with a terminator. We need to
       // insert before that terminator.
       builder.SetInsertPoint(builder.GetInsertBlock()->getTerminator());
->>>>>>> 4ae23bcc
 
       if (isByRef[i]) {
-        // Allocate reduction variable (which is a pointer to the real reduciton
-        // variable allocated in the inlined region)
-        llvm::Value *var = builder.CreateAlloca(
-            moduleTranslation.convertType(reductionDecls[i].getType()));
         // Store the result of the inlined region to the allocated reduction var
         // ptr
-        builder.CreateStore(phis[0], var);
-
-        privateReductionVariables.push_back(var);
+        builder.CreateStore(phis[0], byRefVars[i]);
+
+        privateReductionVariables[i] = byRefVars[i];
         moduleTranslation.mapValue(reductionArgs[i], phis[0]);
         reductionVariableMap.try_emplace(opInst.getReductionVars()[i], phis[0]);
       } else {
@@ -1455,7 +1434,7 @@
   };
 
   llvm::Value *ifCond = nullptr;
-  if (auto ifExprVar = opInst.getIfExprVar())
+  if (auto ifExprVar = opInst.getIfExpr())
     ifCond = moduleTranslation.lookupValue(ifExprVar);
   llvm::Value *numThreads = nullptr;
   if (auto numThreadsVar = opInst.getNumThreadsVar())
@@ -2351,7 +2330,7 @@
 
   // This creates the initial MEMBER_OF mapping that consists of
   // the parent/top level container (same as above effectively, except
-  // with a fixed initial compile time size and seperate maptype which
+  // with a fixed initial compile time size and separate maptype which
   // indicates the true mape type (tofrom etc.). This parent mapping is
   // only relevant if the structure in its totality is being mapped,
   // otherwise the above suffices.
@@ -2476,7 +2455,7 @@
 
   // If we have a partial map (no parent referenced in the map clauses of the
   // directive, only members) and only a single member, we do not need to bind
-  // the map of the member to the parent, we can pass the member seperately.
+  // the map of the member to the parent, we can pass the member separately.
   if (parentClause.getMembers().size() == 1 && parentClause.getPartialMap()) {
     auto memberClause = llvm::cast<mlir::omp::MapInfoOp>(
         parentClause.getMembers()[0].getDefiningOp());
@@ -2513,7 +2492,7 @@
                           LLVM::ModuleTranslation &moduleTranslation,
                           llvm::IRBuilderBase &builder) {
   for (size_t i = 0; i < mapData.MapClause.size(); ++i) {
-    // if it's declare target, skip it, it's handled seperately.
+    // if it's declare target, skip it, it's handled separately.
     if (!mapData.IsDeclareTarget[i]) {
       auto mapOp =
           mlir::dyn_cast_if_present<mlir::omp::MapInfoOp>(mapData.MapClause[i]);

--- conflicted
+++ resolved
@@ -75,18 +75,6 @@
 uint64_t __llvm_profile_get_data_size(const __llvm_profile_data *Begin,
                                       const __llvm_profile_data *End) {
   return __llvm_profile_get_num_data(Begin, End) * sizeof(__llvm_profile_data);
-}
-COMPILER_RT_VISIBILITY
-uint64_t __llvm_profile_get_num_vtable(const VTableProfData *Begin,
-                                       const VTableProfData *End) {
-  intptr_t EndI = (intptr_t)End, BeginI = (intptr_t)Begin;
-  return (EndI + sizeof(VTableProfData) - 1 - BeginI) / sizeof(VTableProfData);
-}
-
-COMPILER_RT_VISIBILITY
-uint64_t __llvm_profile_get_vtable_section_size(const VTableProfData *Begin,
-                                                const VTableProfData *End) {
-  return __llvm_profile_get_num_vtable(Begin, End) * sizeof(VTableProfData);
 }
 
 // Counts the number of `VTableProfData` elements within the range of [Begin,
@@ -229,13 +217,8 @@
       DataSize, CountersSize, NumBitmapBytes, NamesSize, 0 /* VTableSize */,
       0 /* VNameSize */, &PaddingBytesBeforeCounters,
       &PaddingBytesAfterCounters, &PaddingBytesAfterBitmapBytes,
-<<<<<<< HEAD
-      &PaddingBytesAfterNames, NULL /* PaddingBytesAfterVTable */,
-      NULL /* PaddingbytesAfterVNames */);
-=======
       &PaddingBytesAfterNames, &PaddingBytesAfterVTable,
       &PaddingBytesAfterVNames);
->>>>>>> 649f9603
 
   return sizeof(__llvm_profile_header) + __llvm_write_binary_ids(NULL) +
          DataSize + PaddingBytesBeforeCounters + CountersSize +
@@ -267,13 +250,7 @@
   // Set virtual table arguments to NULL since they are not supported yet.
   return lprofWriteDataImpl(
       &BufferWriter, DataBegin, DataEnd, CountersBegin, CountersEnd,
-<<<<<<< HEAD
-      BitmapBegin, BitmapEnd, 0 /* VPDataReader */, NamesBegin, NamesEnd,
-      NULL /* VTableBegin */, NULL /* VTableEnd */, NULL /* VNamesBegin */,
-      NULL /* VNamesEnd */, 0 /* SkipNameDataWrite */);
-=======
       BitmapBegin, BitmapEnd, /*VPDataReader=*/0, NamesBegin, NamesEnd,
       /*VTableBegin=*/NULL, /*VTableEnd=*/NULL, /*VNamesBegin=*/NULL,
       /*VNamesEnd=*/NULL, /*SkipNameDataWrite=*/0);
->>>>>>> 649f9603
 }
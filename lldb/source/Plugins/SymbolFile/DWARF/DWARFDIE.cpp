//===-- DWARFDIE.cpp ------------------------------------------------------===//
//
// Part of the LLVM Project, under the Apache License v2.0 with LLVM Exceptions.
// See https://llvm.org/LICENSE.txt for license information.
// SPDX-License-Identifier: Apache-2.0 WITH LLVM-exception
//
//===----------------------------------------------------------------------===//

#include "DWARFDIE.h"

#include "DWARFASTParser.h"
#include "DWARFDebugInfo.h"
#include "DWARFDebugInfoEntry.h"
#include "DWARFDeclContext.h"
#include "DWARFUnit.h"
#include "lldb/Symbol/Type.h"

#include "llvm/ADT/iterator.h"
#include "llvm/BinaryFormat/Dwarf.h"

using namespace lldb_private;
using namespace lldb_private::dwarf;
using namespace lldb_private::plugin::dwarf;

namespace {

/// Iterate through all DIEs elaborating (i.e. reachable by a chain of
/// DW_AT_specification and DW_AT_abstract_origin attributes) a given DIE. For
/// convenience, the starting die is included in the sequence as the first
/// item.
class ElaboratingDIEIterator
    : public llvm::iterator_facade_base<
          ElaboratingDIEIterator, std::input_iterator_tag, DWARFDIE,
          std::ptrdiff_t, DWARFDIE *, DWARFDIE *> {

  // The operating invariant is: top of m_worklist contains the "current" item
  // and the rest of the list are items yet to be visited. An empty worklist
  // means we've reached the end.
  // Infinite recursion is prevented by maintaining a list of seen DIEs.
  // Container sizes are optimized for the case of following DW_AT_specification
  // and DW_AT_abstract_origin just once.
  llvm::SmallVector<DWARFDIE, 2> m_worklist;
  llvm::SmallSet<DWARFDebugInfoEntry *, 3> m_seen;

  void Next() {
    assert(!m_worklist.empty() && "Incrementing end iterator?");

    // Pop the current item from the list.
    DWARFDIE die = m_worklist.back();
    m_worklist.pop_back();

    // And add back any items that elaborate it.
    for (dw_attr_t attr : {DW_AT_specification, DW_AT_abstract_origin}) {
      if (DWARFDIE d = die.GetReferencedDIE(attr))
        if (m_seen.insert(die.GetDIE()).second)
          m_worklist.push_back(d);
    }
  }

public:
  /// An iterator starting at die d.
  explicit ElaboratingDIEIterator(DWARFDIE d) : m_worklist(1, d) {}

  /// End marker
  ElaboratingDIEIterator() = default;

  const DWARFDIE &operator*() const { return m_worklist.back(); }
  ElaboratingDIEIterator &operator++() {
    Next();
    return *this;
  }

  friend bool operator==(const ElaboratingDIEIterator &a,
                         const ElaboratingDIEIterator &b) {
    if (a.m_worklist.empty() || b.m_worklist.empty())
      return a.m_worklist.empty() == b.m_worklist.empty();
    return a.m_worklist.back() == b.m_worklist.back();
  }
};

llvm::iterator_range<ElaboratingDIEIterator>
elaborating_dies(const DWARFDIE &die) {
  return llvm::make_range(ElaboratingDIEIterator(die),
                          ElaboratingDIEIterator());
}
} // namespace

DWARFDIE
DWARFDIE::GetParent() const {
  if (IsValid())
    return DWARFDIE(m_cu, m_die->GetParent());
  else
    return DWARFDIE();
}

DWARFDIE
DWARFDIE::GetFirstChild() const {
  if (IsValid())
    return DWARFDIE(m_cu, m_die->GetFirstChild());
  else
    return DWARFDIE();
}

DWARFDIE
DWARFDIE::GetSibling() const {
  if (IsValid())
    return DWARFDIE(m_cu, m_die->GetSibling());
  else
    return DWARFDIE();
}

DWARFDIE
DWARFDIE::GetReferencedDIE(const dw_attr_t attr) const {
  if (IsValid())
    return m_die->GetAttributeValueAsReference(GetCU(), attr);
  else
    return {};
}

DWARFDIE
DWARFDIE::GetDIE(dw_offset_t die_offset) const {
  if (IsValid())
    return m_cu->GetDIE(die_offset);
  else
    return DWARFDIE();
}

DWARFDIE
DWARFDIE::GetAttributeValueAsReferenceDIE(const dw_attr_t attr) const {
  if (IsValid()) {
    DWARFUnit *cu = GetCU();
    const bool check_specification_or_abstract_origin = true;
    DWARFFormValue form_value;
    if (m_die->GetAttributeValue(cu, attr, form_value, nullptr,
                                 check_specification_or_abstract_origin))
      return form_value.Reference();
  }
  return DWARFDIE();
}

DWARFDIE
DWARFDIE::LookupDeepestBlock(lldb::addr_t address) const {
  if (!IsValid())
    return DWARFDIE();

  DWARFDIE result;
  bool check_children = false;
  bool match_addr_range = false;
  switch (Tag()) {
  case DW_TAG_class_type:
  case DW_TAG_namespace:
  case DW_TAG_structure_type:
  case DW_TAG_common_block:
    check_children = true;
    break;
  case DW_TAG_compile_unit:
  case DW_TAG_module:
  case DW_TAG_catch_block:
  case DW_TAG_subprogram:
  case DW_TAG_try_block:
  case DW_TAG_partial_unit:
    match_addr_range = true;
    break;
  case DW_TAG_lexical_block:
  case DW_TAG_inlined_subroutine:
    check_children = true;
    match_addr_range = true;
    break;
  default:
    break;
  }

  if (match_addr_range) {
    DWARFRangeList ranges =
        m_die->GetAttributeAddressRanges(m_cu, /*check_hi_lo_pc=*/true);
    if (ranges.FindEntryThatContains(address)) {
      check_children = true;
      switch (Tag()) {
      default:
        break;

      case DW_TAG_inlined_subroutine: // Inlined Function
      case DW_TAG_lexical_block:      // Block { } in code
        result = *this;
        break;
      }
    } else {
      check_children = false;
    }
  }

  if (check_children) {
    for (DWARFDIE child : children()) {
      if (DWARFDIE child_result = child.LookupDeepestBlock(address))
        return child_result;
    }
  }
  return result;
}

const char *DWARFDIE::GetMangledName() const {
  if (IsValid())
    return m_die->GetMangledName(m_cu);
  else
    return nullptr;
}

const char *DWARFDIE::GetPubname() const {
  if (IsValid())
    return m_die->GetPubname(m_cu);
  else
    return nullptr;
}

// GetName
//
// Get value of the DW_AT_name attribute and place that value into the supplied
// stream object. If the DIE is a NULL object "NULL" is placed into the stream,
// and if no DW_AT_name attribute exists for the DIE then nothing is printed.
void DWARFDIE::GetName(Stream &s) const {
  if (!IsValid())
    return;
  if (GetDIE()->IsNULL()) {
    s.PutCString("NULL");
    return;
  }
  const char *name = GetDIE()->GetAttributeValueAsString(GetCU(), DW_AT_name, nullptr, true);
  if (!name)
    return;
  s.PutCString(name);
}

// AppendTypeName
//
// Follows the type name definition down through all needed tags to end up with
// a fully qualified type name and dump the results to the supplied stream.
// This is used to show the name of types given a type identifier.
void DWARFDIE::AppendTypeName(Stream &s) const {
  if (!IsValid())
    return;
  if (GetDIE()->IsNULL()) {
    s.PutCString("NULL");
    return;
  }
  if (const char *name = GetPubname()) {
    s.PutCString(name);
    return;
  }
  switch (Tag()) {
  case DW_TAG_array_type:
    break; // print out a "[]" after printing the full type of the element
           // below
  case DW_TAG_base_type:
    s.PutCString("base ");
    break;
  case DW_TAG_class_type:
    s.PutCString("class ");
    break;
  case DW_TAG_const_type:
    s.PutCString("const ");
    break;
  case DW_TAG_enumeration_type:
    s.PutCString("enum ");
    break;
  case DW_TAG_file_type:
    s.PutCString("file ");
    break;
  case DW_TAG_interface_type:
    s.PutCString("interface ");
    break;
  case DW_TAG_packed_type:
    s.PutCString("packed ");
    break;
  case DW_TAG_pointer_type:
    break; // print out a '*' after printing the full type below
  case DW_TAG_ptr_to_member_type:
    break; // print out a '*' after printing the full type below
  case DW_TAG_reference_type:
    break; // print out a '&' after printing the full type below
  case DW_TAG_restrict_type:
    s.PutCString("restrict ");
    break;
  case DW_TAG_set_type:
    s.PutCString("set ");
    break;
  case DW_TAG_shared_type:
    s.PutCString("shared ");
    break;
  case DW_TAG_string_type:
    s.PutCString("string ");
    break;
  case DW_TAG_structure_type:
    s.PutCString("struct ");
    break;
  case DW_TAG_subrange_type:
    s.PutCString("subrange ");
    break;
  case DW_TAG_subroutine_type:
    s.PutCString("function ");
    break;
  case DW_TAG_thrown_type:
    s.PutCString("thrown ");
    break;
  case DW_TAG_union_type:
    s.PutCString("union ");
    break;
  case DW_TAG_unspecified_type:
    s.PutCString("unspecified ");
    break;
  case DW_TAG_volatile_type:
    s.PutCString("volatile ");
    break;
  case DW_TAG_LLVM_ptrauth_type: {
    unsigned key = GetAttributeValueAsUnsigned(DW_AT_LLVM_ptrauth_key, 0);
    bool isAddressDiscriminated = GetAttributeValueAsUnsigned(
        DW_AT_LLVM_ptrauth_address_discriminated, 0);
    unsigned extraDiscriminator =
        GetAttributeValueAsUnsigned(DW_AT_LLVM_ptrauth_extra_discriminator, 0);
    bool isaPointer =
        GetAttributeValueAsUnsigned(DW_AT_LLVM_ptrauth_isa_pointer, 0);
    bool authenticatesNullValues = GetAttributeValueAsUnsigned(
        DW_AT_LLVM_ptrauth_authenticates_null_values, 0);
    unsigned authenticationMode =
        GetAttributeValueAsUnsigned(DW_AT_LLVM_ptrauth_authentication_mode, 3);

    s.Printf("__ptrauth(%d, %d, 0x0%x, %d, %d, %d)", key,
             isAddressDiscriminated, extraDiscriminator, isaPointer,
             authenticatesNullValues, authenticationMode);
    break;
  }
  default:
    return;
  }

  // Follow the DW_AT_type if possible
  if (DWARFDIE next_die = GetAttributeValueAsReferenceDIE(DW_AT_type))
    next_die.AppendTypeName(s);

  switch (Tag()) {
  case DW_TAG_array_type:
    s.PutCString("[]");
    break;
  case DW_TAG_pointer_type:
    s.PutChar('*');
    break;
  case DW_TAG_ptr_to_member_type:
    s.PutChar('*');
    break;
  case DW_TAG_reference_type:
    s.PutChar('&');
    break;
  default:
    break;
  }
}

lldb_private::Type *DWARFDIE::ResolveType() const {
  if (IsValid())
    return GetDWARF()->ResolveType(*this, true);
  else
    return nullptr;
}

lldb_private::Type *DWARFDIE::ResolveTypeUID(const DWARFDIE &die) const {
  if (SymbolFileDWARF *dwarf = GetDWARF())
    return dwarf->ResolveTypeUID(die, true);
  return nullptr;
}

std::vector<DWARFDIE> DWARFDIE::GetDeclContextDIEs() const {
  if (!IsValid())
    return {};

  std::vector<DWARFDIE> result;
  DWARFDIE parent = GetParentDeclContextDIE();
  while (parent.IsValid() && parent.GetDIE() != GetDIE()) {
    result.push_back(std::move(parent));
    parent = parent.GetParentDeclContextDIE();
  }

  return result;
}

static void GetDeclContextImpl(DWARFDIE die,
                               llvm::SmallSet<lldb::user_id_t, 4> &seen,
                               std::vector<CompilerContext> &context) {
  // Stop if we hit a cycle.
  while (die && seen.insert(die.GetID()).second) {
    // Handle outline member function DIEs by following the specification.
    if (DWARFDIE spec = die.GetReferencedDIE(DW_AT_specification)) {
      die = spec;
      continue;
    }
<<<<<<< HEAD
=======
    // To find the name of a type in a type unit, we must follow the signature.
    if (DWARFDIE spec = die.GetReferencedDIE(DW_AT_signature)) {
      die = spec;
      continue;
    }
>>>>>>> e9954ec0

    // Add this DIE's contribution at the end of the chain.
    auto push_ctx = [&](CompilerContextKind kind, llvm::StringRef name) {
      context.push_back({kind, ConstString(name)});
    };
    switch (die.Tag()) {
    case DW_TAG_module:
      push_ctx(CompilerContextKind::Module, die.GetName());
      break;
    case DW_TAG_namespace:
      push_ctx(CompilerContextKind::Namespace, die.GetName());
      break;
    case DW_TAG_structure_type:
      push_ctx(CompilerContextKind::Struct, die.GetName());
      break;
    case DW_TAG_union_type:
      push_ctx(CompilerContextKind::Union, die.GetName());
      break;
    case DW_TAG_class_type:
      push_ctx(CompilerContextKind::Class, die.GetName());
      break;
    case DW_TAG_enumeration_type:
      push_ctx(CompilerContextKind::Enum, die.GetName());
      break;
    case DW_TAG_subprogram:
      push_ctx(CompilerContextKind::Function, die.GetName());
      break;
    case DW_TAG_variable:
      push_ctx(CompilerContextKind::Variable, die.GetPubname());
      break;
    case DW_TAG_typedef:
      push_ctx(CompilerContextKind::Typedef, die.GetName());
      break;
    default:
      break;
    }
    // Now process the parent.
    die = die.GetParent();
  }
}

std::vector<CompilerContext> DWARFDIE::GetDeclContext() const {
  llvm::SmallSet<lldb::user_id_t, 4> seen;
  std::vector<CompilerContext> context;
  GetDeclContextImpl(*this, seen, context);
  std::reverse(context.begin(), context.end());
  return context;
}

static void GetTypeLookupContextImpl(DWARFDIE die,
                                     llvm::SmallSet<lldb::user_id_t, 4> &seen,
                                     std::vector<CompilerContext> &context) {
  // Stop if we hit a cycle.
  while (die && seen.insert(die.GetID()).second) {
<<<<<<< HEAD
=======
    // To find the name of a type in a type unit, we must follow the signature.
    if (DWARFDIE spec = die.GetReferencedDIE(DW_AT_signature)) {
      die = spec;
      continue;
    }

>>>>>>> e9954ec0
    // If there is no name, then there is no need to look anything up for this
    // DIE.
    const char *name = die.GetName();
    if (!name || !name[0])
      return;

    // Add this DIE's contribution at the end of the chain.
    auto push_ctx = [&](CompilerContextKind kind, llvm::StringRef name) {
      context.push_back({kind, ConstString(name)});
    };
    switch (die.Tag()) {
    case DW_TAG_namespace:
      push_ctx(CompilerContextKind::Namespace, die.GetName());
      break;
    case DW_TAG_structure_type:
      push_ctx(CompilerContextKind::Struct, die.GetName());
      break;
    case DW_TAG_union_type:
      push_ctx(CompilerContextKind::Union, die.GetName());
      break;
    case DW_TAG_class_type:
      push_ctx(CompilerContextKind::Class, die.GetName());
      break;
    case DW_TAG_enumeration_type:
      push_ctx(CompilerContextKind::Enum, die.GetName());
      break;
    case DW_TAG_variable:
      push_ctx(CompilerContextKind::Variable, die.GetPubname());
      break;
    case DW_TAG_typedef:
      push_ctx(CompilerContextKind::Typedef, die.GetName());
      break;
    case DW_TAG_base_type:
      push_ctx(CompilerContextKind::Builtin, name);
      break;
    default:
      break;
    }
    // Now process the parent.
    die = die.GetParent();
  }
}

std::vector<CompilerContext> DWARFDIE::GetTypeLookupContext() const {
  llvm::SmallSet<lldb::user_id_t, 4> seen;
  std::vector<CompilerContext> context;
  GetTypeLookupContextImpl(*this, seen, context);
  std::reverse(context.begin(), context.end());
  return context;
}

DWARFDIE
DWARFDIE::GetParentDeclContextDIE() const {
  if (IsValid())
    return m_die->GetParentDeclContextDIE(m_cu);
  else
    return DWARFDIE();
}

bool DWARFDIE::IsStructUnionOrClass() const {
  const dw_tag_t tag = Tag();
  return tag == DW_TAG_class_type || tag == DW_TAG_structure_type ||
         tag == DW_TAG_union_type;
}

bool DWARFDIE::IsMethod() const {
  for (DWARFDIE d : elaborating_dies(*this))
    if (d.GetParent().IsStructUnionOrClass())
      return true;
  return false;
}

bool DWARFDIE::GetDIENamesAndRanges(
    const char *&name, const char *&mangled, DWARFRangeList &ranges,
    std::optional<int> &decl_file, std::optional<int> &decl_line,
    std::optional<int> &decl_column, std::optional<int> &call_file,
    std::optional<int> &call_line, std::optional<int> &call_column,
    lldb_private::DWARFExpressionList *frame_base) const {
  if (IsValid()) {
    return m_die->GetDIENamesAndRanges(
        GetCU(), name, mangled, ranges, decl_file, decl_line, decl_column,
        call_file, call_line, call_column, frame_base);
  } else
    return false;
}

llvm::iterator_range<DWARFDIE::child_iterator> DWARFDIE::children() const {
  return llvm::make_range(child_iterator(*this), child_iterator());
}<|MERGE_RESOLUTION|>--- conflicted
+++ resolved
@@ -391,14 +391,11 @@
       die = spec;
       continue;
     }
-<<<<<<< HEAD
-=======
     // To find the name of a type in a type unit, we must follow the signature.
     if (DWARFDIE spec = die.GetReferencedDIE(DW_AT_signature)) {
       die = spec;
       continue;
     }
->>>>>>> e9954ec0
 
     // Add this DIE's contribution at the end of the chain.
     auto push_ctx = [&](CompilerContextKind kind, llvm::StringRef name) {
@@ -453,15 +450,12 @@
                                      std::vector<CompilerContext> &context) {
   // Stop if we hit a cycle.
   while (die && seen.insert(die.GetID()).second) {
-<<<<<<< HEAD
-=======
     // To find the name of a type in a type unit, we must follow the signature.
     if (DWARFDIE spec = die.GetReferencedDIE(DW_AT_signature)) {
       die = spec;
       continue;
     }
 
->>>>>>> e9954ec0
     // If there is no name, then there is no need to look anything up for this
     // DIE.
     const char *name = die.GetName();

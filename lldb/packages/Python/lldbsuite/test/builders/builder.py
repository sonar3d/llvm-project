--- conflicted
+++ resolved
@@ -170,25 +170,6 @@
         if not os.getenv("LLVM_AR"):
             utils.extend(["LLVM_AR=%s" % getToolchainUtil("llvm-ar")])
 
-<<<<<<< HEAD
-        if not lldbplatformutil.platformIsDarwin():
-            if cc_type in ["clang", "cc", "gcc"]:
-                util_paths = {}
-                # Assembly a toolchain side tool cmd based on passed CC.
-                for var, name in util_names.items():
-                    # Do not override explicity specified tool from the cmd line.
-                    if not os.getenv(var):
-                        util_paths[var] = getToolchainUtil("llvm-" + name)
-                    else:
-                        util_paths[var] = os.getenv(var)
-                utils.extend(["AR=%s" % util_paths["ARCHIVER"]])
-
-                # Look for llvm-dwp or gnu dwp
-                if not lldbutil.which(util_paths["DWP"]):
-                    util_paths["DWP"] = getToolchainUtil("llvm-dwp")
-                if not lldbutil.which(util_paths["DWP"]):
-                    util_paths["DWP"] = lldbutil.which("llvm-dwp")
-=======
         if cc_type in ["clang", "cc", "gcc"]:
             util_paths = {}
             # Assembly a toolchain side tool cmd based on passed CC.
@@ -207,7 +188,6 @@
                 util_paths["DWP"] = lldbutil.which("llvm-dwp")
             if not util_paths["DWP"]:
                 util_paths["DWP"] = lldbutil.which("dwp")
->>>>>>> dd326b12
                 if not util_paths["DWP"]:
                     del util_paths["DWP"]
 

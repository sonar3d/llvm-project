--- conflicted
+++ resolved
@@ -14,13 +14,10 @@
 
 #include <cassert>
 
-<<<<<<< HEAD
-=======
 namespace {
 constexpr unsigned TIMEOUT_MS = 10000;
 } // Anonymous namespace
 
->>>>>>> 49ef0a8d
 namespace LIBC_NAMESPACE_DECL {
 namespace testing {
 

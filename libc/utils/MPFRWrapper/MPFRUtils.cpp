--- conflicted
+++ resolved
@@ -8,14 +8,14 @@
 
 #include "MPFRUtils.h"
 
+#include "src/__support/CPP/array.h"
 #include "src/__support/CPP/string.h"
 #include "src/__support/CPP/string_view.h"
+#include "src/__support/CPP/stringstream.h"
 #include "src/__support/FPUtil/FPBits.h"
 #include "src/__support/FPUtil/fpbits_str.h"
-#include "test/UnitTest/FPMatcher.h"
-
-#include "hdr/math_macros.h"
-#include <memory>
+#include "src/__support/macros/properties/types.h"
+
 #include <stdint.h>
 
 #include "mpfr_inc.h"
@@ -29,6 +29,12 @@
 // A precision value which allows sufficiently large additional
 // precision compared to the floating point precision.
 template <typename T> struct ExtraPrecision;
+
+#ifdef LIBC_TYPES_HAS_FLOAT16
+template <> struct ExtraPrecision<float16> {
+  static constexpr unsigned int VALUE = 128;
+};
+#endif
 
 template <> struct ExtraPrecision<float> {
   static constexpr unsigned int VALUE = 128;
@@ -85,9 +91,16 @@
 
   // We use explicit EnableIf specializations to disallow implicit
   // conversions. Implicit conversions can potentially lead to loss of
-  // precision.
+  // precision. We exceptionally allow implicit conversions from float16
+  // to float, as the MPFR API does not support float16, thus requiring
+  // conversion to a higher-precision format.
   template <typename XType,
-            cpp::enable_if_t<cpp::is_same_v<float, XType>, int> = 0>
+            cpp::enable_if_t<cpp::is_same_v<float, XType>
+#ifdef LIBC_TYPES_HAS_FLOAT16
+                                 || cpp::is_same_v<float16, XType>
+#endif
+                             ,
+                             int> = 0>
   explicit MPFRNumber(XType x,
                       unsigned int precision = ExtraPrecision<XType>::VALUE,
                       RoundingMode rounding = RoundingMode::Nearest)
@@ -172,6 +185,12 @@
     return result;
   }
 
+  MPFRNumber add(const MPFRNumber &b) const {
+    MPFRNumber result(*this);
+    mpfr_add(result.value, value, b.value, mpfr_rounding);
+    return result;
+  }
+
   MPFRNumber asin() const {
     MPFRNumber result(*this);
     mpfr_asin(result.value, value, mpfr_rounding);
@@ -421,6 +440,23 @@
     return result;
   }
 
+  MPFRNumber sinpi() const {
+    MPFRNumber result(*this);
+
+#if MPFR_VERSION_MAJOR > 4 ||                                                  \
+    (MPFR_VERSION_MAJOR == 4 && MPFR_VERSION_MINOR >= 2)
+
+    mpfr_sinpi(result.value, value, mpfr_rounding);
+#else
+    MPFRNumber value_pi(0.0, 1280);
+    mpfr_const_pi(value_pi.value, MPFR_RNDN);
+    mpfr_mul(value_pi.value, value_pi.value, value, MPFR_RNDN);
+    mpfr_sin(result.value, value_pi.value, mpfr_rounding);
+#endif
+
+    return result;
+  }
+
   MPFRNumber sinh() const {
     MPFRNumber result(*this);
     mpfr_sinh(result.value, value, mpfr_rounding);
@@ -433,6 +469,12 @@
     return result;
   }
 
+  MPFRNumber sub(const MPFRNumber &b) const {
+    MPFRNumber result(*this);
+    mpfr_sub(result.value, value, b.value, mpfr_rounding);
+    return result;
+  }
+
   MPFRNumber tan() const {
     MPFRNumber result(*this);
     mpfr_tan(result.value, value, mpfr_rounding);
@@ -454,6 +496,12 @@
   MPFRNumber fma(const MPFRNumber &b, const MPFRNumber &c) {
     MPFRNumber result(*this);
     mpfr_fma(result.value, value, b.value, c.value, mpfr_rounding);
+    return result;
+  }
+
+  MPFRNumber fmul(const MPFRNumber &b) {
+    MPFRNumber result(*this);
+    mpfr_mul(result.value, value, b.value, mpfr_rounding);
     return result;
   }
 
@@ -535,8 +583,8 @@
     // If the control reaches here, it means that this number and input are
     // of the same sign but different exponent. In such a case, ULP error is
     // calculated as sum of two parts.
-    thisAsT = std::abs(thisAsT);
-    input = std::abs(input);
+    thisAsT = FPBits<T>(thisAsT).abs().get_val();
+    input = FPBits<T>(input).abs().get_val();
     T min = thisAsT > input ? input : thisAsT;
     T max = thisAsT > input ? thisAsT : input;
     int minExponent = FPBits<T>(min).get_exponent();
@@ -590,6 +638,14 @@
 template <> long double MPFRNumber::as<long double>() const {
   return mpfr_get_ld(value, mpfr_rounding);
 }
+
+#ifdef LIBC_TYPES_HAS_FLOAT16
+template <> float16 MPFRNumber::as<float16>() const {
+  // TODO: Either prove that this cast won't cause double-rounding errors, or
+  // find a better way to get a float16.
+  return static_cast<float16>(mpfr_get_d(value, mpfr_rounding));
+}
+#endif
 
 namespace internal {
 
@@ -653,6 +709,8 @@
     return mpfrInput.roundeven();
   case Operation::Sin:
     return mpfrInput.sin();
+  case Operation::Sinpi:
+    return mpfrInput.sinpi();
   case Operation::Sinh:
     return mpfrInput.sinh();
   case Operation::Sqrt:
@@ -688,6 +746,8 @@
   MPFRNumber inputX(x, precision, rounding);
   MPFRNumber inputY(y, precision, rounding);
   switch (op) {
+  case Operation::Add:
+    return inputX.add(inputY);
   case Operation::Atan2:
     return inputX.atan2(inputY);
   case Operation::Div:
@@ -698,6 +758,10 @@
     return inputX.hypot(inputY);
   case Operation::Pow:
     return inputX.pow(inputY);
+  case Operation::Sub:
+    return inputX.sub(inputY);
+  case Operation::Fmul:
+    return inputX.fmul(inputY);
   default:
     __builtin_unreachable();
   }
@@ -741,36 +805,58 @@
 // to build the complete error messages before sending it to the outstream `OS`
 // once at the end.  This will stop the error messages from interleaving when
 // the tests are running concurrently.
-template <typename T>
-void explain_unary_operation_single_output_error(Operation op, T input,
-                                                 T matchValue,
+template <typename InputType, typename OutputType>
+void explain_unary_operation_single_output_error(Operation op, InputType input,
+                                                 OutputType matchValue,
                                                  double ulp_tolerance,
                                                  RoundingMode rounding) {
-  unsigned int precision = get_precision<T>(ulp_tolerance);
+  unsigned int precision = get_precision<InputType>(ulp_tolerance);
   MPFRNumber mpfrInput(input, precision);
   MPFRNumber mpfr_result;
   mpfr_result = unary_operation(op, input, precision, rounding);
   MPFRNumber mpfrMatchValue(matchValue);
-  tlog << "Match value not within tolerance value of MPFR result:\n"
-       << "  Input decimal: " << mpfrInput.str() << '\n';
-  tlog << "     Input bits: " << str(FPBits<T>(input)) << '\n';
-  tlog << '\n' << "  Match decimal: " << mpfrMatchValue.str() << '\n';
-  tlog << "     Match bits: " << str(FPBits<T>(matchValue)) << '\n';
-  tlog << '\n' << "    MPFR result: " << mpfr_result.str() << '\n';
-  tlog << "   MPFR rounded: " << str(FPBits<T>(mpfr_result.as<T>())) << '\n';
-  tlog << '\n';
-  tlog << "      ULP error: "
-       << mpfr_result.ulp_as_mpfr_number(matchValue).str() << '\n';
-}
-
-template void explain_unary_operation_single_output_error<float>(Operation op,
-                                                                 float, float,
-                                                                 double,
-                                                                 RoundingMode);
-template void explain_unary_operation_single_output_error<double>(
-    Operation op, double, double, double, RoundingMode);
-template void explain_unary_operation_single_output_error<long double>(
-    Operation op, long double, long double, double, RoundingMode);
+  cpp::array<char, 1024> msg_buf;
+  cpp::StringStream msg(msg_buf);
+  msg << "Match value not within tolerance value of MPFR result:\n"
+      << "  Input decimal: " << mpfrInput.str() << '\n';
+  msg << "     Input bits: " << str(FPBits<InputType>(input)) << '\n';
+  msg << '\n' << "  Match decimal: " << mpfrMatchValue.str() << '\n';
+  msg << "     Match bits: " << str(FPBits<OutputType>(matchValue)) << '\n';
+  msg << '\n' << "    MPFR result: " << mpfr_result.str() << '\n';
+  msg << "   MPFR rounded: "
+      << str(FPBits<OutputType>(mpfr_result.as<OutputType>())) << '\n';
+  msg << '\n';
+  msg << "      ULP error: " << mpfr_result.ulp_as_mpfr_number(matchValue).str()
+      << '\n';
+  if (msg.overflow())
+    __builtin_unreachable();
+  tlog << msg.str();
+}
+
+template void explain_unary_operation_single_output_error(Operation op, float,
+                                                          float, double,
+                                                          RoundingMode);
+template void explain_unary_operation_single_output_error(Operation op, double,
+                                                          double, double,
+                                                          RoundingMode);
+template void explain_unary_operation_single_output_error(Operation op,
+                                                          long double,
+                                                          long double, double,
+                                                          RoundingMode);
+#ifdef LIBC_TYPES_HAS_FLOAT16
+template void explain_unary_operation_single_output_error(Operation op, float16,
+                                                          float16, double,
+                                                          RoundingMode);
+template void explain_unary_operation_single_output_error(Operation op, float,
+                                                          float16, double,
+                                                          RoundingMode);
+template void explain_unary_operation_single_output_error(Operation op, double,
+                                                          float16, double,
+                                                          RoundingMode);
+template void explain_unary_operation_single_output_error(Operation op,
+                                                          long double, float16,
+                                                          double, RoundingMode);
+#endif
 
 template <typename T>
 void explain_unary_operation_two_outputs_error(
@@ -889,56 +975,56 @@
 explain_binary_operation_one_output_error(Operation,
                                           const BinaryInput<long double> &,
                                           long double, double, RoundingMode);
+
+template void explain_binary_operation_one_output_error(
+    Operation, const BinaryInput<double> &, float, double, RoundingMode);
 #ifdef LIBC_TYPES_HAS_FLOAT16
 template void explain_binary_operation_one_output_error(
     Operation, const BinaryInput<float16> &, float16, double, RoundingMode);
 template void
 explain_binary_operation_one_output_error(Operation, const BinaryInput<float> &,
                                           float16, double, RoundingMode);
-#endif
-
-template <typename T>
-void explain_ternary_operation_one_output_error(Operation op,
-                                                const TernaryInput<T> &input,
-                                                T libc_result,
-                                                double ulp_tolerance,
-                                                RoundingMode rounding) {
-  unsigned int precision = get_precision<T>(ulp_tolerance);
+template void explain_binary_operation_one_output_error(
+    Operation, const BinaryInput<double> &, float16, double, RoundingMode);
+template void explain_binary_operation_one_output_error(
+    Operation, const BinaryInput<long double> &, float16, double, RoundingMode);
+#endif
+
+template <typename InputType, typename OutputType>
+void explain_ternary_operation_one_output_error(
+    Operation op, const TernaryInput<InputType> &input, OutputType libc_result,
+    double ulp_tolerance, RoundingMode rounding) {
+  unsigned int precision = get_precision<InputType>(ulp_tolerance);
   MPFRNumber mpfrX(input.x, precision);
   MPFRNumber mpfrY(input.y, precision);
   MPFRNumber mpfrZ(input.z, precision);
-  FPBits<T> xbits(input.x);
-  FPBits<T> ybits(input.y);
-  FPBits<T> zbits(input.z);
+  FPBits<InputType> xbits(input.x);
+  FPBits<InputType> ybits(input.y);
+  FPBits<InputType> zbits(input.z);
   MPFRNumber mpfr_result = ternary_operation_one_output(
       op, input.x, input.y, input.z, precision, rounding);
   MPFRNumber mpfrMatchValue(libc_result);
 
   tlog << "Input decimal: x: " << mpfrX.str() << " y: " << mpfrY.str()
        << " z: " << mpfrZ.str() << '\n';
-  tlog << " First input bits: " << str(FPBits<T>(input.x)) << '\n';
-  tlog << "Second input bits: " << str(FPBits<T>(input.y)) << '\n';
-  tlog << " Third input bits: " << str(FPBits<T>(input.z)) << '\n';
+  tlog << " First input bits: " << str(FPBits<InputType>(input.x)) << '\n';
+  tlog << "Second input bits: " << str(FPBits<InputType>(input.y)) << '\n';
+  tlog << " Third input bits: " << str(FPBits<InputType>(input.z)) << '\n';
 
   tlog << "Libc result: " << mpfrMatchValue.str() << '\n'
        << "MPFR result: " << mpfr_result.str() << '\n';
-  tlog << "Libc floating point result bits: " << str(FPBits<T>(libc_result))
-       << '\n';
+  tlog << "Libc floating point result bits: "
+       << str(FPBits<OutputType>(libc_result)) << '\n';
   tlog << "              MPFR rounded bits: "
-       << str(FPBits<T>(mpfr_result.as<T>())) << '\n';
+       << str(FPBits<OutputType>(mpfr_result.as<OutputType>())) << '\n';
   tlog << "ULP error: " << mpfr_result.ulp_as_mpfr_number(libc_result).str()
        << '\n';
 }
 
-template void explain_ternary_operation_one_output_error<float>(
+template void explain_ternary_operation_one_output_error(
     Operation, const TernaryInput<float> &, float, double, RoundingMode);
-template void explain_ternary_operation_one_output_error<double>(
+template void explain_ternary_operation_one_output_error(
     Operation, const TernaryInput<double> &, double, double, RoundingMode);
-<<<<<<< HEAD
-template void explain_ternary_operation_one_output_error<long double>(
-    Operation, const TernaryInput<long double> &, long double, double,
-    RoundingMode);
-=======
 template void
 explain_ternary_operation_one_output_error(Operation,
                                            const TernaryInput<long double> &,
@@ -953,27 +1039,37 @@
                                            const TernaryInput<long double> &,
                                            float16, double, RoundingMode);
 #endif
->>>>>>> 4ae23bcc
-
-template <typename T>
-bool compare_unary_operation_single_output(Operation op, T input, T libc_result,
+
+template <typename InputType, typename OutputType>
+bool compare_unary_operation_single_output(Operation op, InputType input,
+                                           OutputType libc_result,
                                            double ulp_tolerance,
                                            RoundingMode rounding) {
-  unsigned int precision = get_precision<T>(ulp_tolerance);
+  unsigned int precision = get_precision<InputType>(ulp_tolerance);
   MPFRNumber mpfr_result;
   mpfr_result = unary_operation(op, input, precision, rounding);
   double ulp = mpfr_result.ulp(libc_result);
   return (ulp <= ulp_tolerance);
 }
 
-template bool compare_unary_operation_single_output<float>(Operation, float,
-                                                           float, double,
-                                                           RoundingMode);
-template bool compare_unary_operation_single_output<double>(Operation, double,
-                                                            double, double,
-                                                            RoundingMode);
-template bool compare_unary_operation_single_output<long double>(
-    Operation, long double, long double, double, RoundingMode);
+template bool compare_unary_operation_single_output(Operation, float, float,
+                                                    double, RoundingMode);
+template bool compare_unary_operation_single_output(Operation, double, double,
+                                                    double, RoundingMode);
+template bool compare_unary_operation_single_output(Operation, long double,
+                                                    long double, double,
+                                                    RoundingMode);
+#ifdef LIBC_TYPES_HAS_FLOAT16
+template bool compare_unary_operation_single_output(Operation, float16, float16,
+                                                    double, RoundingMode);
+template bool compare_unary_operation_single_output(Operation, float, float16,
+                                                    double, RoundingMode);
+template bool compare_unary_operation_single_output(Operation, double, float16,
+                                                    double, RoundingMode);
+template bool compare_unary_operation_single_output(Operation, long double,
+                                                    float16, double,
+                                                    RoundingMode);
+#endif
 
 template <typename T>
 bool compare_unary_operation_two_outputs(Operation op, T input,
@@ -1057,6 +1153,10 @@
 template bool
 compare_binary_operation_one_output(Operation, const BinaryInput<long double> &,
                                     long double, double, RoundingMode);
+
+template bool compare_binary_operation_one_output(Operation,
+                                                  const BinaryInput<double> &,
+                                                  float, double, RoundingMode);
 #ifdef LIBC_TYPES_HAS_FLOAT16
 template bool compare_binary_operation_one_output(Operation,
                                                   const BinaryInput<float16> &,
@@ -1066,14 +1166,22 @@
                                                   const BinaryInput<float> &,
                                                   float16, double,
                                                   RoundingMode);
-#endif
-
-template <typename T>
+template bool compare_binary_operation_one_output(Operation,
+                                                  const BinaryInput<double> &,
+                                                  float16, double,
+                                                  RoundingMode);
+template bool
+compare_binary_operation_one_output(Operation, const BinaryInput<long double> &,
+                                    float16, double, RoundingMode);
+#endif
+
+template <typename InputType, typename OutputType>
 bool compare_ternary_operation_one_output(Operation op,
-                                          const TernaryInput<T> &input,
-                                          T libc_result, double ulp_tolerance,
+                                          const TernaryInput<InputType> &input,
+                                          OutputType libc_result,
+                                          double ulp_tolerance,
                                           RoundingMode rounding) {
-  unsigned int precision = get_precision<T>(ulp_tolerance);
+  unsigned int precision = get_precision<InputType>(ulp_tolerance);
   MPFRNumber mpfr_result = ternary_operation_one_output(
       op, input.x, input.y, input.z, precision, rounding);
   double ulp = mpfr_result.ulp(libc_result);
@@ -1081,15 +1189,6 @@
   return (ulp <= ulp_tolerance);
 }
 
-<<<<<<< HEAD
-template bool compare_ternary_operation_one_output<float>(
-    Operation, const TernaryInput<float> &, float, double, RoundingMode);
-template bool compare_ternary_operation_one_output<double>(
-    Operation, const TernaryInput<double> &, double, double, RoundingMode);
-template bool compare_ternary_operation_one_output<long double>(
-    Operation, const TernaryInput<long double> &, long double, double,
-    RoundingMode);
-=======
 template bool compare_ternary_operation_one_output(Operation,
                                                    const TernaryInput<float> &,
                                                    float, double, RoundingMode);
@@ -1115,7 +1214,6 @@
                                      const TernaryInput<long double> &, float16,
                                      double, RoundingMode);
 #endif
->>>>>>> 4ae23bcc
 
 } // namespace internal
 
@@ -1127,6 +1225,9 @@
 template bool round_to_long<float>(float, long &);
 template bool round_to_long<double>(double, long &);
 template bool round_to_long<long double>(long double, long &);
+#ifdef LIBC_TYPES_HAS_FLOAT16
+template bool round_to_long<float16>(float16, long &);
+#endif
 
 template <typename T> bool round_to_long(T x, RoundingMode mode, long &result) {
   MPFRNumber mpfr(x);
@@ -1136,6 +1237,9 @@
 template bool round_to_long<float>(float, RoundingMode, long &);
 template bool round_to_long<double>(double, RoundingMode, long &);
 template bool round_to_long<long double>(long double, RoundingMode, long &);
+#ifdef LIBC_TYPES_HAS_FLOAT16
+template bool round_to_long<float16>(float16, RoundingMode, long &);
+#endif
 
 template <typename T> T round(T x, RoundingMode mode) {
   MPFRNumber mpfr(x);
@@ -1146,6 +1250,9 @@
 template float round<float>(float, RoundingMode);
 template double round<double>(double, RoundingMode);
 template long double round<long double>(long double, RoundingMode);
+#ifdef LIBC_TYPES_HAS_FLOAT16
+template float16 round<float16>(float16, RoundingMode);
+#endif
 
 } // namespace mpfr
 } // namespace testing
